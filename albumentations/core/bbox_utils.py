from __future__ import division

from functools import wraps
from typing import Any, Callable, Dict, List, Optional, Sequence, Tuple, Union, cast

import numpy as np

from .transforms_interface import (
    BBoxesInternalType,
    BoxesArray,
    BoxInternalType,
    BoxType,
)
from .utils import DataProcessor, Params, ensure_internal_format

__all__ = [
    "normalize_bboxes_np",
    "denormalize_bboxes_np",
    "calculate_bboxes_area",
    "convert_bboxes_to_albumentations",
    "convert_bboxes_from_albumentations",
    "check_bboxes",
    "filter_bboxes",
    "union_of_bboxes",
    "BboxProcessor",
    "BboxParams",
    "use_bboxes_ndarray",
]


def split_bboxes_targets(bboxes: Sequence[BoxType]) -> Tuple[np.ndarray, List[Any]]:
    bbox_array, targets = [], []
    for bbox in bboxes:
        bbox_array.append(bbox[:4])
        targets.append(bbox[4:])
    return np.array(bbox_array, dtype=float), targets


def use_bboxes_ndarray(return_array: bool = True) -> Callable:
    """Decorate a function and return a decorator.
    Since most transformation functions does not alter the amount of bounding boxes, only update the internal
    bboxes' coordinates, thus this function provides a way to interact directly with
    the BBoxesInternalType's internal array member.

    Args:
        return_array (bool): whether the return of the decorated function is a BoxArray.

    Returns:
        Callable: A decorator function.
    """

    def dec(func: Callable) -> Callable:
        @wraps(func)
        def wrapper(
            bboxes: Union[BBoxesInternalType, np.ndarray], *args, **kwargs
        ) -> Union[BBoxesInternalType, np.ndarray]:
            if isinstance(bboxes, BBoxesInternalType):
                ret = func(bboxes.array, *args, **kwargs)
                if not return_array:
                    return ret
                if not isinstance(ret, np.ndarray):
                    raise TypeError(f"The return from {func.__name__} must be a numpy ndarray.")
                bboxes.array = ret
            elif isinstance(bboxes, np.ndarray):
                bboxes = func(bboxes.astype(float), *args, **kwargs)
            else:
                raise TypeError(
                    f"The first input of {func.__name__} must be either a `BBoxesInternalType` or a `np.ndarray`. "
                    f"Given {type(bboxes)} instead."
                )
            return bboxes

        return wrapper

    return dec


class BboxParams(Params):
    """
    Parameters of bounding boxes

    Args:
        format (str): format of bounding boxes. Should be 'coco', 'pascal_voc', 'albumentations' or 'yolo'.

            The `coco` format
                `[x_min, y_min, width, height]`, e.g. [97, 12, 150, 200].
            The `pascal_voc` format
                `[x_min, y_min, x_max, y_max]`, e.g. [97, 12, 247, 212].
            The `albumentations` format
                is like `pascal_voc`, but normalized,
                in other words: `[x_min, y_min, x_max, y_max]`, e.g. [0.2, 0.3, 0.4, 0.5].
            The `yolo` format
                `[x, y, width, height]`, e.g. [0.1, 0.2, 0.3, 0.4];
                `x`, `y` - normalized bbox center; `width`, `height` - normalized bbox width and height.
        label_fields (list): list of fields that are joined with boxes, e.g labels.
            Should be same type as boxes.
        min_area (float): minimum area of a bounding box. All bounding boxes whose
            visible area in pixels is less than this value will be removed. Default: 0.0.
        min_visibility (float): minimum fraction of area for a bounding box
            to remain this box in list. Default: 0.0.
        min_width (float): Minimum width of a bounding box. All bounding boxes whose width is
            less than this value will be removed. Default: 0.0.
        min_height (float): Minimum height of a bounding box. All bounding boxes whose height is
            less than this value will be removed. Default: 0.0.
        check_each_transform (bool): if `True`, then bboxes will be checked after each dual transform.
            Default: `True`
    """

    def __init__(
        self,
        format: str,
        label_fields: Optional[Sequence[str]] = None,
        min_area: float = 0.0,
        min_visibility: float = 0.0,
        min_width: float = 0.0,
        min_height: float = 0.0,
        check_each_transform: bool = True,
    ):
        super(BboxParams, self).__init__(format, label_fields)
        self.min_area = min_area
        self.min_visibility = min_visibility
        self.min_width = min_width
        self.min_height = min_height
        self.check_each_transform = check_each_transform

    def _to_dict(self) -> Dict[str, Any]:
        data = super(BboxParams, self)._to_dict()
        data.update(
            {
                "min_area": self.min_area,
                "min_visibility": self.min_visibility,
                "min_width": self.min_width,
                "min_height": self.min_height,
                "check_each_transform": self.check_each_transform,
            }
        )
        return data

    @classmethod
    def is_serializable(cls) -> bool:
        return True

    @classmethod
    def get_class_fullname(cls) -> str:
        return "BboxParams"


class BboxProcessor(DataProcessor):
    def __init__(self, params: BboxParams, additional_targets: Optional[Dict[str, str]] = None):
        super().__init__(params, additional_targets)

    def convert_to_internal_type(self, data):
        box_array = []
        targets = []
        for _data in data:
            box_array.append(_data[:4])
            targets.append(_data[4:])
        return BBoxesInternalType(array=np.array(box_array).astype(float), targets=targets)

    def convert_to_original_type(self, data):
        return [tuple(bbox.array[0].tolist()) + tuple(bbox.targets[0]) for bbox in data]  # type: ignore[attr-defined]

    @property
    def default_data_name(self) -> str:
        return "bboxes"

    def ensure_data_valid(self, data: Dict[str, Any]) -> None:
        for data_name in self.data_fields:
            data_exists = data_name in data and len(data[data_name])
            if data_exists and len(data[data_name][0]) < 5:
                if self.params.label_fields is None:
                    raise ValueError(
                        "Please specify 'label_fields' in 'bbox_params' or add labels to the end of bbox "
                        "because bboxes must have labels"
                    )
        if self.params.label_fields:
            if not all(i in data.keys() for i in self.params.label_fields):
                raise ValueError("Your 'label_fields' are not valid - them must have same names as params in dict")

    def filter(self, data, rows: int, cols: int, target_name: str):
        self.params: BboxParams
        data = filter_bboxes(
            data,
            rows,
            cols,
            min_area=self.params.min_area,
            min_visibility=self.params.min_visibility,
            min_width=self.params.min_width,
            min_height=self.params.min_height,
        )

        return data

    def check(self, data, rows: int, cols: int) -> None:
        check_bboxes(data)

    def convert_from_albumentations(self, data, rows: int, cols: int):
        return convert_bboxes_from_albumentations(data, self.params.format, rows, cols, check_validity=True)

    def convert_to_albumentations(self, data, rows: int, cols: int):
        return convert_bboxes_to_albumentations(data, self.params.format, rows, cols, check_validity=True)


@use_bboxes_ndarray(return_array=True)
def normalize_bboxes_np(bboxes: BoxesArray, rows: Union[int, float], cols: Union[int, float]) -> BoxesArray:
    """Normalize a list of bounding boxes.

    Args:
        bboxes (BoxesArray): Denormalized bounding boxes `[(x_min, y_min, x_max, y_max)]`.
        rows: Image height.
        cols: Image width.

    Returns:
        BoxesArray: Normalized bounding boxes `[(x_min, y_min, x_max, y_max)]`.
    """
    if not len(bboxes):
        return bboxes

    bboxes_ = bboxes.copy().astype(float)
    bboxes_[:, 0::2] /= cols
    bboxes_[:, 1::2] /= rows
    return bboxes_


@use_bboxes_ndarray(return_array=True)
def denormalize_bboxes_np(bboxes: BoxesArray, rows: Union[int, float], cols: Union[int, float]) -> BoxesArray:
    """Denormalize a list of bounding boxes.

    Args:
        bboxes (BoxesArray): Normalized bounding boxes `[(x_min, y_min, x_max, y_max)]`.
        rows: Image height.
        cols: Image width.

    Returns:
        BoxesArray: Denormalized bounding boxes `[(x_min, y_min, x_max, y_max)]`.

    """
    if not len(bboxes):
        return bboxes
    bboxes_ = bboxes.copy().astype(float)

    bboxes_[:, 0::2] *= cols
    bboxes_[:, 1::2] *= rows
    return bboxes_


@use_bboxes_ndarray(return_array=False)
def calculate_bboxes_area(bboxes: BoxesArray, rows: int, cols: int) -> np.ndarray:
    """Calculate the area of bounding boxes in (fractional) pixels.

    Args:
        bboxes (BoxesArray): A batch of bounding boxes in `albumentations` format.
        rows (int): Image height
        cols (int): Image width

    Returns:
        numpy.ndarray: area in (fractional) pixels of the denormalized bounding boxes.

    """
    bboxes_area = (bboxes[:, 2] - bboxes[:, 0]) * (bboxes[:, 3] - bboxes[:, 1]) * cols * rows
    return bboxes_area


@ensure_internal_format
@use_bboxes_ndarray(return_array=True)
def convert_bboxes_to_albumentations(
    bboxes: BoxesArray, source_format: str, rows: int, cols: int, check_validity: bool = False
) -> BoxesArray:
    """Convert a batch of bounding boxes from a format specified in `source_format` to the format used by albumentations

    Args:
        bboxes (BoxesArray): A batch of bounding boxes.
        source_format (str):
        rows (int):
        cols (int):
        check_validity (bool):

    Returns:
        BoxesArray: A batch of bounding boxes in `albumentations` format.

    Raises:
<<<<<<< HEAD
        ValueError: raise when unknown source format is given.
=======
        ValueError: if `target_format` is not equal to `coco` or `pascal_voc`, or `yolo`.
        ValueError: If in YOLO format all labels not in range (0, 1).
>>>>>>> cb372736

    """
    if not len(bboxes):
        return bboxes

    if source_format not in {"coco", "pascal_voc", "yolo"}:
        raise ValueError(
            f"Unknown source_format {source_format}. Supported formats are: 'coco', 'pascal_voc' and 'yolo'"
        )

    if source_format == "coco":

        bboxes[:, 2:] += bboxes[:, :2]
    elif source_format == "yolo":
        # https://github.com/pjreddie/darknet/blob/f6d861736038da22c9eb0739dca84003c5a5e275/scripts/voc_label.py#L12

        if check_validity and np.any((bboxes <= 0) | (bboxes > 1)):
            raise ValueError("In YOLO format all coordinates must be float and in range (0, 1]")

        bboxes[:, :2] -= bboxes[:, 2:] / 2
        bboxes[:, 2:] += bboxes[:, :2]

    if source_format != "yolo":
        bboxes = normalize_bboxes_np(bboxes, rows, cols)
    if check_validity:
        check_bboxes(bboxes)

    return bboxes


@ensure_internal_format
@use_bboxes_ndarray(return_array=True)
def convert_bboxes_from_albumentations(
    bboxes: BoxesArray, target_format: str, rows: int, cols: int, check_validity: bool = False
) -> BoxesArray:
    """Convert a list of bounding boxes from the format used by albumentations to a format, specified
    in `target_format`.

    Args:
        bboxes: List of albumentation bounding box `(x_min, y_min, x_max, y_max)`.
        target_format: required format of the output bounding box. Should be 'coco', 'pascal_voc' or 'yolo'.
        rows: Image height.
        cols: Image width.
        check_validity: Check if all boxes are valid boxes.

    Returns:
        List of bounding boxes.

    """
    if not len(bboxes):
        return bboxes
    if target_format not in {"coco", "pascal_voc", "yolo"}:
        raise ValueError(
            f"Unknown target_format {target_format}. Supported formats are `coco`, `pascal_voc`, and `yolo`."
        )

    if check_validity:
        check_bboxes(bboxes)

    if target_format != "yolo":
        bboxes = denormalize_bboxes_np(bboxes, rows=rows, cols=cols)
    if target_format == "coco":
        bboxes[:, 2] -= bboxes[:, 0]
        bboxes[:, 3] -= bboxes[:, 1]
    elif target_format == "yolo":
        bboxes[:, 2:] -= bboxes[:, :2]
        bboxes[:, :2] += bboxes[:, 2:] / 2.0

    return bboxes


@use_bboxes_ndarray(return_array=False)
def check_bboxes(bboxes: BoxesArray) -> None:
    """Check if bboxes boundaries are in range 0, 1 and minimums are lesser then maximums"""
    if not len(bboxes):
        return

    row_idx, col_idx = np.where(
        (~np.logical_and(0 <= bboxes, bboxes <= 1)) & (~np.isclose(bboxes, 0)) & (~np.isclose(bboxes, 1))
    )
    if len(row_idx) and len(col_idx):
        name = {
            0: "x_min",
            1: "y_min",
            2: "x_max",
            3: "y_max",
        }[col_idx[0]]
        raise ValueError(
            f"Expected {name} for bbox {bboxes[row_idx[0]].tolist()} to be "
            f"in the range [0.0, 1.0], got {bboxes[row_idx[0]][col_idx[0]]}."
        )

    x_idx = np.where(bboxes[:, 0] >= bboxes[:, 2])[0]
    y_idx = np.where(bboxes[:, 1] >= bboxes[:, 3])[0]

    if len(x_idx):
        raise ValueError(f"x_max is less than or equal to x_min for bbox {bboxes[x_idx[0]].tolist()}.")
    if len(y_idx):
        raise ValueError(f"y_max is less than or equal to y_min for bbox {bboxes[y_idx[0]].tolist()}.")


@ensure_internal_format
def filter_bboxes(
    bboxes: BBoxesInternalType,
    rows: int,
    cols: int,
    min_area: float = 0.0,
    min_visibility: float = 0.0,
    min_width: float = 0.0,
    min_height: float = 0.0,
) -> BBoxesInternalType:
    """Remove bounding boxes that either lie outside of the visible area by more than min_visibility
    or whose area in pixels is under the threshold set by `min_area`. Also it crops boxes to final image size.

    Args:
        bboxes (BBoxesInternalType): List of albumentation bounding box `(x_min, y_min, x_max, y_max)`.
        rows: Image height.
        cols: Image width.
        min_area: Minimum area of a bounding box. All bounding boxes whose visible area in pixels.
            is less than this value will be removed. Default: 0.0.
        min_visibility: Minimum fraction of area for a bounding box to remain this box in list. Default: 0.0.
        min_width: Minimum width of a bounding box. All bounding boxes whose width is
            less than this value will be removed. Default: 0.0.
        min_height: Minimum height of a bounding box. All bounding boxes whose height is
            less than this value will be removed. Default: 0.0.

    Returns:
        List of bounding boxes.

    """

    if not len(bboxes):
        return bboxes

    boxes_array = bboxes.array.copy()

    bboxes.array = np.clip(bboxes.array, 0.0, 1.0)

    clipped_width = (bboxes.array[:, 2] - bboxes.array[:, 0]) * cols
    clipped_height = (bboxes.array[:, 3] - bboxes.array[:, 1]) * rows

    # denormalize bbox
    bboxes_area = calculate_bboxes_area(bboxes.array, rows=rows, cols=cols)

    transform_bboxes_area = calculate_bboxes_area(boxes_array, rows=rows, cols=cols)

    idx, *_ = np.where(
        (bboxes_area >= min_area)
        & (bboxes_area / transform_bboxes_area >= min_visibility)
        & (clipped_width >= min_width)
        & (clipped_height >= min_height)
    )

    return bboxes[idx] if len(idx) != len(bboxes) else bboxes


@use_bboxes_ndarray(return_array=False)
def union_of_bboxes(bboxes: BoxesArray, height: int, width: int, erosion_rate: float = 0.0) -> BoxInternalType:
    """Calculate union of bounding boxes.

    Args:
        bboxes (BoxesArray): a batch of bounding boxes. Format is `[(x_min, y_min, x_max, y_max)]`.
        height (int): Height of image or space.
        width (int): Width of image or space.
        erosion_rate (float): How much each bounding box can be shrinked, useful for erosive cropping.
            Set this in range [0, 1]. 0 will not be erosive at all, 1.0 can make any bbox to lose its volume.

    Returns:
        BoxType: A bounding box `(x_min, y_min, x_max, y_max)`.

    """
    w, h = bboxes[:, 2] - bboxes[:, 0], bboxes[:, 3] - bboxes[:, 1]

    limits = np.tile(
        np.concatenate((np.expand_dims(w, 0).transpose(), np.expand_dims(h, 0).transpose()), 1) * erosion_rate, 2
    )
    limits[2:] *= -1

    limits += bboxes

    limits = np.concatenate((limits, np.array([[width, height, 0, 0]])))

    x1, y1 = np.min(limits[:, 0:2], axis=0)
    x2, y2 = np.max(limits[:, 2:4], axis=0)

    return x1, y1, x2, y2<|MERGE_RESOLUTION|>--- conflicted
+++ resolved
@@ -263,7 +263,7 @@
 
 @ensure_internal_format
 @use_bboxes_ndarray(return_array=True)
-def convert_bboxes_to_albumentations(
+def a(
     bboxes: BoxesArray, source_format: str, rows: int, cols: int, check_validity: bool = False
 ) -> BoxesArray:
     """Convert a batch of bounding boxes from a format specified in `source_format` to the format used by albumentations
@@ -279,12 +279,8 @@
         BoxesArray: A batch of bounding boxes in `albumentations` format.
 
     Raises:
-<<<<<<< HEAD
-        ValueError: raise when unknown source format is given.
-=======
         ValueError: if `target_format` is not equal to `coco` or `pascal_voc`, or `yolo`.
         ValueError: If in YOLO format all labels not in range (0, 1).
->>>>>>> cb372736
 
     """
     if not len(bboxes):
