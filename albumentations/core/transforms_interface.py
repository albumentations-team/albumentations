from __future__ import absolute_import

import random

import cv2

from albumentations.core.serialization import SerializableMeta
from albumentations.core.six import add_metaclass
from albumentations.core.utils import format_args

__all__ = ['to_tuple', 'BasicTransform', 'DualTransform', 'ImageOnlyTransform', 'NoOp']


def to_tuple(param, low=None, bias=None):
    """Convert input argument to min-max tuple
    Args:
        param (scalar, tuple or list of 2+ elements): Input value.
            If value is scalar, return value would be (offset - value, offset + value).
            If value is tuple, return value would be value + offset (broadcasted).
        low:  Second element of tuple can be passed as optional argument
        bias: An offset factor added to each element
    """
    if low is not None and bias is not None:
        raise ValueError('Arguments low and bias are mutually exclusive')

    if param is None:
        return param

    if isinstance(param, (int, float)):
        if low is None:
            param = - param, + param
        else:
            param = (low, param) if low < param else (param, low)
    elif isinstance(param, (list, tuple)):
        param = tuple(param)
    else:
        raise ValueError('Argument param must be either scalar (int, float) or tuple')

    if bias is not None:
        return tuple([bias + x for x in param])

    return tuple(param)


@add_metaclass(SerializableMeta)
class BasicTransform(object):
    def __init__(self, always_apply=False, p=0.5):
        self.p = p
        self.always_apply = always_apply
        self._additional_targets = {}

    def __call__(self, force_apply=False, **kwargs):
        if (random.random() < self.p) or self.always_apply or force_apply:
            params = self.get_params()
            params = self.update_params(params, **kwargs)
            if self.targets_as_params:
                targets_as_params = {k: kwargs[k] for k in self.targets_as_params}
                params_dependent_on_targets = self.get_params_dependent_on_targets(targets_as_params)
                params.update(params_dependent_on_targets)
            res = {}
            for key, arg in kwargs.items():
                if arg is not None:
                    target_function = self._get_target_function(key)
                    target_dependencies = {k: kwargs[k] for k in self.target_dependence.get(key, [])}
                    res[key] = target_function(arg, **dict(params, **target_dependencies))
                else:
                    res[key] = None
            return res
        return kwargs

    def __repr__(self):
        state = self.get_base_init_args()
        state.update(self.get_transform_init_args())
        return '{name}({args})'.format(name=self.__class__.__name__, args=format_args(state))

    def _get_target_function(self, key):
        transform_key = key
        if key in self._additional_targets:
            transform_key = self._additional_targets.get(key, None)

        target_function = self.targets.get(transform_key, lambda x, **p: x)
        return target_function

    def apply(self, img, **params):
        raise NotImplementedError

    def get_params(self):
        return {}

    @property
    def targets(self):
        # you must specify targets in subclass
        # for example: ('image', 'mask')
        #              ('image', 'boxes')
        raise NotImplementedError

    def update_params(self, params, **kwargs):
        if hasattr(self, 'interpolation'):
            params['interpolation'] = self.interpolation
        if hasattr(self, 'fill_value'):
<<<<<<< HEAD
            params['fill_value'] = self.fill_value
=======
            params['interpolation'] = self.fill_value
>>>>>>> eec2097d
        params.update(
            {'cols': kwargs['image'].shape[1],
             'rows': kwargs['image'].shape[0]})
        return params

    @property
    def target_dependence(self):
        return {}

    def add_targets(self, additional_targets):
        """Add targets to transform them the same way as one of existing targets
        ex: {'target_image': 'image'}
        ex: {'obj1_mask': 'mask', 'obj2_mask': 'mask'}
        by the way you must have at least one object with key 'image'

        Args:
            additional_targets (dict): keys - new target name, values - old target name. ex: {'image2': 'image'}
        """
        self._additional_targets = additional_targets

    @property
    def targets_as_params(self):
        return []

    def get_params_dependent_on_targets(self, params):
        raise NotImplementedError('Method get_params_dependent_on_targets is not implemented in class ' +
                                  self.__class__.__name__)

    @classmethod
    def get_class_fullname(cls):
        return '{cls.__module__}.{cls.__name__}'.format(cls=cls)

    def get_transform_init_args_names(self):
        raise NotImplementedError(
            'Class {name} is not serializable because the `get_transform_init_args_names` method is not '
            'implemented'.format(
                name=self.get_class_fullname()
            )
        )

    def get_base_init_args(self):
        return {
            'always_apply': self.always_apply,
            'p': self.p,
        }

    def get_transform_init_args(self):
        return {k: getattr(self, k) for k in self.get_transform_init_args_names()}

    def _to_dict(self):
        state = {
            '__class_fullname__': self.get_class_fullname(),
        }
        state.update(self.get_base_init_args())
        state.update(self.get_transform_init_args())
        return state


class DualTransform(BasicTransform):
    """Transform for segmentation task."""

    @property
    def targets(self):
        return {'image': self.apply,
                'mask': self.apply_to_mask,
                'masks': self.apply_to_masks,
                'bboxes': self.apply_to_bboxes,
                'keypoints': self.apply_to_keypoints}

    def apply_to_bbox(self, bbox, **params):
        raise NotImplementedError('Method apply_to_bbox is not implemented in class ' + self.__class__.__name__)

    def apply_to_keypoint(self, keypoint, **params):
        raise NotImplementedError('Method apply_to_keypoint is not implemented in class ' + self.__class__.__name__)

    def apply_to_bboxes(self, bboxes, **params):
        bboxes = [list(bbox) for bbox in bboxes]
        return [self.apply_to_bbox(bbox[:4], **params) + bbox[4:] for bbox in bboxes]

    def apply_to_keypoints(self, keypoints, **params):
        keypoints = [list(keypoint) for keypoint in keypoints]
        return [self.apply_to_keypoint(keypoint[:4], **params) + keypoint[4:] for keypoint in keypoints]

    def apply_to_mask(self, img, **params):
        return self.apply(img, **{k: cv2.INTER_NEAREST if k == 'interpolation' else v for k, v in params.items()})

    def apply_to_masks(self, masks, **params):
        return [self.apply_to_mask(mask, **params) for mask in masks]


class ImageOnlyTransform(BasicTransform):
    """Transform applied to image only."""

    @property
    def targets(self):
        return {'image': self.apply}


class NoOp(DualTransform):
    """Does nothing"""

    def apply_to_keypoint(self, keypoint, **params):
        return keypoint

    def apply_to_bbox(self, bbox, **params):
        return bbox

    def apply(self, img, **params):
        return img

    def apply_to_mask(self, img, **params):
        return img<|MERGE_RESOLUTION|>--- conflicted
+++ resolved
@@ -98,11 +98,7 @@
         if hasattr(self, 'interpolation'):
             params['interpolation'] = self.interpolation
         if hasattr(self, 'fill_value'):
-<<<<<<< HEAD
             params['fill_value'] = self.fill_value
-=======
-            params['interpolation'] = self.fill_value
->>>>>>> eec2097d
         params.update(
             {'cols': kwargs['image'].shape[1],
              'rows': kwargs['image'].shape[0]})
