import random
import sys
from abc import abstractmethod
from copy import deepcopy
from dataclasses import dataclass, field
from typing import Any, Callable, Dict, List, Optional, Sequence, Tuple, Union

if sys.version_info >= (3, 10):
    from typing import Annotated, Literal, TypeAlias
else:
    from typing_extensions import Annotated, Literal, TypeAlias

from warnings import warn

import cv2
import numpy as np
from numpy import typing as npt

from .serialization import Serializable, get_shortest_class_fullname
from .types import (
    BoxInternalType,
    BoxType,
    ColorType,
    KeypointInternalType,
    KeypointType,
    ScalarType,
    ScaleType,
    Targets,
)
from .utils import format_args

<<<<<<< HEAD
__all__ = [
    "to_tuple",
    "BasicTransform",
    "DualTransform",
    "ImageOnlyTransform",
    "NoOp",
    "BoxType",
    "BoxInternalType",
    "KeypointType",
    "KeypointInternalType",
    "BatchInternalType",
    "Floats4Internal",
    "BBoxesInternalType",
    "BoxesArray",
    "KeypointsInternalType",
    "KeypointsArray",
    "ImageColorType",
    "ScaleFloatType",
    "ScaleIntType",
    "ImageColorType",
]

NumType = Union[int, float, np.ndarray]
BoxInternalType = Tuple[float, float, float, float]
BoxType = Union[BoxInternalType, Tuple[float, float, float, float, Any]]
KeypointInternalType = Tuple[float, float, float, float]
KeypointType = Union[KeypointInternalType, Tuple[float, float, float, float, Any]]
BoxesArray: TypeAlias = Annotated[npt.NDArray, Literal["N", 4]]
KeypointsArray: TypeAlias = Annotated[npt.NDArray, Literal["N", 4]]
ImageColorType = Union[float, Sequence[float]]

ScaleFloatType = Union[float, Tuple[float, float]]
ScaleIntType = Union[int, Tuple[int, int]]

FillValueType = Optional[Union[int, float, Sequence[int], Sequence[float]]]


@dataclass
class BatchInternalType:
    array: np.ndarray
    targets: np.ndarray = field(default_factory=lambda: np.empty((0, 0), dtype=object))

    def __post_init__(self):
        if not isinstance(self.array, np.ndarray):
            self.array = np.array(self.array, dtype=float)
        elif isinstance(self.array, np.ndarray):
            self.array = self.array.astype(float)
        if not isinstance(self.targets, np.ndarray):
            self.targets = np.array(self.targets, dtype=object)
        if len(self.array) and not self.targets.shape[0]:
            self.targets = np.empty((len(self.array), 0), dtype=object)
        self.check_consistency()

    def __setattr__(self, key, value):
        if key == "array":
            self.assert_array_format(value)
        super().__setattr__(key, value)

    def __len__(self):
        assert len(self.array) == len(self.targets)
        return len(self.array)

    @abstractmethod
    def __getitem__(self, item):
        raise NotImplementedError

    @abstractmethod
    def __setitem__(self, key, value):
        raise NotImplementedError

    @abstractmethod
    def check_consistency(self):
        raise NotImplementedError

    @staticmethod
    @abstractmethod
    def assert_array_format(array):
        raise NotImplementedError


@dataclass
class Floats4Internal(BatchInternalType):
    def __eq__(self, other):
        if not isinstance(other, self.__class__):
            raise TypeError(
                f"`{self.__class__}` is only comparable with another `{self.__class__}`, "
                f"given {type(other)} instead."
            )

        if len(self.array) == len(other.array) == len(self.targets) == len(other.targets) == 0:
            # This's because numpy does not treat array([], dtype=float64)
            # and array=array([], shape=(0, 4), dtype=float64) equally.
            return True
        return np.array_equal(self.array, other.array) and np.array_equal(self.targets, other.targets)

    def __getitem__(self, item):
        _arr = self.array[item].astype(float)
        _target = self.targets[item]
        if isinstance(item, int):
            _arr = _arr[np.newaxis, :]
            _target = _target[np.newaxis, :]
        return self.__class__(array=_arr, targets=_target)

    def __setitem__(self, idx, value: "Floats4Internal"):
        self.array[idx] = value.array
        self.targets[idx] = value.targets


@dataclass(eq=False)
class BBoxesInternalType(Floats4Internal):
    array: BoxesArray = field(default_factory=lambda: np.empty((0, 4)))

    @staticmethod
    def assert_array_format(bboxes: np.ndarray):  # noqa
        if not isinstance(bboxes, np.ndarray):
            raise TypeError("Bboxes should be a numpy ndarray.")
        if len(bboxes):
            if not (len(bboxes.shape) == 2 and bboxes.shape[-1] == 4):
                raise ValueError(
                    "An array of bboxes should be 2 dimension, and the last dimension must has 4 elements. "
                    f"Received {bboxes.shape}."
                )

    def check_consistency(self):
        if len(self.array) != len(self.targets):
            raise ValueError(
                "The amount of bboxes and additional targets should be the same. "
                f"Get {len(self.array)} bboxes and {len(self.targets)} additional targets."
            )
        self.assert_array_format(self.array)


@dataclass(eq=False)
class KeypointsInternalType(Floats4Internal):
    array: KeypointsArray = field(default_factory=lambda: np.empty((0, 4)))

    @staticmethod
    def assert_array_format(keypoints: np.ndarray):  # noqa
        if not isinstance(keypoints, np.ndarray):
            raise TypeError("keypoints should be a numpy ndarray.")
        if len(keypoints):
            if not (len(keypoints.shape) == 2 and 2 <= keypoints.shape[-1] <= 4):
                raise ValueError(
                    "An array of keypoints should be 2 dimension, "
                    "and the last dimension must has at least 2 elements at most 4 elements. "
                    f"Received {keypoints.shape}."
                )

    def check_consistency(self):
        if self.targets is not None and len(self.array) != len(self.targets):
            raise ValueError(
                "The amount of keypoints and additional targets should be the same. "
                f"Get {len(self.array)} keypoints and {len(self.targets)} additional targets."
            )
        self.assert_array_format(self.array)


def to_tuple(param, low=None, bias=None):
    """Convert input argument to min-max tuple
=======
__all__ = ["to_tuple", "BasicTransform", "DualTransform", "ImageOnlyTransform", "NoOp", "ReferenceBasedTransform"]

PAIR = 2


def to_tuple(
    param: ScaleType,
    low: Optional[ScaleType] = None,
    bias: Optional[ScalarType] = None,
) -> Union[Tuple[int, int], Tuple[float, float]]:
    """Convert input argument to a min-max tuple.

>>>>>>> 0cb8de50
    Args:
        param: Input value which could be a scalar or a sequence of exactly 2 scalars.
        low: Second element of the tuple, provided as an optional argument for when `param` is a scalar.
        bias: An offset added to both elements of the tuple.

    Returns:
        A tuple of two scalars, optionally adjusted by `bias`.
        Raises ValueError for invalid combinations or types of arguments.

    """
    # Validate mutually exclusive arguments
    if low is not None and bias is not None:
        msg = "Arguments 'low' and 'bias' cannot be used together."
        raise ValueError(msg)

    if isinstance(param, Sequence) and len(param) == PAIR:
        min_val, max_val = min(param), max(param)

    # Handle scalar input
    elif isinstance(param, (int, float)):
        if isinstance(low, (int, float)):
            # Use low and param to create a tuple
            min_val, max_val = (low, param) if low < param else (param, low)
        else:
            # Create a symmetric tuple around 0
            min_val, max_val = -param, param
    else:
        msg = "Argument 'param' must be either a scalar or a sequence of 2 elements."
        raise ValueError(msg)

    # Apply bias if provided
    if bias is not None:
        return (bias + min_val, bias + max_val)

    return min_val, max_val


class Interpolation:
    def __init__(self, downscale: int = cv2.INTER_NEAREST, upscale: int = cv2.INTER_NEAREST):
        self.downscale = downscale
        self.upscale = upscale


class BasicTransform(Serializable):
    call_backup = None
    interpolation: Union[int, Interpolation]
    fill_value: ColorType
    mask_fill_value: Optional[ColorType]

    def __init__(self, always_apply: bool = False, p: float = 0.5):
        self.p = p
        self.always_apply = always_apply
        self._additional_targets: Dict[str, str] = {}

        # replay mode params
        self.deterministic = False
        self.save_key = "replay"
        self.params: Dict[Any, Any] = {}
        self.replay_mode = False
        self.applied_in_replay = False

    def __call__(self, *args: Any, force_apply: bool = False, **kwargs: Any) -> Any:
        if args:
            msg = "You have to pass data to augmentations as named arguments, for example: aug(image=image)"
            raise KeyError(msg)
        if self.replay_mode:
            if self.applied_in_replay:
                return self.apply_with_params(self.params, **kwargs)

            return kwargs

        if force_apply or self.always_apply or (random.random() < self.p):
            params = self.get_params()

            if self.targets_as_params:
                if not all(key in kwargs for key in self.targets_as_params):
                    msg = f"{self.__class__.__name__} requires {self.targets_as_params}"
                    raise ValueError(msg)

                targets_as_params = {k: kwargs[k] for k in self.targets_as_params}
                params_dependent_on_targets = self.get_params_dependent_on_targets(targets_as_params)
                params.update(params_dependent_on_targets)
            if self.deterministic:
                if self.targets_as_params:
                    warn(
                        self.get_class_fullname() + " could work incorrectly in ReplayMode for other input data"
                        " because its' params depend on targets."
                    )
                kwargs[self.save_key][id(self)] = deepcopy(params)
            return self.apply_with_params(params, **kwargs)

        return kwargs

    def apply_with_params(self, params: Dict[str, Any], *args: Any, **kwargs: Any) -> Dict[str, Any]:
        if params is None:
            return kwargs
        params = self.update_params(params, **kwargs)
        res = {}
        for key, arg in kwargs.items():
            if arg is not None:
                target_function = self._get_target_function(key)
                target_dependencies = {k: kwargs[k] for k in self.target_dependence.get(key, [])}
                res[key] = target_function(arg, **dict(params, **target_dependencies))
            else:
                res[key] = None
        return res

    def set_deterministic(self, flag: bool, save_key: str = "replay") -> "BasicTransform":
        if save_key == "params":
            msg = "params save_key is reserved"
            raise KeyError(msg)

        self.deterministic = flag
        self.save_key = save_key
        return self

    def __repr__(self) -> str:
        state = self.get_base_init_args()
        state.update(self.get_transform_init_args())
        return f"{self.__class__.__name__}({format_args(state)})"

    def _get_target_function(self, key: str) -> Callable[..., Any]:
        transform_key = key
        if key in self._additional_targets:
            transform_key = self._additional_targets.get(key, key)

        return self.targets.get(transform_key, lambda x, **p: x)

    def apply(self, img: np.ndarray, *args: Any, **params: Any) -> np.ndarray:
        raise NotImplementedError

    def get_params(self) -> Dict[str, Any]:
        return {}

    @property
    def targets(self) -> Dict[str, Callable[..., Any]]:
        # you must specify targets in subclass
        # foe example:
        # >>  ('image', 'mask')
        # >>  ('image', 'boxes')
        raise NotImplementedError

    def update_params(self, params: Dict[str, Any], **kwargs: Any) -> Dict[str, Any]:
        if hasattr(self, "interpolation"):
            params["interpolation"] = self.interpolation
        if hasattr(self, "fill_value"):
            params["fill_value"] = self.fill_value
        if hasattr(self, "mask_fill_value"):
            params["mask_fill_value"] = self.mask_fill_value
        params.update({"cols": kwargs["image"].shape[1], "rows": kwargs["image"].shape[0]})
        return params

    @property
    def target_dependence(self) -> Dict[str, Any]:
        return {}

    def add_targets(self, additional_targets: Dict[str, str]) -> None:
        """Add targets to transform them the same way as one of existing targets
        ex: {'target_image': 'image'}
        ex: {'obj1_mask': 'mask', 'obj2_mask': 'mask'}
        by the way you must have at least one object with key 'image'

        Args:
            additional_targets (dict): keys - new target name, values - old target name. ex: {'image2': 'image'}

        """
        self._additional_targets = additional_targets

    @property
    def targets_as_params(self) -> List[str]:
        return []

    def get_params_dependent_on_targets(self, params: Dict[str, Any]) -> Dict[str, Any]:
        raise NotImplementedError(
            "Method get_params_dependent_on_targets is not implemented in class " + self.__class__.__name__
        )

    @classmethod
    def get_class_fullname(cls) -> str:
        return get_shortest_class_fullname(cls)

    @classmethod
    def is_serializable(cls) -> bool:
        return True

    def get_transform_init_args_names(self) -> Tuple[str, ...]:
        msg = f"Class {self.get_class_fullname()} is not serializable because the `get_transform_init_args_names` "
        "method is not implemented"
        raise NotImplementedError(msg)

    def get_base_init_args(self) -> Dict[str, Any]:
        return {"always_apply": self.always_apply, "p": self.p}

    def get_transform_init_args(self) -> Dict[str, Any]:
        return {k: getattr(self, k) for k in self.get_transform_init_args_names()}

    def to_dict_private(self) -> Dict[str, Any]:
        state = {"__class_fullname__": self.get_class_fullname()}
        state.update(self.get_base_init_args())
        state.update(self.get_transform_init_args())
        return state

    def get_dict_with_id(self) -> Dict[str, Any]:
        d = self.to_dict_private()
        d["id"] = id(self)
        return d


class DualTransform(BasicTransform):
    """A base class for transformations that should be applied both to an image and its corresponding properties
    such as masks, bounding boxes, and keypoints. This class ensures that when a transform is applied to an image,
    all associated entities are transformed accordingly to maintain consistency between the image and its annotations.

    Properties:
        targets (Dict[str, Callable[..., Any]]): Defines the types of targets (e.g., image, mask, bboxes, keypoints)
            that the transform should be applied to and maps them to the corresponding methods.

    Methods:
        apply_to_bbox(bbox: BoxInternalType, *args: Any, **params: Any) -> BoxInternalType:
            Applies the transform to a single bounding box. Should be implemented in the subclass.

        apply_to_keypoint(keypoint: KeypointInternalType, *args: Any, **params: Any) -> KeypointInternalType:
            Applies the transform to a single keypoint. Should be implemented in the subclass.

        apply_to_bboxes(bboxes: Sequence[BoxType], *args: Any, **params: Any) -> Sequence[BoxType]:
            Applies the transform to a list of bounding boxes. Delegates to `apply_to_bbox` for each bounding box.

        apply_to_keypoints(keypoints: Sequence[KeypointType], *args: Any, **params: Any) -> Sequence[KeypointType]:
            Applies the transform to a list of keypoints. Delegates to `apply_to_keypoint` for each keypoint.

        apply_to_mask(mask: np.ndarray, *args: Any, **params: Any) -> np.ndarray:
            Applies the transform specifically to a single mask.

        apply_to_masks(masks: Sequence[np.ndarray], **params: Any) -> List[np.ndarray]:
            Applies the transform to a list of masks. Delegates to `apply_to_mask` for each mask.

    Note:
        This class is intended to be subclassed and should not be used directly. Subclasses are expected to
        implement the specific logic for each type of target (e.g., image, mask, bboxes, keypoints) in the
        corresponding `apply_to_*` methods.

    """

    @property
    def targets(self) -> Dict[str, Callable[..., Any]]:
        return {
            "image": self.apply,
            "mask": self.apply_to_mask,
            "masks": self.apply_to_masks,
            "bboxes": self.apply_to_bboxes,
            "keypoints": self.apply_to_keypoints,
        }

    def apply_to_bbox(self, bbox: BoxInternalType, *args: Any, **params: Any) -> BoxInternalType:
        msg = f"Method apply_to_bbox is not implemented in class {self.__class__.__name__}"
        raise NotImplementedError(msg)

    def apply_to_keypoint(self, keypoint: KeypointInternalType, *args: Any, **params: Any) -> KeypointInternalType:
        msg = f"Method apply_to_keypoint is not implemented in class {self.__class__.__name__}"
        raise NotImplementedError(msg)

<<<<<<< HEAD
    def apply_to_bboxes(self, bboxes: BBoxesInternalType, **params) -> BBoxesInternalType:
        for i, bbox in enumerate(bboxes.array):  # type: ignore[arg-type]
            bboxes.array[i] = self.apply_to_bbox(bbox, **params)
        return bboxes

    def apply_to_keypoints(self, keypoints: KeypointsInternalType, **params) -> KeypointsInternalType:
        for i, kpt in enumerate(keypoints.array):  # type: ignore[arg-type]
            keypoints.array[i] = self.apply_to_keypoint(kpt, **params)
        return keypoints
=======
    def apply_to_global_label(self, label: np.ndarray, *args: Any, **params: Any) -> np.ndarray:
        msg = f"Method apply_to_global_label is not implemented in class {self.__class__.__name__}"
        raise NotImplementedError(msg)

    def apply_to_bboxes(self, bboxes: Sequence[BoxType], *args: Any, **params: Any) -> Sequence[BoxType]:
        return [
            self.apply_to_bbox(cast(BoxInternalType, tuple(cast(BoxInternalType, bbox[:4]))), **params)
            + tuple(bbox[4:])
            for bbox in bboxes
        ]

    def apply_to_keypoints(
        self, keypoints: Sequence[KeypointType], *args: Any, **params: Any
    ) -> Sequence[KeypointType]:
        return [
            self.apply_to_keypoint(cast(KeypointInternalType, tuple(keypoint[:4])), **params) + tuple(keypoint[4:])
            for keypoint in keypoints
        ]
>>>>>>> 0cb8de50

    def apply_to_mask(self, mask: np.ndarray, *args: Any, **params: Any) -> np.ndarray:
        return self.apply(mask, **{k: cv2.INTER_NEAREST if k == "interpolation" else v for k, v in params.items()})

    def apply_to_masks(self, masks: Sequence[np.ndarray], **params: Any) -> List[np.ndarray]:
        return [self.apply_to_mask(mask, **params) for mask in masks]

    def apply_to_global_labels(self, labels: Sequence[np.ndarray], **params: Any) -> List[np.ndarray]:
        return [self.apply_to_global_label(label, **params) for label in labels]


class ImageOnlyTransform(BasicTransform):
    """Transform applied to image only."""

    _targets = Targets.IMAGE

    @property
    def targets(self) -> Dict[str, Callable[..., Any]]:
        return {"image": self.apply}


class NoOp(DualTransform):
    """Does nothing

    Targets:
        image, mask, bboxes, keypoints, global_label
    """

<<<<<<< HEAD
    def apply_to_keypoints(self, keypoints: KeypointsInternalType, **params) -> KeypointsInternalType:
        return keypoints

    def apply_to_bboxes(self, bboxes: BBoxesInternalType, **params) -> BBoxesInternalType:
        return bboxes
=======
    _targets = (Targets.IMAGE, Targets.MASK, Targets.BBOXES, Targets.KEYPOINTS, Targets.GLOBAL_LABEL)

    def apply_to_keypoint(self, keypoint: KeypointInternalType, **params: Any) -> KeypointInternalType:
        return keypoint

    def apply_to_bbox(self, bbox: BoxInternalType, **params: Any) -> BoxInternalType:
        return bbox
>>>>>>> 0cb8de50

    def apply(self, img: np.ndarray, **params: Any) -> np.ndarray:
        return img

    def apply_to_mask(self, mask: np.ndarray, **params: Any) -> np.ndarray:
        return mask

    def apply_to_global_label(self, label: np.ndarray, **params: Any) -> np.ndarray:
        return label

    def get_transform_init_args_names(self) -> Tuple[str, ...]:
        return ()


class ReferenceBasedTransform(DualTransform):
    @property
    def targets(self) -> Dict[str, Callable[..., Any]]:
        return {
            "global_label": self.apply_to_global_label,
            "image": self.apply,
            "mask": self.apply_to_mask,
            "bboxes": self.apply_to_bboxes,
            "keypoints": self.apply_to_keypoints,
        }<|MERGE_RESOLUTION|>--- conflicted
+++ resolved
@@ -17,19 +17,8 @@
 from numpy import typing as npt
 
 from .serialization import Serializable, get_shortest_class_fullname
-from .types import (
-    BoxInternalType,
-    BoxType,
-    ColorType,
-    KeypointInternalType,
-    KeypointType,
-    ScalarType,
-    ScaleType,
-    Targets,
-)
 from .utils import format_args
 
-<<<<<<< HEAD
 __all__ = [
     "to_tuple",
     "BasicTransform",
@@ -189,68 +178,42 @@
 
 def to_tuple(param, low=None, bias=None):
     """Convert input argument to min-max tuple
-=======
-__all__ = ["to_tuple", "BasicTransform", "DualTransform", "ImageOnlyTransform", "NoOp", "ReferenceBasedTransform"]
-
-PAIR = 2
-
-
-def to_tuple(
-    param: ScaleType,
-    low: Optional[ScaleType] = None,
-    bias: Optional[ScalarType] = None,
-) -> Union[Tuple[int, int], Tuple[float, float]]:
-    """Convert input argument to a min-max tuple.
-
->>>>>>> 0cb8de50
     Args:
-        param: Input value which could be a scalar or a sequence of exactly 2 scalars.
-        low: Second element of the tuple, provided as an optional argument for when `param` is a scalar.
-        bias: An offset added to both elements of the tuple.
-
-    Returns:
-        A tuple of two scalars, optionally adjusted by `bias`.
-        Raises ValueError for invalid combinations or types of arguments.
-
+        param (scalar, tuple or list of 2+ elements): Input value.
+            If value is scalar, return value would be (offset - value, offset + value).
+            If value is tuple, return value would be value + offset (broadcasted).
+        low:  Second element of tuple can be passed as optional argument
+        bias: An offset factor added to each element
     """
-    # Validate mutually exclusive arguments
     if low is not None and bias is not None:
-        msg = "Arguments 'low' and 'bias' cannot be used together."
-        raise ValueError(msg)
-
-    if isinstance(param, Sequence) and len(param) == PAIR:
-        min_val, max_val = min(param), max(param)
-
-    # Handle scalar input
-    elif isinstance(param, (int, float)):
-        if isinstance(low, (int, float)):
-            # Use low and param to create a tuple
-            min_val, max_val = (low, param) if low < param else (param, low)
+        raise ValueError("Arguments low and bias are mutually exclusive")
+
+    if param is None:
+        return param
+
+    if isinstance(param, (int, float)):
+        if low is None:
+            param = -param, +param
         else:
-            # Create a symmetric tuple around 0
-            min_val, max_val = -param, param
+            param = (low, param) if low < param else (param, low)
+    elif isinstance(param, Sequence):
+        if len(param) != 2:
+            raise ValueError("to_tuple expects 1 or 2 values")
+        param = tuple(param)
     else:
-        msg = "Argument 'param' must be either a scalar or a sequence of 2 elements."
-        raise ValueError(msg)
-
-    # Apply bias if provided
+        raise ValueError("Argument param must be either scalar (int, float) or tuple")
+
     if bias is not None:
-        return (bias + min_val, bias + max_val)
-
-    return min_val, max_val
-
-
-class Interpolation:
-    def __init__(self, downscale: int = cv2.INTER_NEAREST, upscale: int = cv2.INTER_NEAREST):
-        self.downscale = downscale
-        self.upscale = upscale
+        return tuple(bias + x for x in param)
+
+    return tuple(param)
 
 
 class BasicTransform(Serializable):
     call_backup = None
-    interpolation: Union[int, Interpolation]
-    fill_value: ColorType
-    mask_fill_value: Optional[ColorType]
+    interpolation: Any
+    fill_value: Any
+    mask_fill_value: Any
 
     def __init__(self, always_apply: bool = False, p: float = 0.5):
         self.p = p
@@ -264,24 +227,22 @@
         self.replay_mode = False
         self.applied_in_replay = False
 
-    def __call__(self, *args: Any, force_apply: bool = False, **kwargs: Any) -> Any:
+    def __call__(self, *args, force_apply: bool = False, **kwargs) -> Dict[str, Any]:
         if args:
-            msg = "You have to pass data to augmentations as named arguments, for example: aug(image=image)"
-            raise KeyError(msg)
+            raise KeyError("You have to pass data to augmentations as named arguments, for example: aug(image=image)")
         if self.replay_mode:
             if self.applied_in_replay:
                 return self.apply_with_params(self.params, **kwargs)
 
             return kwargs
 
-        if force_apply or self.always_apply or (random.random() < self.p):
+        if (random.random() < self.p) or self.always_apply or force_apply:
             params = self.get_params()
 
             if self.targets_as_params:
-                if not all(key in kwargs for key in self.targets_as_params):
-                    msg = f"{self.__class__.__name__} requires {self.targets_as_params}"
-                    raise ValueError(msg)
-
+                assert all(
+                    key in kwargs for key in self.targets_as_params
+                ), f"{self.__class__.__name__} requires {self.targets_as_params}"
                 targets_as_params = {k: kwargs[k] for k in self.targets_as_params}
                 params_dependent_on_targets = self.get_params_dependent_on_targets(targets_as_params)
                 params.update(params_dependent_on_targets)
@@ -296,7 +257,7 @@
 
         return kwargs
 
-    def apply_with_params(self, params: Dict[str, Any], *args: Any, **kwargs: Any) -> Dict[str, Any]:
+    def apply_with_params(self, params: Dict[str, Any], **kwargs) -> Dict[str, Any]:  # skipcq: PYL-W0613
         if params is None:
             return kwargs
         params = self.update_params(params, **kwargs)
@@ -311,10 +272,7 @@
         return res
 
     def set_deterministic(self, flag: bool, save_key: str = "replay") -> "BasicTransform":
-        if save_key == "params":
-            msg = "params save_key is reserved"
-            raise KeyError(msg)
-
+        assert save_key != "params", "params save_key is reserved"
         self.deterministic = flag
         self.save_key = save_key
         return self
@@ -324,28 +282,28 @@
         state.update(self.get_transform_init_args())
         return f"{self.__class__.__name__}({format_args(state)})"
 
-    def _get_target_function(self, key: str) -> Callable[..., Any]:
+    def _get_target_function(self, key: str) -> Callable:
         transform_key = key
         if key in self._additional_targets:
             transform_key = self._additional_targets.get(key, key)
 
-        return self.targets.get(transform_key, lambda x, **p: x)
-
-    def apply(self, img: np.ndarray, *args: Any, **params: Any) -> np.ndarray:
-        raise NotImplementedError
-
-    def get_params(self) -> Dict[str, Any]:
+        target_function = self.targets.get(transform_key, lambda x, **p: x)
+        return target_function
+
+    def apply(self, img: np.ndarray, **params) -> np.ndarray:
+        raise NotImplementedError
+
+    def get_params(self) -> Dict:
         return {}
 
     @property
-    def targets(self) -> Dict[str, Callable[..., Any]]:
+    def targets(self) -> Dict[str, Callable]:
         # you must specify targets in subclass
-        # foe example:
-        # >>  ('image', 'mask')
-        # >>  ('image', 'boxes')
-        raise NotImplementedError
-
-    def update_params(self, params: Dict[str, Any], **kwargs: Any) -> Dict[str, Any]:
+        # for example: ('image', 'mask')
+        #              ('image', 'boxes')
+        raise NotImplementedError
+
+    def update_params(self, params: Dict[str, Any], **kwargs) -> Dict[str, Any]:
         if hasattr(self, "interpolation"):
             params["interpolation"] = self.interpolation
         if hasattr(self, "fill_value"):
@@ -356,10 +314,10 @@
         return params
 
     @property
-    def target_dependence(self) -> Dict[str, Any]:
+    def target_dependence(self) -> Dict:
         return {}
 
-    def add_targets(self, additional_targets: Dict[str, str]) -> None:
+    def add_targets(self, additional_targets: Dict[str, str]):
         """Add targets to transform them the same way as one of existing targets
         ex: {'target_image': 'image'}
         ex: {'obj1_mask': 'mask', 'obj2_mask': 'mask'}
@@ -367,7 +325,6 @@
 
         Args:
             additional_targets (dict): keys - new target name, values - old target name. ex: {'image2': 'image'}
-
         """
         self._additional_targets = additional_targets
 
@@ -385,19 +342,26 @@
         return get_shortest_class_fullname(cls)
 
     @classmethod
-    def is_serializable(cls) -> bool:
+    def is_serializable(cls):
         return True
 
     def get_transform_init_args_names(self) -> Tuple[str, ...]:
-        msg = f"Class {self.get_class_fullname()} is not serializable because the `get_transform_init_args_names` "
-        "method is not implemented"
-        raise NotImplementedError(msg)
+        raise NotImplementedError(
+            f"Class {self.get_class_fullname()} is not serializable because the `get_transform_init_args_names` method is not "
+            "implemented"
+        )
 
     def get_base_init_args(self) -> Dict[str, Any]:
         return {"always_apply": self.always_apply, "p": self.p}
 
     def get_transform_init_args(self) -> Dict[str, Any]:
         return {k: getattr(self, k) for k in self.get_transform_init_args_names()}
+
+    def _to_dict(self) -> Dict[str, Any]:
+        state = {"__class_fullname__": self.get_class_fullname()}
+        state.update(self.get_base_init_args())
+        state.update(self.get_transform_init_args())
+        return state
 
     def to_dict_private(self) -> Dict[str, Any]:
         state = {"__class_fullname__": self.get_class_fullname()}
@@ -406,48 +370,16 @@
         return state
 
     def get_dict_with_id(self) -> Dict[str, Any]:
-        d = self.to_dict_private()
+        d = self._to_dict()
         d["id"] = id(self)
         return d
 
 
 class DualTransform(BasicTransform):
-    """A base class for transformations that should be applied both to an image and its corresponding properties
-    such as masks, bounding boxes, and keypoints. This class ensures that when a transform is applied to an image,
-    all associated entities are transformed accordingly to maintain consistency between the image and its annotations.
-
-    Properties:
-        targets (Dict[str, Callable[..., Any]]): Defines the types of targets (e.g., image, mask, bboxes, keypoints)
-            that the transform should be applied to and maps them to the corresponding methods.
-
-    Methods:
-        apply_to_bbox(bbox: BoxInternalType, *args: Any, **params: Any) -> BoxInternalType:
-            Applies the transform to a single bounding box. Should be implemented in the subclass.
-
-        apply_to_keypoint(keypoint: KeypointInternalType, *args: Any, **params: Any) -> KeypointInternalType:
-            Applies the transform to a single keypoint. Should be implemented in the subclass.
-
-        apply_to_bboxes(bboxes: Sequence[BoxType], *args: Any, **params: Any) -> Sequence[BoxType]:
-            Applies the transform to a list of bounding boxes. Delegates to `apply_to_bbox` for each bounding box.
-
-        apply_to_keypoints(keypoints: Sequence[KeypointType], *args: Any, **params: Any) -> Sequence[KeypointType]:
-            Applies the transform to a list of keypoints. Delegates to `apply_to_keypoint` for each keypoint.
-
-        apply_to_mask(mask: np.ndarray, *args: Any, **params: Any) -> np.ndarray:
-            Applies the transform specifically to a single mask.
-
-        apply_to_masks(masks: Sequence[np.ndarray], **params: Any) -> List[np.ndarray]:
-            Applies the transform to a list of masks. Delegates to `apply_to_mask` for each mask.
-
-    Note:
-        This class is intended to be subclassed and should not be used directly. Subclasses are expected to
-        implement the specific logic for each type of target (e.g., image, mask, bboxes, keypoints) in the
-        corresponding `apply_to_*` methods.
-
-    """
-
-    @property
-    def targets(self) -> Dict[str, Callable[..., Any]]:
+    """Transform for segmentation task."""
+
+    @property
+    def targets(self) -> Dict[str, Callable]:
         return {
             "image": self.apply,
             "mask": self.apply_to_mask,
@@ -456,15 +388,12 @@
             "keypoints": self.apply_to_keypoints,
         }
 
-    def apply_to_bbox(self, bbox: BoxInternalType, *args: Any, **params: Any) -> BoxInternalType:
-        msg = f"Method apply_to_bbox is not implemented in class {self.__class__.__name__}"
-        raise NotImplementedError(msg)
-
-    def apply_to_keypoint(self, keypoint: KeypointInternalType, *args: Any, **params: Any) -> KeypointInternalType:
-        msg = f"Method apply_to_keypoint is not implemented in class {self.__class__.__name__}"
-        raise NotImplementedError(msg)
-
-<<<<<<< HEAD
+    def apply_to_bbox(self, bbox: BoxInternalType, **params) -> BoxInternalType:
+        raise NotImplementedError("Method apply_to_bbox is not implemented in class " + self.__class__.__name__)
+
+    def apply_to_keypoint(self, keypoint: KeypointInternalType, **params) -> KeypointInternalType:
+        raise NotImplementedError("Method apply_to_keypoint is not implemented in class " + self.__class__.__name__)
+
     def apply_to_bboxes(self, bboxes: BBoxesInternalType, **params) -> BBoxesInternalType:
         for i, bbox in enumerate(bboxes.array):  # type: ignore[arg-type]
             bboxes.array[i] = self.apply_to_bbox(bbox, **params)
@@ -474,80 +403,38 @@
         for i, kpt in enumerate(keypoints.array):  # type: ignore[arg-type]
             keypoints.array[i] = self.apply_to_keypoint(kpt, **params)
         return keypoints
-=======
-    def apply_to_global_label(self, label: np.ndarray, *args: Any, **params: Any) -> np.ndarray:
-        msg = f"Method apply_to_global_label is not implemented in class {self.__class__.__name__}"
-        raise NotImplementedError(msg)
-
-    def apply_to_bboxes(self, bboxes: Sequence[BoxType], *args: Any, **params: Any) -> Sequence[BoxType]:
-        return [
-            self.apply_to_bbox(cast(BoxInternalType, tuple(cast(BoxInternalType, bbox[:4]))), **params)
-            + tuple(bbox[4:])
-            for bbox in bboxes
-        ]
-
-    def apply_to_keypoints(
-        self, keypoints: Sequence[KeypointType], *args: Any, **params: Any
-    ) -> Sequence[KeypointType]:
-        return [
-            self.apply_to_keypoint(cast(KeypointInternalType, tuple(keypoint[:4])), **params) + tuple(keypoint[4:])
-            for keypoint in keypoints
-        ]
->>>>>>> 0cb8de50
-
-    def apply_to_mask(self, mask: np.ndarray, *args: Any, **params: Any) -> np.ndarray:
-        return self.apply(mask, **{k: cv2.INTER_NEAREST if k == "interpolation" else v for k, v in params.items()})
-
-    def apply_to_masks(self, masks: Sequence[np.ndarray], **params: Any) -> List[np.ndarray]:
+
+    def apply_to_mask(self, img: np.ndarray, **params) -> np.ndarray:
+        return self.apply(img, **{k: cv2.INTER_NEAREST if k == "interpolation" else v for k, v in params.items()})
+
+    def apply_to_masks(self, masks: Sequence[np.ndarray], **params) -> List[np.ndarray]:
         return [self.apply_to_mask(mask, **params) for mask in masks]
-
-    def apply_to_global_labels(self, labels: Sequence[np.ndarray], **params: Any) -> List[np.ndarray]:
-        return [self.apply_to_global_label(label, **params) for label in labels]
 
 
 class ImageOnlyTransform(BasicTransform):
     """Transform applied to image only."""
 
-    _targets = Targets.IMAGE
-
-    @property
-    def targets(self) -> Dict[str, Callable[..., Any]]:
+    @property
+    def targets(self) -> Dict[str, Callable]:
         return {"image": self.apply}
 
 
 class NoOp(DualTransform):
-    """Does nothing
-
-    Targets:
-        image, mask, bboxes, keypoints, global_label
-    """
-
-<<<<<<< HEAD
+    """Does nothing"""
+
     def apply_to_keypoints(self, keypoints: KeypointsInternalType, **params) -> KeypointsInternalType:
         return keypoints
 
     def apply_to_bboxes(self, bboxes: BBoxesInternalType, **params) -> BBoxesInternalType:
         return bboxes
-=======
-    _targets = (Targets.IMAGE, Targets.MASK, Targets.BBOXES, Targets.KEYPOINTS, Targets.GLOBAL_LABEL)
-
-    def apply_to_keypoint(self, keypoint: KeypointInternalType, **params: Any) -> KeypointInternalType:
-        return keypoint
-
-    def apply_to_bbox(self, bbox: BoxInternalType, **params: Any) -> BoxInternalType:
-        return bbox
->>>>>>> 0cb8de50
-
-    def apply(self, img: np.ndarray, **params: Any) -> np.ndarray:
+
+    def apply(self, img: np.ndarray, **params) -> np.ndarray:
         return img
 
-    def apply_to_mask(self, mask: np.ndarray, **params: Any) -> np.ndarray:
-        return mask
-
-    def apply_to_global_label(self, label: np.ndarray, **params: Any) -> np.ndarray:
-        return label
-
-    def get_transform_init_args_names(self) -> Tuple[str, ...]:
+    def apply_to_mask(self, img: np.ndarray, **params) -> np.ndarray:
+        return img
+
+    def get_transform_init_args_names(self) -> Tuple:
         return ()
 
 
