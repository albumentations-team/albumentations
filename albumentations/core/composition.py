from __future__ import division

import random
import typing
import warnings
from collections import defaultdict

import numpy as np

from .. import random_utils
from .bbox_utils import BboxParams, BboxProcessor
from .keypoints_utils import KeypointParams, KeypointsProcessor
from .serialization import (
    SERIALIZABLE_REGISTRY,
    Serializable,
    get_shortest_class_fullname,
    instantiate_nonserializable,
)
from .transforms_interface import BasicTransform
from .utils import format_args, get_shape

__all__ = [
    "BaseCompose",
    "Compose",
    "SomeOf",
    "OneOf",
    "OneOrOther",
    "BboxParams",
    "KeypointParams",
    "ReplayCompose",
    "Sequential",
]


REPR_INDENT_STEP = 2
TransformType = typing.Union[BasicTransform, "BaseCompose"]
TransformsSeqType = typing.Sequence[TransformType]


def get_always_apply(transforms: typing.Union["BaseCompose", TransformsSeqType]) -> TransformsSeqType:
    new_transforms: typing.List[TransformType] = []
    for transform in transforms:  # type: ignore
        if isinstance(transform, BaseCompose):
            new_transforms.extend(get_always_apply(transform))
        elif transform.always_apply:
            new_transforms.append(transform)
    return new_transforms


class BaseCompose(Serializable):
    def __init__(self, transforms: TransformsSeqType, p: float):
        if isinstance(transforms, (BaseCompose, BasicTransform)):
            warnings.warn(
                "transforms is single transform, but a sequence is expected! Transform will be wrapped into list."
            )
            transforms = [transforms]

        self.transforms = transforms
        self.p = p

        self.replay_mode = False
        self.applied_in_replay = False

    def __len__(self) -> int:
        return len(self.transforms)

    def __call__(self, *args, **data) -> typing.Dict[str, typing.Any]:
        raise NotImplementedError

    def __getitem__(self, item: int) -> TransformType:  # type: ignore
        return self.transforms[item]

    def __repr__(self) -> str:
        return self.indented_repr()

    def indented_repr(self, indent: int = REPR_INDENT_STEP) -> str:
        args = {k: v for k, v in self._to_dict().items() if not (k.startswith("__") or k == "transforms")}
        repr_string = self.__class__.__name__ + "(["
        for t in self.transforms:
            repr_string += "\n"
            if hasattr(t, "indented_repr"):
                t_repr = t.indented_repr(indent + REPR_INDENT_STEP)  # type: ignore
            else:
                t_repr = repr(t)
            repr_string += " " * indent + t_repr + ","
        repr_string += "\n" + " " * (indent - REPR_INDENT_STEP) + "], {args})".format(args=format_args(args))
        return repr_string

    @classmethod
    def get_class_fullname(cls) -> str:
        return get_shortest_class_fullname(cls)

    @classmethod
    def is_serializable(cls) -> bool:
        return True

    def _to_dict(self) -> typing.Dict[str, typing.Any]:
        return {
            "__class_fullname__": self.get_class_fullname(),
            "p": self.p,
            "transforms": [t._to_dict() for t in self.transforms],  # skipcq: PYL-W0212
        }

    def get_dict_with_id(self) -> typing.Dict[str, typing.Any]:
        return {
            "__class_fullname__": self.get_class_fullname(),
            "id": id(self),
            "params": None,
            "transforms": [t.get_dict_with_id() for t in self.transforms],
        }

    def add_targets(self, additional_targets: typing.Optional[typing.Dict[str, str]]) -> None:
        if additional_targets:
            for t in self.transforms:
                t.add_targets(additional_targets)

    def set_deterministic(self, flag: bool, save_key: str = "replay") -> None:
        for t in self.transforms:
            t.set_deterministic(flag, save_key)


class Compose(BaseCompose):
    """Compose transforms and handle all transformations regarding bounding boxes

    Args:
        transforms (list): list of transformations to compose.
        bbox_params (BboxParams): Parameters for bounding boxes transforms
        keypoint_params (KeypointParams): Parameters for keypoints transforms
        additional_targets (dict): Dict with keys - new target name, values - old target name. ex: {'image2': 'image'}
        p (float): probability of applying all list of transforms. Default: 1.0.
    """

    def __init__(
        self,
        transforms: TransformsSeqType,
        bbox_params: typing.Optional[typing.Union[dict, "BboxParams"]] = None,
        keypoint_params: typing.Optional[typing.Union[dict, "KeypointParams"]] = None,
        additional_targets: typing.Optional[typing.Dict[str, str]] = None,
        p: float = 1.0,
    ):
        super(Compose, self).__init__(transforms, p)

        self.processors: typing.Dict[str, typing.Union[BboxProcessor, KeypointsProcessor]] = {}
        if bbox_params:
            if isinstance(bbox_params, dict):
                b_params = BboxParams(**bbox_params)
            elif isinstance(bbox_params, BboxParams):
                b_params = bbox_params
            else:
                raise ValueError("unknown format of bbox_params, please use `dict` or `BboxParams`")
            self.processors["bboxes"] = BboxProcessor(b_params, additional_targets)

        if keypoint_params:
            if isinstance(keypoint_params, dict):
                k_params = KeypointParams(**keypoint_params)
            elif isinstance(keypoint_params, KeypointParams):
                k_params = keypoint_params
            else:
                raise ValueError("unknown format of keypoint_params, please use `dict` or `KeypointParams`")
            self.processors["keypoints"] = KeypointsProcessor(k_params, additional_targets)

        if additional_targets is None:
            additional_targets = {}

        self.additional_targets = additional_targets

        for proc in self.processors.values():
            proc.ensure_transforms_valid(self.transforms)

        self.add_targets(additional_targets)

        self.is_check_args = True
        self._disable_check_args_for_transforms(self.transforms)

    @staticmethod
    def _disable_check_args_for_transforms(transforms: TransformsSeqType) -> None:
        for transform in transforms:
            if isinstance(transform, BaseCompose):
                Compose._disable_check_args_for_transforms(transform.transforms)
            if isinstance(transform, Compose):
                transform._disable_check_args()

    def _disable_check_args(self) -> None:
        self.is_check_args = False

    def __call__(self, *args, force_apply: bool = False, **data) -> typing.Dict[str, typing.Any]:
        if args:
            raise KeyError("You have to pass data to augmentations as named arguments, for example: aug(image=image)")
        if self.is_check_args:
            self._check_args(**data)
        assert isinstance(force_apply, (bool, int)), "force_apply must have bool or int type"
        need_to_run = force_apply or random.random() < self.p
        for p in self.processors.values():
            p.ensure_data_valid(data)
        transforms = self.transforms if need_to_run else get_always_apply(self.transforms)

        check_each_transform = any(
            getattr(item.params, "check_each_transform", False) for item in self.processors.values()
        )

<<<<<<< HEAD
            data = t(**data)
=======
        for p in self.processors.values():
            p.preprocess(data)

        for idx, t in enumerate(transforms):
            data = t(force_apply=force_apply, **data)
>>>>>>> 1cd328be

            if check_each_transform:
                data = self._check_data_post_transform(data)
        data = Compose._make_targets_contiguous(data)  # ensure output targets are contiguous

        for p in self.processors.values():
            p.postprocess(data)

        return data

    def _check_data_post_transform(self, data: typing.Dict[str, typing.Any]) -> typing.Dict[str, typing.Any]:
        rows, cols = get_shape(data["image"])

        for p in self.processors.values():
            if not getattr(p.params, "check_each_transform", False):
                continue

            for data_name in p.data_fields:
                data[data_name] = p.filter(data[data_name], rows, cols)
        return data

    def _to_dict(self) -> typing.Dict[str, typing.Any]:
        dictionary = super(Compose, self)._to_dict()
        bbox_processor = self.processors.get("bboxes")
        keypoints_processor = self.processors.get("keypoints")
        dictionary.update(
            {
                "bbox_params": bbox_processor.params._to_dict() if bbox_processor else None,  # skipcq: PYL-W0212
                "keypoint_params": keypoints_processor.params._to_dict()  # skipcq: PYL-W0212
                if keypoints_processor
                else None,
                "additional_targets": self.additional_targets,
            }
        )
        return dictionary

    def get_dict_with_id(self) -> typing.Dict[str, typing.Any]:
        dictionary = super().get_dict_with_id()
        bbox_processor = self.processors.get("bboxes")
        keypoints_processor = self.processors.get("keypoints")
        dictionary.update(
            {
                "bbox_params": bbox_processor.params._to_dict() if bbox_processor else None,  # skipcq: PYL-W0212
                "keypoint_params": keypoints_processor.params._to_dict()  # skipcq: PYL-W0212
                if keypoints_processor
                else None,
                "additional_targets": self.additional_targets,
                "params": None,
            }
        )
        return dictionary

    def _check_args(self, **kwargs) -> None:
        checked_single = ["image", "mask"]
        checked_multi = ["masks"]
        check_bbox_param = ["bboxes"]
        # ["bboxes", "keypoints"] could be almost any type, no need to check them
        for data_name, data in kwargs.items():
            internal_data_name = self.additional_targets.get(data_name, data_name)
            if internal_data_name in checked_single:
                if not isinstance(data, np.ndarray):
                    raise TypeError("{} must be numpy array type".format(data_name))
            if internal_data_name in checked_multi:
                if data:
                    if not isinstance(data[0], np.ndarray):
                        raise TypeError("{} must be list of numpy arrays".format(data_name))
            if internal_data_name in check_bbox_param and self.processors.get("bboxes") is None:
                raise ValueError("bbox_params must be specified for bbox transformations")

    @staticmethod
    def _make_targets_contiguous(data: typing.Dict[str, typing.Any]) -> typing.Dict[str, typing.Any]:
        result = {}
        for key, value in data.items():
            if isinstance(value, np.ndarray):
                value = np.ascontiguousarray(value)
            result[key] = value
        return result


class OneOf(BaseCompose):
    """Select one of transforms to apply. Selected transform will be called with `force_apply=True`.
    Transforms probabilities will be normalized to one 1, so in this case transforms probabilities works as weights.

    Args:
        transforms (list): list of transformations to compose.
        p (float): probability of applying selected transform. Default: 0.5.
    """

    def __init__(self, transforms: TransformsSeqType, p: float = 0.5):
        super(OneOf, self).__init__(transforms, p)
        transforms_ps = [t.p for t in self.transforms]
        s = sum(transforms_ps)
        self.transforms_ps = [t / s for t in transforms_ps]

    def __call__(self, *args, force_apply: bool = False, **data) -> typing.Dict[str, typing.Any]:
        if self.replay_mode:
            for t in self.transforms:
                data = t(**data)
            return data

        if self.transforms_ps and (force_apply or random.random() < self.p):
            idx: int = random_utils.choice(len(self.transforms), p=self.transforms_ps)
            t = self.transforms[idx]
            data = t(force_apply=True, **data)
        return data


class SomeOf(BaseCompose):
    """Select N transforms to apply. Selected transforms will be called with `force_apply=True`.
    Transforms probabilities will be normalized to one 1, so in this case transforms probabilities works as weights.

    Args:
        transforms (list): list of transformations to compose.
        n (int): number of transforms to apply.
        replace (bool): Whether the sampled transforms are with or without replacement. Default: True.
        p (float): probability of applying selected transform. Default: 1.
    """

    def __init__(self, transforms: TransformsSeqType, n: int, replace: bool = True, p: float = 1):
        super(SomeOf, self).__init__(transforms, p)
        self.n = n
        self.replace = replace
        transforms_ps = [t.p for t in self.transforms]
        s = sum(transforms_ps)
        self.transforms_ps = [t / s for t in transforms_ps]

    def __call__(self, *args, force_apply: bool = False, **data) -> typing.Dict[str, typing.Any]:
        if self.replay_mode:
            for t in self.transforms:
                data = t(**data)
            return data

        if self.transforms_ps and (force_apply or random.random() < self.p):
            idx = random_utils.choice(len(self.transforms), size=self.n, replace=self.replace, p=self.transforms_ps)
            for i in idx:  # type: ignore
                t = self.transforms[i]
                data = t(force_apply=True, **data)
        return data

    def _to_dict(self) -> typing.Dict[str, typing.Any]:
        dictionary = super(SomeOf, self)._to_dict()
        dictionary.update({"n": self.n, "replace": self.replace})
        return dictionary


class OneOrOther(BaseCompose):
    """Select one or another transform to apply. Selected transform will be called with `force_apply=True`."""

    def __init__(
        self,
        first: typing.Optional[TransformType] = None,
        second: typing.Optional[TransformType] = None,
        transforms: typing.Optional[TransformsSeqType] = None,
        p: float = 0.5,
    ):
        if transforms is None:
            if first is None or second is None:
                raise ValueError("You must set both first and second or set transforms argument.")
            transforms = [first, second]
        super(OneOrOther, self).__init__(transforms, p)
        if len(self.transforms) != 2:
            warnings.warn("Length of transforms is not equal to 2.")

    def __call__(self, *args, force_apply: bool = False, **data) -> typing.Dict[str, typing.Any]:
        if self.replay_mode:
            for t in self.transforms:
                data = t(**data)
            return data

        if random.random() < self.p:
            return self.transforms[0](force_apply=True, **data)

        return self.transforms[-1](force_apply=True, **data)


class PerChannel(BaseCompose):
    """Apply transformations per-channel

    Args:
        transforms (list): list of transformations to compose.
        channels (sequence): channels to apply the transform to. Pass None to apply to all.
                         Default: None (apply to all)
        p (float): probability of applying the transform. Default: 0.5.
    """

    def __init__(
        self, transforms: TransformsSeqType, channels: typing.Optional[typing.Sequence[int]] = None, p: float = 0.5
    ):
        super(PerChannel, self).__init__(transforms, p)
        self.channels = channels

    def __call__(self, *args, force_apply: bool = False, **data) -> typing.Dict[str, typing.Any]:
        if force_apply or random.random() < self.p:

            image = data["image"]

            # Expand mono images to have a single channel
            if len(image.shape) == 2:
                image = np.expand_dims(image, -1)

            if self.channels is None:
                self.channels = range(image.shape[2])

            for c in self.channels:
                for t in self.transforms:
                    image[:, :, c] = t(image=image[:, :, c])["image"]

            data["image"] = image

        return data


class ReplayCompose(Compose):
    def __init__(
        self,
        transforms: TransformsSeqType,
        bbox_params: typing.Optional[typing.Union[dict, "BboxParams"]] = None,
        keypoint_params: typing.Optional[typing.Union[dict, "KeypointParams"]] = None,
        additional_targets: typing.Optional[typing.Dict[str, str]] = None,
        p: float = 1.0,
        save_key: str = "replay",
    ):
        super(ReplayCompose, self).__init__(transforms, bbox_params, keypoint_params, additional_targets, p)
        self.set_deterministic(True, save_key=save_key)
        self.save_key = save_key

    def __call__(self, *args, force_apply: bool = False, **kwargs) -> typing.Dict[str, typing.Any]:
        kwargs[self.save_key] = defaultdict(dict)
        result = super(ReplayCompose, self).__call__(force_apply=force_apply, **kwargs)
        serialized = self.get_dict_with_id()
        self.fill_with_params(serialized, result[self.save_key])
        self.fill_applied(serialized)
        result[self.save_key] = serialized
        return result

    @staticmethod
    def replay(saved_augmentations: typing.Dict[str, typing.Any], **kwargs) -> typing.Dict[str, typing.Any]:
        augs = ReplayCompose._restore_for_replay(saved_augmentations)
        return augs(force_apply=True, **kwargs)

    @staticmethod
    def _restore_for_replay(
        transform_dict: typing.Dict[str, typing.Any], lambda_transforms: typing.Optional[dict] = None
    ) -> TransformType:
        """
        Args:
            lambda_transforms (dict): A dictionary that contains lambda transforms, that
            is instances of the Lambda class.
                This dictionary is required when you are restoring a pipeline that contains lambda transforms. Keys
                in that dictionary should be named same as `name` arguments in respective lambda transforms from
                a serialized pipeline.
        """
        applied = transform_dict["applied"]
        params = transform_dict["params"]
        lmbd = instantiate_nonserializable(transform_dict, lambda_transforms)
        if lmbd:
            transform = lmbd
        else:
            name = transform_dict["__class_fullname__"]
            args = {k: v for k, v in transform_dict.items() if k not in ["__class_fullname__", "applied", "params"]}
            cls = SERIALIZABLE_REGISTRY[name]
            if "transforms" in args:
                args["transforms"] = [
                    ReplayCompose._restore_for_replay(t, lambda_transforms=lambda_transforms)
                    for t in args["transforms"]
                ]
            transform = cls(**args)

        transform = typing.cast(BasicTransform, transform)
        if isinstance(transform, BasicTransform):
            transform.params = params
        transform.replay_mode = True
        transform.applied_in_replay = applied
        return transform

    def fill_with_params(self, serialized: dict, all_params: dict) -> None:
        params = all_params.get(serialized.get("id"))
        serialized["params"] = params
        del serialized["id"]
        for transform in serialized.get("transforms", []):
            self.fill_with_params(transform, all_params)

    def fill_applied(self, serialized: typing.Dict[str, typing.Any]) -> bool:
        if "transforms" in serialized:
            applied = [self.fill_applied(t) for t in serialized["transforms"]]
            serialized["applied"] = any(applied)
        else:
            serialized["applied"] = serialized.get("params") is not None
        return serialized["applied"]

    def _to_dict(self) -> typing.Dict[str, typing.Any]:
        dictionary = super(ReplayCompose, self)._to_dict()
        dictionary.update({"save_key": self.save_key})
        return dictionary


class Sequential(BaseCompose):
    """Sequentially applies all transforms to targets.

    Note:
        This transform is not intended to be a replacement for `Compose`. Instead, it should be used inside `Compose`
        the same way `OneOf` or `OneOrOther` are used. For instance, you can combine `OneOf` with `Sequential` to
        create an augmentation pipeline that contains multiple sequences of augmentations and applies one randomly
        chose sequence to input data (see the `Example` section for an example definition of such pipeline).

    Example:
        >>> import albumentations as A
        >>> transform = A.Compose([
        >>>    A.OneOf([
        >>>        A.Sequential([
        >>>            A.HorizontalFlip(p=0.5),
        >>>            A.ShiftScaleRotate(p=0.5),
        >>>        ]),
        >>>        A.Sequential([
        >>>            A.VerticalFlip(p=0.5),
        >>>            A.RandomBrightnessContrast(p=0.5),
        >>>        ]),
        >>>    ], p=1)
        >>> ])
    """

    def __init__(self, transforms: TransformsSeqType, p: float = 0.5):
        super().__init__(transforms, p)

    def __call__(self, *args, **data) -> typing.Dict[str, typing.Any]:
        for t in self.transforms:
            data = t(**data)
        return data<|MERGE_RESOLUTION|>--- conflicted
+++ resolved
@@ -198,15 +198,11 @@
             getattr(item.params, "check_each_transform", False) for item in self.processors.values()
         )
 
-<<<<<<< HEAD
-            data = t(**data)
-=======
         for p in self.processors.values():
             p.preprocess(data)
 
         for idx, t in enumerate(transforms):
-            data = t(force_apply=force_apply, **data)
->>>>>>> 1cd328be
+            data = t(**data)
 
             if check_each_transform:
                 data = self._check_data_post_transform(data)
