--- conflicted
+++ resolved
@@ -294,13 +294,8 @@
             return data
 
         if self.transforms_ps and (force_apply or random.random() < self.p):
-<<<<<<< HEAD
-            t = random_utils.choice(self.transforms, p=self.transforms_ps)  # type: ignore
-=======
-            random_state = np.random.RandomState(random.randint(0, 2 ** 32 - 1))
-            idx = random_state.choice(len(self.transforms), p=self.transforms_ps)  # type: ignore
-            t = self.transforms[idx]
->>>>>>> 828b9d91
+            idx = random_utils.choice(len(self.transforms), p=self.transforms_ps)  # type: ignore
+            t = self.transforms[idx]  # type: ignore
             data = t(force_apply=True, **data)
         return data
 
@@ -331,17 +326,11 @@
             return data
 
         if self.transforms_ps and (force_apply or random.random() < self.p):
-<<<<<<< HEAD
-            transforms = random_utils.choice(self.transforms, size=self.n, replace=self.replace, p=self.transforms_ps)
-            for t in transforms:  # type: ignore
-=======
-            random_state = np.random.RandomState(random.randint(0, 2 ** 32 - 1))
-            idx = random_state.choice(
+            idx = random_utils.choice(
                 len(self.transforms), size=self.n, replace=self.replace, p=self.transforms_ps  # type: ignore
             )
-            for i in idx:
+            for i in idx:  # type: ignore
                 t = self.transforms[i]
->>>>>>> 828b9d91
                 data = t(force_apply=True, **data)
         return data
 
