from __future__ import division

import random
import warnings

import numpy as np

from albumentations.augmentations.keypoints_utils import convert_keypoints_from_albumentations, filter_keypoints, \
    convert_keypoints_to_albumentations, check_keypoints
from albumentations.core.transforms_interface import DualTransform
from albumentations.imgaug.transforms import DualIAATransform
from albumentations.augmentations.bbox_utils import convert_bboxes_from_albumentations, \
    convert_bboxes_to_albumentations, filter_bboxes, check_bboxes

__all__ = ['Compose', 'OneOf', 'OneOrOther']


def find_dual_start_end(transforms):
    dual_start_end = None
    last_dual = None
    for idx, transform in enumerate(transforms):
        if isinstance(transform, DualTransform):
            last_dual = idx
            if dual_start_end is None:
                dual_start_end = [idx]
        if isinstance(transform, BaseCompose):
            inside = find_dual_start_end(transform)
            if inside is not None:
                dual_start_end = [idx]
    if dual_start_end is not None:
        dual_start_end.append(last_dual)
    return dual_start_end


def find_always_apply_transforms(transforms):
    new_transforms = []
    for transform in transforms:
        if isinstance(transform, BaseCompose):
            new_transforms.extend(find_always_apply_transforms(transform))
        elif transform.always_apply:
            new_transforms.append(transform)
    return new_transforms


def set_always_apply(transforms):
    for t in transforms:
        t.always_apply = True


class BaseCompose(object):
    def __init__(self, transforms, p):
        self.transforms = transforms
        self.p = p

    def __getitem__(self, item):
        return self.transforms[item]

    def add_targets(self, additional_targets):
        if additional_targets:
            for t in self.transforms:
                t.add_targets(additional_targets)


class Compose(BaseCompose):
    """Compose transforms and handle all transformations regrading bounding boxes

    Args:
        transforms (list): list of transformations to compose.
        bbox_params (dict): Parameters for bounding boxes transforms
<<<<<<< HEAD
        keypoint_params (dict): Parameters for keypoints transforms
=======
        additional_targets (dict): Dict with keys - new target name, values - old target name. ex: {'image2': 'image'}
>>>>>>> 86260269
        p (float): probability of applying all list of transforms. Default: 1.0.

    **bbox_params** dictionary contains the following keys:
        * **format** (*str*): format of bounding boxes. Should be 'coco', 'pascal_voc' or 'albumentations'.
          If None - don't use bboxes.
          The `coco` format of a bounding box looks like `[x_min, y_min, width, height]`, e.g. [97, 12, 150, 200].
          The `pascal_voc` format of a bounding box looks like `[x_min, y_min, x_max, y_max]`, e.g. [97, 12, 247, 212].
          The `albumentations` format of a bounding box looks like `pascal_voc`, but between [0, 1], in other words:
          [x_min, y_min, x_max, y_max]`, e.g. [0.2, 0.3, 0.4, 0.5].
        * | **label_fields** (*list*): list of fields that are joined with boxes, e.g labels.
          | Should be same type as boxes.
        * | **min_area** (*float*): minimum area of a bounding box. All bounding boxes whose
          | visible area in pixels is less than this value will be removed. Default: 0.0.
        * | **min_visibility** (*float*): minimum fraction of area for a bounding box
          | to remain this box in list. Default: 0.0.
    """

    def __init__(self, transforms, preprocessing_transforms=[], postprocessing_transforms=[],
<<<<<<< HEAD
                 to_tensor=None, bbox_params={}, keypoint_params={}, p=1.0):
=======
                 to_tensor=None, bbox_params={}, additional_targets={}, p=1.0):
>>>>>>> 86260269
        if preprocessing_transforms:
            warnings.warn("preprocessing transforms are deprecated, use always_apply flag for this purpose. "
                          "will be removed in 0.3.0", DeprecationWarning)
            set_always_apply(preprocessing_transforms)
        if postprocessing_transforms:
            warnings.warn("postprocessing transforms are deprecated, use always_apply flag for this purpose"
                          "will be removed in 0.3.0", DeprecationWarning)
            set_always_apply(postprocessing_transforms)
        if to_tensor is not None:
            warnings.warn("to_tensor in Compose is deprecated, use always_apply flag for this purpose"
                          "will be removed in 0.3.0", DeprecationWarning)
            to_tensor.always_apply = True
            # todo deprecated
        _transforms = (preprocessing_transforms +
                       [t for t in transforms if t is not None] +
                       postprocessing_transforms)
        if to_tensor is not None:
<<<<<<< HEAD
            self.transforms.append(to_tensor)

        self.bboxes_name = 'bboxes'
        self.keypoints_name = 'keypoints'
        self.params = {
            self.bboxes_name: bbox_params,
            self.keypoints_name: keypoint_params
        }

=======
            _transforms.append(to_tensor)

        super(Compose, self).__init__(_transforms, p)
>>>>>>> 86260269
        self.bbox_format = bbox_params.get('format', None)
        self.bbox_label_fields = bbox_params.get('label_fields', [])

        self.keypoints_format = keypoint_params.get('format', None)
        self.keypoints_label_fields = keypoint_params.get('label_fields', [])

        # IAA-based augmentations supports only transformation of xy keypoints.
        # If your keypoints formats is other than 'xy' we emit warning to let user
        # be aware that angle and size will not be modified.
        if self.keypoints_format is not None and self.keypoints_format != 'xy':
            for transform in self.transforms:
                if isinstance(transform, DualIAATransform):
                    warnings.warn(f"{transform.__class__.__name__} transformation supports only 'xy' keypoints "
                                  f"augmentation. You have '{self.keypoints_format}' keypoints format. Scale "
                                  "and angle WILL NOT BE transformed.")
                    break

        self.add_targets(additional_targets)

    def __call__(self, **data):
        need_to_run = random.random() < self.p
        transforms = self.transforms if need_to_run else find_always_apply_transforms(self.transforms)
        dual_start_end = None
        if self.params[self.bboxes_name] or self.params[self.keypoints_name]:
            dual_start_end = find_dual_start_end(transforms)

        if (self.params[self.bboxes_name] and
                len(data.get(self.bboxes_name, [])) and
                len(data[self.bboxes_name][0]) < 5):
            if 'label_fields' not in self.params[self.bboxes_name]:
                raise Exception("Please specify 'label_fields' in 'bbox_params' or add labels to the end of bbox "
                                "because bboxes must have labels")
        if 'label_fields' in self.params[self.bboxes_name]:
            if not all(l in data.keys() for l in self.params[self.bboxes_name]['label_fields']):
                raise Exception("Your 'label_fields' are not valid - them must have same names as params in dict")

        for idx, t in enumerate(transforms):
            if dual_start_end is not None and idx == dual_start_end[0]:
                if self.params[self.bboxes_name]:
                    data = data_preprocessing(self.bboxes_name, self.params[self.bboxes_name], check_bboxes,
                                              convert_bboxes_to_albumentations, data)
                if self.params[self.keypoints_name]:
                    data = data_preprocessing(self.keypoints_name, self.params[self.keypoints_name], check_keypoints,
                                              convert_keypoints_to_albumentations, data)

            data = t(**data)

            if dual_start_end is not None and idx == dual_start_end[1]:
                if self.params[self.bboxes_name]:
                    data = data_postprocessing(self.bboxes_name, self.params[self.bboxes_name], check_bboxes,
                                               filter_bboxes, convert_bboxes_from_albumentations, data)
                if self.params[self.keypoints_name]:
                    data = data_postprocessing(self.keypoints_name, self.params[self.keypoints_name], check_keypoints,
                                               filter_keypoints, convert_keypoints_from_albumentations, data)

        return data


def data_postprocessing(data_name, params, check_fn, filter_fn, convert_fn, data):
    rows, cols = data['image'].shape[:2]

    additional_params = {}
    if data_name == 'bboxes':
        additional_params['min_area'] = params.get('min_area', 0.0),
        additional_params['min_visibility'] = params.get('min_visibility', 0.0)
    elif data_name == 'keypoints':
        additional_params['remove_invisible'] = params.get('remove_invisible', 0.0)
    else:
        raise Exception('Not known data_name')

    data[data_name] = filter_fn(data[data_name], rows, cols, **additional_params)

    if params['format'] == 'albumentations':
        check_fn(data[data_name])
    else:
        data[data_name] = convert_fn(data[data_name], params['format'], rows, cols, check_validity=True)

    data = remove_label_fields_from_data(data_name, params.get('label_fields', []), data)
    return data


def data_preprocessing(data_name, params, check_fn, convert_fn, data):
    if data_name not in data:
        raise Exception('Please name field with {} `{}`'.format(data_name, data_name))
    data = add_label_fields_to_data(data_name, params.get('label_fields', []), data)

    rows, cols = data['image'].shape[:2]
    if params['format'] == 'albumentations':
        check_fn(data[data_name])
    else:
        data[data_name] = convert_fn(data[data_name], params['format'], rows, cols, check_validity=True)

    return data


def add_label_fields_to_data(data_name, label_fields, data):
    for field in label_fields:
        data_with_added_field = []
        for d, field_value in zip(data[data_name], data[field]):
            data_with_added_field.append(list(d) + [field_value])
        data[data_name] = data_with_added_field
    return data


def remove_label_fields_from_data(data_name, label_fields, data):
    for idx, field in enumerate(label_fields):
        field_values = []
        for bbox in data[data_name]:
            field_values.append(bbox[4 + idx])
        data[field] = field_values
    if label_fields:
        data[data_name] = [d[:4] for d in data[data_name]]
    return data


class OneOf(BaseCompose):
    """Select on of transforms to apply

    Args:
        transforms (list): list of transformations to compose.
        p (float): probability of applying selected transform. Default: 0.5.
    """

    def __init__(self, transforms, p=0.5):
        super(OneOf, self).__init__(transforms, p)
        transforms_ps = [t.p for t in transforms]
        s = sum(transforms_ps)
        self.transforms_ps = [t / s for t in transforms_ps]

    def __call__(self, **data):
        if random.random() < self.p:
            random_state = np.random.RandomState(random.randint(0, 2 ** 32 - 1))
            t = random_state.choice(self.transforms, p=self.transforms_ps)
            t.p = 1.
            data = t(**data)
        return data


class OneOrOther(BaseCompose):
    def __init__(self, first, second, p=0.5):
        super(OneOrOther, self).__init__([first, second], p)
        for t in self.transforms:
            t.p = 1.

    def __call__(self, **data):
        return self.transforms[0](**data) if random.random() < self.p else self.transforms[-1](**data)<|MERGE_RESOLUTION|>--- conflicted
+++ resolved
@@ -67,11 +67,8 @@
     Args:
         transforms (list): list of transformations to compose.
         bbox_params (dict): Parameters for bounding boxes transforms
-<<<<<<< HEAD
         keypoint_params (dict): Parameters for keypoints transforms
-=======
         additional_targets (dict): Dict with keys - new target name, values - old target name. ex: {'image2': 'image'}
->>>>>>> 86260269
         p (float): probability of applying all list of transforms. Default: 1.0.
 
     **bbox_params** dictionary contains the following keys:
@@ -90,11 +87,7 @@
     """
 
     def __init__(self, transforms, preprocessing_transforms=[], postprocessing_transforms=[],
-<<<<<<< HEAD
-                 to_tensor=None, bbox_params={}, keypoint_params={}, p=1.0):
-=======
-                 to_tensor=None, bbox_params={}, additional_targets={}, p=1.0):
->>>>>>> 86260269
+                 to_tensor=None, bbox_params={}, keypoint_params={}, additional_targets={}, p=1.0):
         if preprocessing_transforms:
             warnings.warn("preprocessing transforms are deprecated, use always_apply flag for this purpose. "
                           "will be removed in 0.3.0", DeprecationWarning)
@@ -112,8 +105,8 @@
                        [t for t in transforms if t is not None] +
                        postprocessing_transforms)
         if to_tensor is not None:
-<<<<<<< HEAD
-            self.transforms.append(to_tensor)
+            _transforms.append(to_tensor)
+        super(Compose, self).__init__(_transforms, p)
 
         self.bboxes_name = 'bboxes'
         self.keypoints_name = 'keypoints'
@@ -122,11 +115,6 @@
             self.keypoints_name: keypoint_params
         }
 
-=======
-            _transforms.append(to_tensor)
-
-        super(Compose, self).__init__(_transforms, p)
->>>>>>> 86260269
         self.bbox_format = bbox_params.get('format', None)
         self.bbox_label_fields = bbox_params.get('label_fields', [])
 
