from __future__ import division

import random
import warnings

import numpy as np
from albumentations.core.transforms_interface import DualTransform
from albumentations.augmentations.bbox_utils import convert_bboxes_from_albumentations, \
    convert_bboxes_to_albumentations, filter_bboxes, check_bboxes
from albumentations.augmentations.keypoints_utils import check_keypoints, filter_keypoints, convert_keypoints_from_albumentations, convert_keypoints_to_albumentations, \
    keypoint_has_extra_data, keypoint_formats

__all__ = ['Compose', 'OneOf', 'OneOrOther']


def find_dual_start_end(transforms):
    dual_start_end = None
    last_dual = None
    for idx, transform in enumerate(transforms):
        if isinstance(transform, DualTransform):
            last_dual = idx
            if dual_start_end is None:
                dual_start_end = [idx]
        if isinstance(transform, BaseCompose):
            inside = find_dual_start_end(transform)
            if inside is not None:
                dual_start_end = [idx]
    if dual_start_end is not None:
        dual_start_end.append(last_dual)
    return dual_start_end


def find_always_apply_transforms(transforms):
    new_transforms = []
    for transform in transforms:
        if isinstance(transform, BaseCompose):
            new_transforms.extend(find_always_apply_transforms(transform))
        elif transform.always_apply:
            new_transforms.append(transform)
    return new_transforms


def set_always_apply(transforms):
    for t in transforms:
        t.always_apply = True


class BaseCompose(object):
    def __getitem__(self, item):
        raise NotImplementedError


class Compose(BaseCompose):
    """Compose transforms and handle all transformations regrading bounding boxes

    Args:
        transforms (list): list of transformations to compose.
        bbox_params (dict): Parameters for bounding boxes transforms
        p (float): probability of applying all list of transforms. Default: 1.0.

    **bbox_params** dictionary contains the following keys:
        * **format** (*str*): format of bounding boxes. Should be 'coco', 'pascal_voc' or 'albumentations'.
          If None - don't use bboxes.
          The `coco` format of a bounding box looks like `[x_min, y_min, width, height]`, e.g. [97, 12, 150, 200].
          The `pascal_voc` format of a bounding box looks like `[x_min, y_min, x_max, y_max]`, e.g. [97, 12, 247, 212].
          The `albumentations` format of a bounding box looks like `pascal_voc`, but between [0, 1], in other words:
          [x_min, y_min, x_max, y_max]`, e.g. [0.2, 0.3, 0.4, 0.5].
        * | **label_fields** (*list*): list of fields that are joined with boxes, e.g labels.
          | Should be same type as boxes.
        * | **min_area** (*float*): minimum area of a bounding box. All bounding boxes whose
          | visible area in pixels is less than this value will be removed. Default: 0.0.
        * | **min_visibility** (*float*): minimum fraction of area for a bounding box
          | to remain this box in list. Default: 0.0.
    """

    def __init__(self, transforms, preprocessing_transforms=[], postprocessing_transforms=[],
<<<<<<< HEAD
                 to_tensor=None, bbox_params={}, keypoint_params={}, p=1.0):
        self.preprocessing_transforms = preprocessing_transforms
        self.postprocessing_transforms = postprocessing_transforms
        self.transforms = [t for t in transforms if t is not None]
        self.to_tensor = to_tensor
        self.p = p
=======
                 to_tensor=None, bbox_params={}, p=1.0):
        if preprocessing_transforms:
            warnings.warn("preprocessing transforms are deprecated, use always_apply flag for this purpose. "
                          "will be removed in 0.3.0", DeprecationWarning)
            set_always_apply(preprocessing_transforms)
        if postprocessing_transforms:
            warnings.warn("postprocessing transforms are deprecated, use always_apply flag for this purpose"
                          "will be removed in 0.3.0", DeprecationWarning)
            set_always_apply(postprocessing_transforms)
        if to_tensor is not None:
            warnings.warn("to_tensor in Compose is deprecated, use always_apply flag for this purpose"
                          "will be removed in 0.3.0", DeprecationWarning)
            to_tensor.always_apply = True
            # todo deprecated
        self.transforms = (preprocessing_transforms +
                           [t for t in transforms if t is not None] +
                           postprocessing_transforms)
        if to_tensor is not None:
            self.transforms.append(to_tensor)
>>>>>>> 712bfd4f
        self.bbox_format = bbox_params.get('format', None)
        self.bbox_label_fields = bbox_params.get('label_fields', [])
        self.bbox_min_area = bbox_params.get('min_area', 0.0)
        self.bbox_min_visibility = bbox_params.get('min_visibility', 0.0)
        self.keypoint_format = keypoint_params.get('format', None)
        self.keypoint_remove_invisible = keypoint_params.get('remove_invisible', True)
        self.keypoint_label_fields = keypoint_params.get('label_fields', [])

        if self.keypoint_format and self.keypoint_format not in keypoint_formats:
            raise ValueError(
                "Unknown target_format {}. Supported formats are: {}".format(self.keypoint_format, keypoint_formats)
            )

        self.p = p

    def __getitem__(self, item):
        return self.transforms[item]

    def __call__(self, **data):
        need_to_run = random.random() < self.p
        transforms = self.transforms if need_to_run else find_always_apply_transforms(self.transforms)
        dual_start_end = find_dual_start_end(transforms)
        if self.bbox_format is None:
            dual_start_end = None

        if self.bbox_format and len(data.get('bboxes', [])) and len(data['bboxes'][0]) < 5:
            if not self.bbox_label_fields:
                raise Exception("Please specify 'label_fields' in 'bbox_params' or add labels to the end of bbox "
                                "because bboxes must have labels")

        if self.keypoint_format and len(data.get('keypoints', [])) and not keypoint_has_extra_data(data['keypoints'][0], self.keypoint_format):
            if not self.keypoint_label_fields:
                raise Exception("Please specify 'label_fields' in 'keypoint_params' or add labels to the end of keypoint "
                                "because keypoints must have labels")

        if self.bbox_label_fields:
            if not all(l in data.keys() for l in self.bbox_label_fields):
                raise Exception("Your 'label_fields' are not valid - them must have same names as params in dict")
<<<<<<< HEAD
        if self.keypoint_label_fields:
            if not all(l in data.keys() for l in self.keypoint_label_fields):
                raise Exception("Your 'label_fields' are not valid - them must have same names as "
                                "keypoint_params['label_fields']")

        if 'keypoints' in data and self.keypoint_format is None:
            raise Exception('Please specify keypoint format via `keypoint_params = {\'format\':\'FORMAT\'}`')

        if self.preprocessing_transforms or need_to_run:
            if self.bbox_format is not None:
                data = self.boxes_preprocessing(data)

            if self.keypoint_format is not None:
                data = self.keypoints_preprocessing(data)

            data = self.run_transforms_if_needed(need_to_run, data)

            if self.bbox_format is not None:
                data = self.boxes_postprocessing(data)

            if self.keypoint_format is not None:
                data = self.keypoints_postprocessing(data)

        if self.to_tensor is not None:
            data = self.to_tensor(data)
        return data
=======

        for idx, t in enumerate(transforms):
            if dual_start_end is not None and idx == dual_start_end[0]:
                data = self.boxes_preprocessing(data)
>>>>>>> 712bfd4f

            data = t(**data)

            if dual_start_end is not None and idx == dual_start_end[1]:
                data = self.boxes_postprocessing(data)

        return data

    def boxes_preprocessing(self, data):
        if 'bboxes' not in data:
            raise Exception('Please name field with bounding boxes `bboxes`')
        if self.bbox_label_fields:
            for field in self.bbox_label_fields:
                bboxes_with_added_field = []
                for bbox, field_value in zip(data['bboxes'], data[field]):
                    bboxes_with_added_field.append(list(bbox) + [field_value])
                data['bboxes'] = bboxes_with_added_field

        rows, cols = data['image'].shape[:2]
        if self.bbox_format == 'albumentations':
            check_bboxes(data['bboxes'])
        else:
            data['bboxes'] = convert_bboxes_to_albumentations(data['bboxes'], self.bbox_format, rows, cols,
                                                              check_validity=True)

        return data

    def boxes_postprocessing(self, data):
        rows, cols = data['image'].shape[:2]
        data['bboxes'] = filter_bboxes(data['bboxes'], rows, cols, self.bbox_min_area, self.bbox_min_visibility)

        if self.bbox_format == 'albumentations':
            check_bboxes(data['bboxes'])
        else:
            data['bboxes'] = convert_bboxes_from_albumentations(data['bboxes'], self.bbox_format, rows, cols,
                                                                check_validity=True)

        if self.bbox_label_fields:
            for idx, field in enumerate(self.bbox_label_fields):
                field_values = []
                for bbox in data['bboxes']:
                    field_values.append(bbox[4 + idx])
                data[field] = field_values
            data['bboxes'] = [bbox[:4] for bbox in data['bboxes']]
        return data

    def keypoints_preprocessing(self, data):
        if 'keypoints' not in data:
            raise Exception('Please name field with keypoints `keypoints`')
        if self.keypoint_label_fields:
            for field in self.keypoint_label_fields:
                keypoints_with_added_field = []
                for kp, field_value in zip(data['keypoints'], data[field]):
                    keypoints_with_added_field.append(list(kp) + [field_value])
                data['keypoints'] = keypoints_with_added_field

        rows, cols = data['image'].shape[:2]
        if self.keypoint_format == 'albumentations':
            check_keypoints(data['keypoints'])
        else:
            data['keypoints'] = convert_keypoints_to_albumentations(data['keypoints'], self.keypoint_format, rows, cols,
                                                                    check_validity=True)

        return data

    def keypoints_postprocessing(self, data):
        rows, cols = data['image'].shape[:2]
        data['keypoints'] = filter_keypoints(data['keypoints'], rows, cols, self.keypoint_remove_invisible)

        if self.keypoint_format == 'albumentations':
            check_keypoints(data['keypoints'])
        else:
            data['keypoints'] = convert_keypoints_from_albumentations(data['keypoints'], self.keypoint_format, rows, cols,
                                                                      check_validity=True)

        if self.keypoint_label_fields:
            for idx, field in enumerate(self.keypoint_label_fields):
                field_values = []
                for kp in data['keypoints']:
                    field_values.append(kp[4 + idx])
                data[field] = field_values
            data['keypoints'] = [kp[:4] for kp in data['keypoints']]
        return data


class OneOf(BaseCompose):
    """Select on of transforms to apply

    Args:
        transforms (list): list of transformations to compose.
        p (float): probability of applying selected transform. Default: 0.5.
    """

    def __init__(self, transforms, p=0.5):
        self.transforms = transforms
        self.p = p
        transforms_ps = [t.p for t in transforms]
        s = sum(transforms_ps)
        self.transforms_ps = [t / s for t in transforms_ps]

    def __getitem__(self, item):
        return self.transforms[item]

    def __call__(self, **data):
        if random.random() < self.p:
            random_state = np.random.RandomState(random.randint(0, 2 ** 32 - 1))
            t = random_state.choice(self.transforms, p=self.transforms_ps)
            t.p = 1.
            data = t(**data)
        return data


class OneOrOther(BaseCompose):
    def __init__(self, first, second, p=0.5):
        self.first = first
        first.p = 1.
        self.second = second
        second.p = 1.
        self.p = p

    def __getitem__(self, item):
        return [self.first, self.second][item]

    def __call__(self, **data):
        return self.first(**data) if random.random() < self.p else self.second(**data)<|MERGE_RESOLUTION|>--- conflicted
+++ resolved
@@ -4,11 +4,11 @@
 import warnings
 
 import numpy as np
+
+from albumentations.augmentations.keypoints_utils import convert_keypoints_from_albumentations, filter_keypoints, convert_keypoints_to_albumentations, check_keypoints
 from albumentations.core.transforms_interface import DualTransform
 from albumentations.augmentations.bbox_utils import convert_bboxes_from_albumentations, \
     convert_bboxes_to_albumentations, filter_bboxes, check_bboxes
-from albumentations.augmentations.keypoints_utils import check_keypoints, filter_keypoints, convert_keypoints_from_albumentations, convert_keypoints_to_albumentations, \
-    keypoint_has_extra_data, keypoint_formats
 
 __all__ = ['Compose', 'OneOf', 'OneOrOther']
 
@@ -74,14 +74,6 @@
     """
 
     def __init__(self, transforms, preprocessing_transforms=[], postprocessing_transforms=[],
-<<<<<<< HEAD
-                 to_tensor=None, bbox_params={}, keypoint_params={}, p=1.0):
-        self.preprocessing_transforms = preprocessing_transforms
-        self.postprocessing_transforms = postprocessing_transforms
-        self.transforms = [t for t in transforms if t is not None]
-        self.to_tensor = to_tensor
-        self.p = p
-=======
                  to_tensor=None, bbox_params={}, p=1.0):
         if preprocessing_transforms:
             warnings.warn("preprocessing transforms are deprecated, use always_apply flag for this purpose. "
@@ -101,19 +93,10 @@
                            postprocessing_transforms)
         if to_tensor is not None:
             self.transforms.append(to_tensor)
->>>>>>> 712bfd4f
         self.bbox_format = bbox_params.get('format', None)
-        self.bbox_label_fields = bbox_params.get('label_fields', [])
-        self.bbox_min_area = bbox_params.get('min_area', 0.0)
-        self.bbox_min_visibility = bbox_params.get('min_visibility', 0.0)
-        self.keypoint_format = keypoint_params.get('format', None)
-        self.keypoint_remove_invisible = keypoint_params.get('remove_invisible', True)
-        self.keypoint_label_fields = keypoint_params.get('label_fields', [])
-
-        if self.keypoint_format and self.keypoint_format not in keypoint_formats:
-            raise ValueError(
-                "Unknown target_format {}. Supported formats are: {}".format(self.keypoint_format, keypoint_formats)
-            )
+        self.label_fields = bbox_params.get('label_fields', [])
+        self.min_area = bbox_params.get('min_area', 0.0)
+        self.min_visibility = bbox_params.get('min_visibility', 0.0)
 
         self.p = p
 
@@ -128,64 +111,31 @@
             dual_start_end = None
 
         if self.bbox_format and len(data.get('bboxes', [])) and len(data['bboxes'][0]) < 5:
-            if not self.bbox_label_fields:
+            if not self.label_fields:
                 raise Exception("Please specify 'label_fields' in 'bbox_params' or add labels to the end of bbox "
                                 "because bboxes must have labels")
-
-        if self.keypoint_format and len(data.get('keypoints', [])) and not keypoint_has_extra_data(data['keypoints'][0], self.keypoint_format):
-            if not self.keypoint_label_fields:
-                raise Exception("Please specify 'label_fields' in 'keypoint_params' or add labels to the end of keypoint "
-                                "because keypoints must have labels")
-
-        if self.bbox_label_fields:
-            if not all(l in data.keys() for l in self.bbox_label_fields):
+        if self.label_fields:
+            if not all(l in data.keys() for l in self.label_fields):
                 raise Exception("Your 'label_fields' are not valid - them must have same names as params in dict")
-<<<<<<< HEAD
-        if self.keypoint_label_fields:
-            if not all(l in data.keys() for l in self.keypoint_label_fields):
-                raise Exception("Your 'label_fields' are not valid - them must have same names as "
-                                "keypoint_params['label_fields']")
-
-        if 'keypoints' in data and self.keypoint_format is None:
-            raise Exception('Please specify keypoint format via `keypoint_params = {\'format\':\'FORMAT\'}`')
-
-        if self.preprocessing_transforms or need_to_run:
-            if self.bbox_format is not None:
-                data = self.boxes_preprocessing(data)
-
-            if self.keypoint_format is not None:
-                data = self.keypoints_preprocessing(data)
-
-            data = self.run_transforms_if_needed(need_to_run, data)
-
-            if self.bbox_format is not None:
-                data = self.boxes_postprocessing(data)
-
-            if self.keypoint_format is not None:
-                data = self.keypoints_postprocessing(data)
-
-        if self.to_tensor is not None:
-            data = self.to_tensor(data)
-        return data
-=======
 
         for idx, t in enumerate(transforms):
             if dual_start_end is not None and idx == dual_start_end[0]:
                 data = self.boxes_preprocessing(data)
->>>>>>> 712bfd4f
+                data = self.keypoints_preprocessing(data)
 
             data = t(**data)
 
             if dual_start_end is not None and idx == dual_start_end[1]:
                 data = self.boxes_postprocessing(data)
+                data = self.keypoints_postprocessing(data)
 
         return data
 
     def boxes_preprocessing(self, data):
         if 'bboxes' not in data:
             raise Exception('Please name field with bounding boxes `bboxes`')
-        if self.bbox_label_fields:
-            for field in self.bbox_label_fields:
+        if self.label_fields:
+            for field in self.label_fields:
                 bboxes_with_added_field = []
                 for bbox, field_value in zip(data['bboxes'], data[field]):
                     bboxes_with_added_field.append(list(bbox) + [field_value])
@@ -202,7 +152,7 @@
 
     def boxes_postprocessing(self, data):
         rows, cols = data['image'].shape[:2]
-        data['bboxes'] = filter_bboxes(data['bboxes'], rows, cols, self.bbox_min_area, self.bbox_min_visibility)
+        data['bboxes'] = filter_bboxes(data['bboxes'], rows, cols, self.min_area, self.min_visibility)
 
         if self.bbox_format == 'albumentations':
             check_bboxes(data['bboxes'])
@@ -210,8 +160,8 @@
             data['bboxes'] = convert_bboxes_from_albumentations(data['bboxes'], self.bbox_format, rows, cols,
                                                                 check_validity=True)
 
-        if self.bbox_label_fields:
-            for idx, field in enumerate(self.bbox_label_fields):
+        if self.label_fields:
+            for idx, field in enumerate(self.label_fields):
                 field_values = []
                 for bbox in data['bboxes']:
                     field_values.append(bbox[4 + idx])
