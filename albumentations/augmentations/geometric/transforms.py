import random
from enum import Enum
from typing import Dict, Optional, Sequence, Tuple, Union

import cv2
import numpy as np
import skimage.transform

from albumentations.core.bbox_utils import denormalize_bbox, normalize_bbox

from ... import random_utils
<<<<<<< HEAD
from ...core.transforms_interface import BoxType, DualTransform, KeypointType, to_tuple
=======
from ...core.transforms_interface import (
    BoxType,
    DualTransform,
    ImageColorType,
    KeypointType,
    ScaleFloatType,
    to_tuple,
)
>>>>>>> 5236c7ac
from ..functional import bbox_from_mask
from . import functional as F

__all__ = [
    "ShiftScaleRotate",
    "ElasticTransform",
    "Perspective",
    "Affine",
    "PiecewiseAffine",
    "VerticalFlip",
    "HorizontalFlip",
    "Flip",
    "Transpose",
    "OpticalDistortion",
    "GridDistortion",
    "PadIfNeeded",
]


class ShiftScaleRotate(DualTransform):
    """Randomly apply affine transforms: translate, scale and rotate the input.

    Args:
        shift_limit ((float, float) or float): shift factor range for both height and width. If shift_limit
            is a single float value, the range will be (-shift_limit, shift_limit). Absolute values for lower and
            upper bounds should lie in range [0, 1]. Default: (-0.0625, 0.0625).
        scale_limit ((float, float) or float): scaling factor range. If scale_limit is a single float value, the
            range will be (-scale_limit, scale_limit). Note that the scale_limit will be biased by 1.
            If scale_limit is a tuple, like (low, high), sampling will be done from the range (1 + low, 1 + high).
            Default: (-0.1, 0.1).
        rotate_limit ((int, int) or int): rotation range. If rotate_limit is a single int value, the
            range will be (-rotate_limit, rotate_limit). Default: (-45, 45).
        interpolation (OpenCV flag): flag that is used to specify the interpolation algorithm. Should be one of:
            cv2.INTER_NEAREST, cv2.INTER_LINEAR, cv2.INTER_CUBIC, cv2.INTER_AREA, cv2.INTER_LANCZOS4.
            Default: cv2.INTER_LINEAR.
        border_mode (OpenCV flag): flag that is used to specify the pixel extrapolation method. Should be one of:
            cv2.BORDER_CONSTANT, cv2.BORDER_REPLICATE, cv2.BORDER_REFLECT, cv2.BORDER_WRAP, cv2.BORDER_REFLECT_101.
            Default: cv2.BORDER_REFLECT_101
        value (int, float, list of int, list of float): padding value if border_mode is cv2.BORDER_CONSTANT.
        mask_value (int, float,
                    list of int,
                    list of float): padding value if border_mode is cv2.BORDER_CONSTANT applied for masks.
        shift_limit_x ((float, float) or float): shift factor range for width. If it is set then this value
            instead of shift_limit will be used for shifting width.  If shift_limit_x is a single float value,
            the range will be (-shift_limit_x, shift_limit_x). Absolute values for lower and upper bounds should lie in
            the range [0, 1]. Default: None.
        shift_limit_y ((float, float) or float): shift factor range for height. If it is set then this value
            instead of shift_limit will be used for shifting height.  If shift_limit_y is a single float value,
            the range will be (-shift_limit_y, shift_limit_y). Absolute values for lower and upper bounds should lie
            in the range [0, 1]. Default: None.
        rotate_method (str): rotation method used for the bounding boxes. Should be one of "largest_box" or "ellipse".
            Default: "largest_box"
        p (float): probability of applying the transform. Default: 0.5.

    Targets:
        image, mask, keypoints

    Image types:
        uint8, float32
    """

    def __init__(
        self,
        shift_limit=0.0625,
        scale_limit=0.1,
        rotate_limit=45,
        interpolation=cv2.INTER_LINEAR,
        border_mode=cv2.BORDER_REFLECT_101,
        value=None,
        mask_value=None,
        shift_limit_x=None,
        shift_limit_y=None,
        rotate_method="largest_box",
        always_apply=False,
        p=0.5,
    ):
        super(ShiftScaleRotate, self).__init__(always_apply, p)
        self.shift_limit_x = to_tuple(shift_limit_x if shift_limit_x is not None else shift_limit)
        self.shift_limit_y = to_tuple(shift_limit_y if shift_limit_y is not None else shift_limit)
        self.scale_limit = to_tuple(scale_limit, bias=1.0)
        self.rotate_limit = to_tuple(rotate_limit)
        self.interpolation = interpolation
        self.border_mode = border_mode
        self.value = value
        self.mask_value = mask_value
        self.rotate_method = rotate_method

        if self.rotate_method not in ["largest_box", "ellipse"]:
            raise ValueError(f"Rotation method {self.rotate_method} is not valid.")

    def apply(self, img, angle=0, scale=0, dx=0, dy=0, interpolation=cv2.INTER_LINEAR, **params):
        return F.shift_scale_rotate(img, angle, scale, dx, dy, interpolation, self.border_mode, self.value)

    def apply_to_mask(self, img, angle=0, scale=0, dx=0, dy=0, **params):
        return F.shift_scale_rotate(img, angle, scale, dx, dy, cv2.INTER_NEAREST, self.border_mode, self.mask_value)

    def apply_to_keypoint(self, keypoint, angle=0, scale=0, dx=0, dy=0, rows=0, cols=0, **params):
        return F.keypoint_shift_scale_rotate(keypoint, angle, scale, dx, dy, rows, cols)

    def get_params(self):
        return {
            "angle": random.uniform(self.rotate_limit[0], self.rotate_limit[1]),
            "scale": random.uniform(self.scale_limit[0], self.scale_limit[1]),
            "dx": random.uniform(self.shift_limit_x[0], self.shift_limit_x[1]),
            "dy": random.uniform(self.shift_limit_y[0], self.shift_limit_y[1]),
        }

    def apply_to_bbox(self, bbox, angle, scale, dx, dy, **params):
        return F.bbox_shift_scale_rotate(bbox, angle, scale, dx, dy, self.rotate_method, **params)

    def get_transform_init_args(self):
        return {
            "shift_limit_x": self.shift_limit_x,
            "shift_limit_y": self.shift_limit_y,
            "scale_limit": to_tuple(self.scale_limit, bias=-1.0),
            "rotate_limit": self.rotate_limit,
            "interpolation": self.interpolation,
            "border_mode": self.border_mode,
            "value": self.value,
            "mask_value": self.mask_value,
            "rotate_method": self.rotate_method,
        }


class ElasticTransform(DualTransform):
    """Elastic deformation of images as described in [Simard2003]_ (with modifications).
    Based on https://gist.github.com/ernestum/601cdf56d2b424757de5

    .. [Simard2003] Simard, Steinkraus and Platt, "Best Practices for
         Convolutional Neural Networks applied to Visual Document Analysis", in
         Proc. of the International Conference on Document Analysis and
         Recognition, 2003.

    Args:
        alpha (float):
        sigma (float): Gaussian filter parameter.
        alpha_affine (float): The range will be (-alpha_affine, alpha_affine)
        interpolation (OpenCV flag): flag that is used to specify the interpolation algorithm. Should be one of:
            cv2.INTER_NEAREST, cv2.INTER_LINEAR, cv2.INTER_CUBIC, cv2.INTER_AREA, cv2.INTER_LANCZOS4.
            Default: cv2.INTER_LINEAR.
        border_mode (OpenCV flag): flag that is used to specify the pixel extrapolation method. Should be one of:
            cv2.BORDER_CONSTANT, cv2.BORDER_REPLICATE, cv2.BORDER_REFLECT, cv2.BORDER_WRAP, cv2.BORDER_REFLECT_101.
            Default: cv2.BORDER_REFLECT_101
        value (int, float, list of ints, list of float): padding value if border_mode is cv2.BORDER_CONSTANT.
        mask_value (int, float,
                    list of ints,
                    list of float): padding value if border_mode is cv2.BORDER_CONSTANT applied for masks.
        approximate (boolean): Whether to smooth displacement map with fixed kernel size.
                               Enabling this option gives ~2X speedup on large images.
        same_dxdy (boolean): Whether to use same random generated shift for x and y.
                             Enabling this option gives ~2X speedup.

    Targets:
        image, mask, bbox

    Image types:
        uint8, float32
    """

    def __init__(
        self,
        alpha=1,
        sigma=50,
        alpha_affine=50,
        interpolation=cv2.INTER_LINEAR,
        border_mode=cv2.BORDER_REFLECT_101,
        value=None,
        mask_value=None,
        always_apply=False,
        approximate=False,
        same_dxdy=False,
        p=0.5,
    ):
        super(ElasticTransform, self).__init__(always_apply, p)
        self.alpha = alpha
        self.alpha_affine = alpha_affine
        self.sigma = sigma
        self.interpolation = interpolation
        self.border_mode = border_mode
        self.value = value
        self.mask_value = mask_value
        self.approximate = approximate
        self.same_dxdy = same_dxdy

    def apply(self, img, random_state=None, interpolation=cv2.INTER_LINEAR, **params):
        return F.elastic_transform(
            img,
            self.alpha,
            self.sigma,
            self.alpha_affine,
            interpolation,
            self.border_mode,
            self.value,
            np.random.RandomState(random_state),
            self.approximate,
            self.same_dxdy,
        )

    def apply_to_mask(self, img, random_state=None, **params):
        return F.elastic_transform(
            img,
            self.alpha,
            self.sigma,
            self.alpha_affine,
            cv2.INTER_NEAREST,
            self.border_mode,
            self.mask_value,
            np.random.RandomState(random_state),
            self.approximate,
            self.same_dxdy,
        )

    def apply_to_bbox(self, bbox, random_state=None, **params):
        rows, cols = params["rows"], params["cols"]
        mask = np.zeros((rows, cols), dtype=np.uint8)
        bbox_denorm = F.denormalize_bbox(bbox, rows, cols)
        x_min, y_min, x_max, y_max = bbox_denorm[:4]
        x_min, y_min, x_max, y_max = int(x_min), int(y_min), int(x_max), int(y_max)
        mask[y_min:y_max, x_min:x_max] = 1
        mask = F.elastic_transform(
            mask,
            self.alpha,
            self.sigma,
            self.alpha_affine,
            cv2.INTER_NEAREST,
            self.border_mode,
            self.mask_value,
            np.random.RandomState(random_state),
            self.approximate,
        )
        bbox_returned = bbox_from_mask(mask)
        bbox_returned = F.normalize_bbox(bbox_returned, rows, cols)
        return bbox_returned

    def get_params(self):
        return {"random_state": random.randint(0, 10000)}

    def get_transform_init_args_names(self):
        return (
            "alpha",
            "sigma",
            "alpha_affine",
            "interpolation",
            "border_mode",
            "value",
            "mask_value",
            "approximate",
            "same_dxdy",
        )


class Perspective(DualTransform):
    """Perform a random four point perspective transform of the input.

    Args:
        scale (float or (float, float)): standard deviation of the normal distributions. These are used to sample
            the random distances of the subimage's corners from the full image's corners.
            If scale is a single float value, the range will be (0, scale). Default: (0.05, 0.1).
        keep_size (bool): Whether to resize image’s back to their original size after applying the perspective
            transform. If set to False, the resulting images may end up having different shapes
            and will always be a list, never an array. Default: True
        pad_mode (OpenCV flag): OpenCV border mode.
        pad_val (int, float, list of int, list of float): padding value if border_mode is cv2.BORDER_CONSTANT.
            Default: 0
        mask_pad_val (int, float, list of int, list of float): padding value for mask
            if border_mode is cv2.BORDER_CONSTANT. Default: 0
        fit_output (bool): If True, the image plane size and position will be adjusted to still capture
            the whole image after perspective transformation. (Followed by image resizing if keep_size is set to True.)
            Otherwise, parts of the transformed image may be outside of the image plane.
            This setting should not be set to True when using large scale values as it could lead to very large images.
            Default: False
        p (float): probability of applying the transform. Default: 0.5.

    Targets:
        image, mask, keypoints, bboxes

    Image types:
        uint8, float32
    """

    def __init__(
        self,
        scale=(0.05, 0.1),
        keep_size=True,
        pad_mode=cv2.BORDER_CONSTANT,
        pad_val=0,
        mask_pad_val=0,
        fit_output=False,
        interpolation=cv2.INTER_LINEAR,
        always_apply=False,
        p=0.5,
    ):
        super().__init__(always_apply, p)
        self.scale = to_tuple(scale, 0)
        self.keep_size = keep_size
        self.pad_mode = pad_mode
        self.pad_val = pad_val
        self.mask_pad_val = mask_pad_val
        self.fit_output = fit_output
        self.interpolation = interpolation

    def apply(self, img, matrix=None, max_height=None, max_width=None, **params):
        return F.perspective(
            img, matrix, max_width, max_height, self.pad_val, self.pad_mode, self.keep_size, params["interpolation"]
        )

    def apply_to_bbox(self, bbox, matrix=None, max_height=None, max_width=None, **params):
        return F.perspective_bbox(bbox, params["rows"], params["cols"], matrix, max_width, max_height, self.keep_size)

    def apply_to_keypoint(self, keypoint, matrix=None, max_height=None, max_width=None, **params):
        return F.perspective_keypoint(
            keypoint, params["rows"], params["cols"], matrix, max_width, max_height, self.keep_size
        )

    @property
    def targets_as_params(self):
        return ["image"]

    def get_params_dependent_on_targets(self, params):
        h, w = params["image"].shape[:2]

        scale = random_utils.uniform(*self.scale)
        points = random_utils.normal(0, scale, [4, 2])
        points = np.mod(np.abs(points), 1)

        # top left -- no changes needed, just use jitter
        # top right
        points[1, 0] = 1.0 - points[1, 0]  # w = 1.0 - jitter
        # bottom right
        points[2] = 1.0 - points[2]  # w = 1.0 - jitt
        # bottom left
        points[3, 1] = 1.0 - points[3, 1]  # h = 1.0 - jitter

        points[:, 0] *= w
        points[:, 1] *= h

        # Obtain a consistent order of the points and unpack them individually.
        # Warning: don't just do (tl, tr, br, bl) = _order_points(...)
        # here, because the reordered points is used further below.
        points = self._order_points(points)
        tl, tr, br, bl = points

        # compute the width of the new image, which will be the
        # maximum distance between bottom-right and bottom-left
        # x-coordiates or the top-right and top-left x-coordinates
        min_width = None
        max_width = None
        while min_width is None or min_width < 2:
            width_top = np.sqrt(((tr[0] - tl[0]) ** 2) + ((tr[1] - tl[1]) ** 2))
            width_bottom = np.sqrt(((br[0] - bl[0]) ** 2) + ((br[1] - bl[1]) ** 2))
            max_width = int(max(width_top, width_bottom))
            min_width = int(min(width_top, width_bottom))
            if min_width < 2:
                step_size = (2 - min_width) / 2
                tl[0] -= step_size
                tr[0] += step_size
                bl[0] -= step_size
                br[0] += step_size

        # compute the height of the new image, which will be the maximum distance between the top-right
        # and bottom-right y-coordinates or the top-left and bottom-left y-coordinates
        min_height = None
        max_height = None
        while min_height is None or min_height < 2:
            height_right = np.sqrt(((tr[0] - br[0]) ** 2) + ((tr[1] - br[1]) ** 2))
            height_left = np.sqrt(((tl[0] - bl[0]) ** 2) + ((tl[1] - bl[1]) ** 2))
            max_height = int(max(height_right, height_left))
            min_height = int(min(height_right, height_left))
            if min_height < 2:
                step_size = (2 - min_height) / 2
                tl[1] -= step_size
                tr[1] -= step_size
                bl[1] += step_size
                br[1] += step_size

        # now that we have the dimensions of the new image, construct
        # the set of destination points to obtain a "birds eye view",
        # (i.e. top-down view) of the image, again specifying points
        # in the top-left, top-right, bottom-right, and bottom-left order
        # do not use width-1 or height-1 here, as for e.g. width=3, height=2
        # the bottom right coordinate is at (3.0, 2.0) and not (2.0, 1.0)
        dst = np.array([[0, 0], [max_width, 0], [max_width, max_height], [0, max_height]], dtype=np.float32)

        # compute the perspective transform matrix and then apply it
        m = cv2.getPerspectiveTransform(points, dst)

        if self.fit_output:
            m, max_width, max_height = self._expand_transform(m, (h, w))

        return {"matrix": m, "max_height": max_height, "max_width": max_width, "interpolation": self.interpolation}

    @classmethod
    def _expand_transform(cls, matrix, shape):
        height, width = shape
        # do not use width-1 or height-1 here, as for e.g. width=3, height=2, max_height
        # the bottom right coordinate is at (3.0, 2.0) and not (2.0, 1.0)
        rect = np.array([[0, 0], [width, 0], [width, height], [0, height]], dtype=np.float32)
        dst = cv2.perspectiveTransform(np.array([rect]), matrix)[0]

        # get min x, y over transformed 4 points
        # then modify target points by subtracting these minima  => shift to (0, 0)
        dst -= dst.min(axis=0, keepdims=True)
        dst = np.around(dst, decimals=0)

        matrix_expanded = cv2.getPerspectiveTransform(rect, dst)
        max_width, max_height = dst.max(axis=0)
        return matrix_expanded, int(max_width), int(max_height)

    @staticmethod
    def _order_points(pts: np.ndarray) -> np.ndarray:
        pts = np.array(sorted(pts, key=lambda x: x[0]))
        left = pts[:2]  # points with smallest x coordinate - left points
        right = pts[2:]  # points with greatest x coordinate - right points

        if left[0][1] < left[1][1]:
            tl, bl = left
        else:
            bl, tl = left

        if right[0][1] < right[1][1]:
            tr, br = right
        else:
            br, tr = right

        return np.array([tl, tr, br, bl], dtype=np.float32)

    def get_transform_init_args_names(self):
        return "scale", "keep_size", "pad_mode", "pad_val", "mask_pad_val", "fit_output", "interpolation"


class Affine(DualTransform):
    """Augmentation to apply affine transformations to images.
    This is mostly a wrapper around the corresponding classes and functions in OpenCV.

    Affine transformations involve:

        - Translation ("move" image on the x-/y-axis)
        - Rotation
        - Scaling ("zoom" in/out)
        - Shear (move one side of the image, turning a square into a trapezoid)

    All such transformations can create "new" pixels in the image without a defined content, e.g.
    if the image is translated to the left, pixels are created on the right.
    A method has to be defined to deal with these pixel values.
    The parameters `cval` and `mode` of this class deal with this.

    Some transformations involve interpolations between several pixels
    of the input image to generate output pixel values. The parameters `interpolation` and
    `mask_interpolation` deals with the method of interpolation used for this.

    Args:
        scale (number, tuple of number or dict): Scaling factor to use, where ``1.0`` denotes "no change" and
            ``0.5`` is zoomed out to ``50`` percent of the original size.
                * If a single number, then that value will be used for all images.
                * If a tuple ``(a, b)``, then a value will be uniformly sampled per image from the interval ``[a, b]``.
                  That the same range will be used for both x- and y-axis. To keep the aspect ratio, set
                  ``keep_ratio=True``, then the same value will be used for both x- and y-axis.
                * If a dictionary, then it is expected to have the keys ``x`` and/or ``y``.
                  Each of these keys can have the same values as described above.
                  Using a dictionary allows to set different values for the two axis and sampling will then happen
                  *independently* per axis, resulting in samples that differ between the axes. Note that when
                  the ``keep_ratio=True``, the x- and y-axis ranges should be the same.
        translate_percent (None, number, tuple of number or dict): Translation as a fraction of the image height/width
            (x-translation, y-translation), where ``0`` denotes "no change"
            and ``0.5`` denotes "half of the axis size".
                * If ``None`` then equivalent to ``0.0`` unless `translate_px` has a value other than ``None``.
                * If a single number, then that value will be used for all images.
                * If a tuple ``(a, b)``, then a value will be uniformly sampled per image from the interval ``[a, b]``.
                  That sampled fraction value will be used identically for both x- and y-axis.
                * If a dictionary, then it is expected to have the keys ``x`` and/or ``y``.
                  Each of these keys can have the same values as described above.
                  Using a dictionary allows to set different values for the two axis and sampling will then happen
                  *independently* per axis, resulting in samples that differ between the axes.
        translate_px (None, int, tuple of int or dict): Translation in pixels.
                * If ``None`` then equivalent to ``0`` unless `translate_percent` has a value other than ``None``.
                * If a single int, then that value will be used for all images.
                * If a tuple ``(a, b)``, then a value will be uniformly sampled per image from
                  the discrete interval ``[a..b]``. That number will be used identically for both x- and y-axis.
                * If a dictionary, then it is expected to have the keys ``x`` and/or ``y``.
                  Each of these keys can have the same values as described above.
                  Using a dictionary allows to set different values for the two axis and sampling will then happen
                  *independently* per axis, resulting in samples that differ between the axes.
        rotate (number or tuple of number): Rotation in degrees (**NOT** radians), i.e. expected value range is
            around ``[-360, 360]``. Rotation happens around the *center* of the image,
            not the top left corner as in some other frameworks.
                * If a number, then that value will be used for all images.
                * If a tuple ``(a, b)``, then a value will be uniformly sampled per image from the interval ``[a, b]``
                  and used as the rotation value.
        shear (number, tuple of number or dict): Shear in degrees (**NOT** radians), i.e. expected value range is
            around ``[-360, 360]``, with reasonable values being in the range of ``[-45, 45]``.
                * If a number, then that value will be used for all images as
                  the shear on the x-axis (no shear on the y-axis will be done).
                * If a tuple ``(a, b)``, then two value will be uniformly sampled per image
                  from the interval ``[a, b]`` and be used as the x- and y-shear value.
                * If a dictionary, then it is expected to have the keys ``x`` and/or ``y``.
                  Each of these keys can have the same values as described above.
                  Using a dictionary allows to set different values for the two axis and sampling will then happen
                  *independently* per axis, resulting in samples that differ between the axes.
        interpolation (int): OpenCV interpolation flag.
        mask_interpolation (int): OpenCV interpolation flag.
        cval (number or sequence of number): The constant value to use when filling in newly created pixels.
            (E.g. translating by 1px to the right will create a new 1px-wide column of pixels
            on the left of the image).
            The value is only used when `mode=constant`. The expected value range is ``[0, 255]`` for ``uint8`` images.
        cval_mask (number or tuple of number): Same as cval but only for masks.
        mode (int): OpenCV border flag.
        fit_output (bool): If True, the image plane size and position will be adjusted to tightly capture
            the whole image after affine transformation (`translate_percent` and `translate_px` are ignored).
            Otherwise (``False``),  parts of the transformed image may end up outside the image plane.
            Fitting the output shape can be useful to avoid corners of the image being outside the image plane
            after applying rotations. Default: False
        keep_ratio (bool): When True, the original aspect ratio will be kept when the random scale is applied.
                           Default: False.
        p (float): probability of applying the transform. Default: 0.5.

    Targets:
        image, mask, keypoints, bboxes

    Image types:
        uint8, float32

    """

    def __init__(
        self,
        scale: Optional[Union[float, Sequence[float], dict]] = None,
        translate_percent: Optional[Union[float, Sequence[float], dict]] = None,
        translate_px: Optional[Union[int, Sequence[int], dict]] = None,
        rotate: Optional[Union[float, Sequence[float]]] = None,
        shear: Optional[Union[float, Sequence[float], dict]] = None,
        interpolation: int = cv2.INTER_LINEAR,
        mask_interpolation: int = cv2.INTER_NEAREST,
        cval: Union[int, float, Sequence[int], Sequence[float]] = 0,
        cval_mask: Union[int, float, Sequence[int], Sequence[float]] = 0,
        mode: int = cv2.BORDER_CONSTANT,
        fit_output: bool = False,
        keep_ratio: bool = False,
        always_apply: bool = False,
        p: float = 0.5,
    ):
        super().__init__(always_apply=always_apply, p=p)

        params = [scale, translate_percent, translate_px, rotate, shear]
        if all([p is None for p in params]):
            scale = {"x": (0.9, 1.1), "y": (0.9, 1.1)}
            translate_percent = {"x": (-0.1, 0.1), "y": (-0.1, 0.1)}
            rotate = (-15, 15)
            shear = {"x": (-10, 10), "y": (-10, 10)}
        else:
            scale = scale if scale is not None else 1.0
            rotate = rotate if rotate is not None else 0.0
            shear = shear if shear is not None else 0.0

        self.interpolation = interpolation
        self.mask_interpolation = mask_interpolation
        self.cval = cval
        self.cval_mask = cval_mask
        self.mode = mode
        self.scale = self._handle_dict_arg(scale, "scale")
        self.translate_percent, self.translate_px = self._handle_translate_arg(translate_px, translate_percent)
        self.rotate = to_tuple(rotate, rotate)
        self.fit_output = fit_output
        self.shear = self._handle_dict_arg(shear, "shear")
        self.keep_ratio = keep_ratio

        if self.keep_ratio and self.scale["x"] != self.scale["y"]:
            raise ValueError(
                "When keep_ratio is True, the x and y scale range should be identical. got {}".format(self.scale)
            )

    def get_transform_init_args_names(self):
        return (
            "interpolation",
            "mask_interpolation",
            "cval",
            "mode",
            "scale",
            "translate_percent",
            "translate_px",
            "rotate",
            "fit_output",
            "shear",
            "cval_mask",
            "keep_ratio",
        )

    @staticmethod
    def _handle_dict_arg(val: Union[float, Sequence[float], dict], name: str, default: float = 1.0):
        if isinstance(val, dict):
            if "x" not in val and "y" not in val:
                raise ValueError(
                    f'Expected {name} dictionary to contain at least key "x" or ' 'key "y". Found neither of them.'
                )
            x = val.get("x", default)
            y = val.get("y", default)
            return {"x": to_tuple(x, x), "y": to_tuple(y, y)}
        return {"x": to_tuple(val, val), "y": to_tuple(val, val)}

    @classmethod
    def _handle_translate_arg(
        cls,
        translate_px: Optional[Union[float, Sequence[float], dict]],
        translate_percent: Optional[Union[float, Sequence[float], dict]],
    ):
        if translate_percent is None and translate_px is None:
            translate_px = 0

        if translate_percent is not None and translate_px is not None:
            raise ValueError(
                "Expected either translate_percent or translate_px to be " "provided, " "but neither of them was."
            )

        if translate_percent is not None:
            # translate by percent
            return cls._handle_dict_arg(translate_percent, "translate_percent", default=0.0), translate_px

        if translate_px is None:
            raise ValueError("translate_px is None.")
        # translate by pixels
        return translate_percent, cls._handle_dict_arg(translate_px, "translate_px")

    def apply(
        self,
        img: np.ndarray,
        matrix: skimage.transform.ProjectiveTransform = None,
        output_shape: Sequence[int] = None,
        **params
    ) -> np.ndarray:
        return F.warp_affine(
            img,
            matrix,
            interpolation=self.interpolation,
            cval=self.cval,
            mode=self.mode,
            output_shape=output_shape,
        )

    def apply_to_mask(
        self,
        img: np.ndarray,
        matrix: skimage.transform.ProjectiveTransform = None,
        output_shape: Sequence[int] = None,
        **params
    ) -> np.ndarray:
        return F.warp_affine(
            img,
            matrix,
            interpolation=self.mask_interpolation,
            cval=self.cval_mask,
            mode=self.mode,
            output_shape=output_shape,
        )

    def apply_to_bbox(
        self,
        bbox: BoxType,
        matrix: skimage.transform.ProjectiveTransform = None,
        rows: int = 0,
        cols: int = 0,
        output_shape: Sequence[int] = (),
        **params
    ) -> BoxType:
        return F.bbox_affine(bbox, matrix, rows, cols, output_shape)

    def apply_to_keypoint(
        self, keypoint: KeypointType, matrix: skimage.transform.ProjectiveTransform = None, scale: dict = None, **params
    ) -> KeypointType:
        return F.keypoint_affine(keypoint, matrix=matrix, scale=scale)

    @property
    def targets_as_params(self):
        return ["image"]

    def get_params_dependent_on_targets(self, params: dict) -> dict:
        h, w = params["image"].shape[:2]

        translate: Dict[str, Union[int, float]]
        if self.translate_px is not None:
            translate = {key: random.randint(*value) for key, value in self.translate_px.items()}
        elif self.translate_percent is not None:
            translate = {key: random.uniform(*value) for key, value in self.translate_percent.items()}
            translate["x"] = translate["x"] * w
            translate["y"] = translate["y"] * h
        else:
            translate = {"x": 0, "y": 0}

        # Look to issue https://github.com/albumentations-team/albumentations/issues/1079
        shear = {key: -random.uniform(*value) for key, value in self.shear.items()}
        scale = {key: random.uniform(*value) for key, value in self.scale.items()}
        if self.keep_ratio:
            scale["y"] = scale["x"]

        # Look to issue https://github.com/albumentations-team/albumentations/issues/1079
        rotate = -random.uniform(*self.rotate)

        # for images we use additional shifts of (0.5, 0.5) as otherwise
        # we get an ugly black border for 90deg rotations
        shift_x = w / 2 - 0.5
        shift_y = h / 2 - 0.5

        matrix_to_topleft = skimage.transform.SimilarityTransform(translation=[-shift_x, -shift_y])
        matrix_shear_y_rot = skimage.transform.AffineTransform(rotation=-np.pi / 2)
        matrix_shear_y = skimage.transform.AffineTransform(shear=np.deg2rad(shear["y"]))
        matrix_shear_y_rot_inv = skimage.transform.AffineTransform(rotation=np.pi / 2)
        matrix_transforms = skimage.transform.AffineTransform(
            scale=(scale["x"], scale["y"]),
            translation=(translate["x"], translate["y"]),
            rotation=np.deg2rad(rotate),
            shear=np.deg2rad(shear["x"]),
        )
        matrix_to_center = skimage.transform.SimilarityTransform(translation=[shift_x, shift_y])
        matrix = (
            matrix_to_topleft
            + matrix_shear_y_rot
            + matrix_shear_y
            + matrix_shear_y_rot_inv
            + matrix_transforms
            + matrix_to_center
        )
        if self.fit_output:
            matrix, output_shape = self._compute_affine_warp_output_shape(matrix, params["image"].shape)
        else:
            output_shape = params["image"].shape

        return {
            "rotate": rotate,
            "scale": scale,
            "matrix": matrix,
            "output_shape": output_shape,
        }

    @staticmethod
    def _compute_affine_warp_output_shape(
        matrix: skimage.transform.ProjectiveTransform, input_shape: Sequence[int]
    ) -> Tuple[skimage.transform.ProjectiveTransform, Sequence[int]]:
        height, width = input_shape[:2]

        if height == 0 or width == 0:
            return matrix, input_shape

        # determine shape of output image
        corners = np.array([[0, 0], [0, height - 1], [width - 1, height - 1], [width - 1, 0]])
        corners = matrix(corners)
        minc = corners[:, 0].min()
        minr = corners[:, 1].min()
        maxc = corners[:, 0].max()
        maxr = corners[:, 1].max()
        out_height = maxr - minr + 1
        out_width = maxc - minc + 1
        if len(input_shape) == 3:
            output_shape = np.ceil((out_height, out_width, input_shape[2]))
        else:
            output_shape = np.ceil((out_height, out_width))
        output_shape_tuple = tuple([int(v) for v in output_shape.tolist()])
        # fit output image in new shape
        translation = (-minc, -minr)
        matrix_to_fit = skimage.transform.SimilarityTransform(translation=translation)
        matrix = matrix + matrix_to_fit
        return matrix, output_shape_tuple


class PiecewiseAffine(DualTransform):
    """Apply affine transformations that differ between local neighbourhoods.
    This augmentation places a regular grid of points on an image and randomly moves the neighbourhood of these point
    around via affine transformations. This leads to local distortions.

    This is mostly a wrapper around scikit-image's ``PiecewiseAffine``.
    See also ``Affine`` for a similar technique.

    Note:
        This augmenter is very slow. Try to use ``ElasticTransformation`` instead, which is at least 10x faster.

    Note:
        For coordinate-based inputs (keypoints, bounding boxes, polygons, ...),
        this augmenter still has to perform an image-based augmentation,
        which will make it significantly slower and not fully correct for such inputs than other transforms.

    Args:
        scale (float, tuple of float): Each point on the regular grid is moved around via a normal distribution.
            This scale factor is equivalent to the normal distribution's sigma.
            Note that the jitter (how far each point is moved in which direction) is multiplied by the height/width of
            the image if ``absolute_scale=False`` (default), so this scale can be the same for different sized images.
            Recommended values are in the range ``0.01`` to ``0.05`` (weak to strong augmentations).
                * If a single ``float``, then that value will always be used as the scale.
                * If a tuple ``(a, b)`` of ``float`` s, then a random value will
                  be uniformly sampled per image from the interval ``[a, b]``.
        nb_rows (int, tuple of int): Number of rows of points that the regular grid should have.
            Must be at least ``2``. For large images, you might want to pick a higher value than ``4``.
            You might have to then adjust scale to lower values.
                * If a single ``int``, then that value will always be used as the number of rows.
                * If a tuple ``(a, b)``, then a value from the discrete interval
                  ``[a..b]`` will be uniformly sampled per image.
        nb_cols (int, tuple of int): Number of columns. Analogous to `nb_rows`.
        interpolation (int): The order of interpolation. The order has to be in the range 0-5:
             - 0: Nearest-neighbor
             - 1: Bi-linear (default)
             - 2: Bi-quadratic
             - 3: Bi-cubic
             - 4: Bi-quartic
             - 5: Bi-quintic
        mask_interpolation (int): same as interpolation but for mask.
        cval (number): The constant value to use when filling in newly created pixels.
        cval_mask (number): Same as cval but only for masks.
        mode (str): {'constant', 'edge', 'symmetric', 'reflect', 'wrap'}, optional
            Points outside the boundaries of the input are filled according
            to the given mode.  Modes match the behaviour of `numpy.pad`.
        absolute_scale (bool): Take `scale` as an absolute value rather than a relative value.
        keypoints_threshold (float): Used as threshold in conversion from distance maps to keypoints.
            The search for keypoints works by searching for the
            argmin (non-inverted) or argmax (inverted) in each channel. This
            parameters contains the maximum (non-inverted) or minimum (inverted) value to accept in order to view a hit
            as a keypoint. Use ``None`` to use no min/max. Default: 0.01

    Targets:
        image, mask, keypoints, bboxes

    Image types:
        uint8, float32

    """

    def __init__(
        self,
        scale: ScaleFloatType = (0.03, 0.05),
        nb_rows: Union[int, Sequence[int]] = 4,
        nb_cols: Union[int, Sequence[int]] = 4,
        interpolation: int = 1,
        mask_interpolation: int = 0,
        cval: int = 0,
        cval_mask: int = 0,
        mode: str = "constant",
        absolute_scale: bool = False,
        always_apply: bool = False,
        keypoints_threshold: float = 0.01,
        p: float = 0.5,
    ):
        super(PiecewiseAffine, self).__init__(always_apply, p)

        self.scale = to_tuple(scale, scale)
        self.nb_rows = to_tuple(nb_rows, nb_rows)
        self.nb_cols = to_tuple(nb_cols, nb_cols)
        self.interpolation = interpolation
        self.mask_interpolation = mask_interpolation
        self.cval = cval
        self.cval_mask = cval_mask
        self.mode = mode
        self.absolute_scale = absolute_scale
        self.keypoints_threshold = keypoints_threshold

    def get_transform_init_args_names(self):
        return (
            "scale",
            "nb_rows",
            "nb_cols",
            "interpolation",
            "mask_interpolation",
            "cval",
            "cval_mask",
            "mode",
            "absolute_scale",
            "keypoints_threshold",
        )

    @property
    def targets_as_params(self):
        return ["image"]

    def get_params_dependent_on_targets(self, params) -> dict:
        h, w = params["image"].shape[:2]

        nb_rows = np.clip(random.randint(*self.nb_rows), 2, None)
        nb_cols = np.clip(random.randint(*self.nb_cols), 2, None)
        nb_cells = nb_cols * nb_rows
        scale = random.uniform(*self.scale)

        jitter: np.ndarray = random_utils.normal(0, scale, (nb_cells, 2))
        if not np.any(jitter > 0):
            return {"matrix": None}

        y = np.linspace(0, h, nb_rows)
        x = np.linspace(0, w, nb_cols)

        # (H, W) and (H, W) for H=rows, W=cols
        xx_src, yy_src = np.meshgrid(x, y)

        # (1, HW, 2) => (HW, 2) for H=rows, W=cols
        points_src = np.dstack([yy_src.flat, xx_src.flat])[0]

        if self.absolute_scale:
            jitter[:, 0] = jitter[:, 0] / h if h > 0 else 0.0
            jitter[:, 1] = jitter[:, 1] / w if w > 0 else 0.0

        jitter[:, 0] = jitter[:, 0] * h
        jitter[:, 1] = jitter[:, 1] * w

        points_dest = np.copy(points_src)
        points_dest[:, 0] = points_dest[:, 0] + jitter[:, 0]
        points_dest[:, 1] = points_dest[:, 1] + jitter[:, 1]

        # Restrict all destination points to be inside the image plane.
        # This is necessary, as otherwise keypoints could be augmented
        # outside of the image plane and these would be replaced by
        # (-1, -1), which would not conform with the behaviour of the other augmenters.
        points_dest[:, 0] = np.clip(points_dest[:, 0], 0, h - 1)
        points_dest[:, 1] = np.clip(points_dest[:, 1], 0, w - 1)

        matrix = skimage.transform.PiecewiseAffineTransform()
        matrix.estimate(points_src[:, ::-1], points_dest[:, ::-1])

        return {
            "matrix": matrix,
        }

    def apply(self, img: np.ndarray, matrix: skimage.transform.PiecewiseAffineTransform = None, **params) -> np.ndarray:
        return F.piecewise_affine(img, matrix, self.interpolation, self.mode, self.cval)

    def apply_to_mask(
        self, img: np.ndarray, matrix: skimage.transform.PiecewiseAffineTransform = None, **params
    ) -> np.ndarray:
        return F.piecewise_affine(img, matrix, self.mask_interpolation, self.mode, self.cval_mask)

    def apply_to_bbox(
        self,
        bbox: BoxType,
        rows: int = 0,
        cols: int = 0,
        matrix: skimage.transform.PiecewiseAffineTransform = None,
        **params
    ) -> BoxType:
        return F.bbox_piecewise_affine(bbox, matrix, rows, cols, self.keypoints_threshold)

    def apply_to_keypoint(
        self,
        keypoint: KeypointType,
        rows: int = 0,
        cols: int = 0,
        matrix: skimage.transform.PiecewiseAffineTransform = None,
        **params
    ):
        return F.keypoint_piecewise_affine(keypoint, matrix, rows, cols, self.keypoints_threshold)


class PadIfNeeded(DualTransform):
    """Pad side of the image / max if side is less than desired number.

    Args:
        min_height (int): minimal result image height.
        min_width (int): minimal result image width.
        pad_height_divisor (int): if not None, ensures image height is dividable by value of this argument.
        pad_width_divisor (int): if not None, ensures image width is dividable by value of this argument.
        position (Union[str, PositionType]): Position of the image. should be PositionType.CENTER or
            PositionType.TOP_LEFT or PositionType.TOP_RIGHT or PositionType.BOTTOM_LEFT or PositionType.BOTTOM_RIGHT.
            or PositionType.RANDOM. Default: PositionType.CENTER.
        border_mode (OpenCV flag): OpenCV border mode.
        value (int, float, list of int, list of float): padding value if border_mode is cv2.BORDER_CONSTANT.
        mask_value (int, float,
                    list of int,
                    list of float): padding value for mask if border_mode is cv2.BORDER_CONSTANT.
        p (float): probability of applying the transform. Default: 1.0.

    Targets:
        image, mask, bbox, keypoints

    Image types:
        uint8, float32
    """

    class PositionType(Enum):
        CENTER = "center"
        TOP_LEFT = "top_left"
        TOP_RIGHT = "top_right"
        BOTTOM_LEFT = "bottom_left"
        BOTTOM_RIGHT = "bottom_right"
        RANDOM = "random"

    def __init__(
        self,
        min_height: Optional[int] = 1024,
        min_width: Optional[int] = 1024,
        pad_height_divisor: Optional[int] = None,
        pad_width_divisor: Optional[int] = None,
        position: Union[PositionType, str] = PositionType.CENTER,
        border_mode: int = cv2.BORDER_REFLECT_101,
        value: Optional[ImageColorType] = None,
        mask_value: Optional[ImageColorType] = None,
        always_apply: bool = False,
        p: float = 1.0,
    ):
        if (min_height is None) == (pad_height_divisor is None):
            raise ValueError("Only one of 'min_height' and 'pad_height_divisor' parameters must be set")

        if (min_width is None) == (pad_width_divisor is None):
            raise ValueError("Only one of 'min_width' and 'pad_width_divisor' parameters must be set")

        super(PadIfNeeded, self).__init__(always_apply, p)
        self.min_height = min_height
        self.min_width = min_width
        self.pad_width_divisor = pad_width_divisor
        self.pad_height_divisor = pad_height_divisor
        self.position = PadIfNeeded.PositionType(position)
        self.border_mode = border_mode
        self.value = value
        self.mask_value = mask_value

    def update_params(self, params, **kwargs):
        params = super(PadIfNeeded, self).update_params(params, **kwargs)
        rows = params["rows"]
        cols = params["cols"]

        if self.min_height is not None:
            if rows < self.min_height:
                h_pad_top = int((self.min_height - rows) / 2.0)
                h_pad_bottom = self.min_height - rows - h_pad_top
            else:
                h_pad_top = 0
                h_pad_bottom = 0
        else:
            pad_remained = rows % self.pad_height_divisor
            pad_rows = self.pad_height_divisor - pad_remained if pad_remained > 0 else 0

            h_pad_top = pad_rows // 2
            h_pad_bottom = pad_rows - h_pad_top

        if self.min_width is not None:
            if cols < self.min_width:
                w_pad_left = int((self.min_width - cols) / 2.0)
                w_pad_right = self.min_width - cols - w_pad_left
            else:
                w_pad_left = 0
                w_pad_right = 0
        else:
            pad_remainder = cols % self.pad_width_divisor
            pad_cols = self.pad_width_divisor - pad_remainder if pad_remainder > 0 else 0

            w_pad_left = pad_cols // 2
            w_pad_right = pad_cols - w_pad_left

        h_pad_top, h_pad_bottom, w_pad_left, w_pad_right = self.__update_position_params(
            h_top=h_pad_top, h_bottom=h_pad_bottom, w_left=w_pad_left, w_right=w_pad_right
        )

        params.update(
            {
                "pad_top": h_pad_top,
                "pad_bottom": h_pad_bottom,
                "pad_left": w_pad_left,
                "pad_right": w_pad_right,
            }
        )
        return params

    def apply(
        self, img: np.ndarray, pad_top: int = 0, pad_bottom: int = 0, pad_left: int = 0, pad_right: int = 0, **params
    ) -> np.ndarray:
        return F.pad_with_params(
            img,
            pad_top,
            pad_bottom,
            pad_left,
            pad_right,
            border_mode=self.border_mode,
            value=self.value,
        )

    def apply_to_mask(
        self, img: np.ndarray, pad_top: int = 0, pad_bottom: int = 0, pad_left: int = 0, pad_right: int = 0, **params
    ) -> np.ndarray:
        return F.pad_with_params(
            img,
            pad_top,
            pad_bottom,
            pad_left,
            pad_right,
            border_mode=self.border_mode,
            value=self.mask_value,
        )

    def apply_to_bbox(
        self,
        bbox: BoxType,
        pad_top: int = 0,
        pad_bottom: int = 0,
        pad_left: int = 0,
        pad_right: int = 0,
        rows: int = 0,
        cols: int = 0,
        **params
    ) -> BoxType:
        x_min, y_min, x_max, y_max = denormalize_bbox(bbox, rows, cols)[:4]
        bbox = x_min + pad_left, y_min + pad_top, x_max + pad_left, y_max + pad_top
        return normalize_bbox(bbox, rows + pad_top + pad_bottom, cols + pad_left + pad_right)

    def apply_to_keypoint(
        self,
        keypoint: KeypointType,
        pad_top: int = 0,
        pad_bottom: int = 0,
        pad_left: int = 0,
        pad_right: int = 0,
        **params
    ) -> KeypointType:
        x, y, angle, scale = keypoint[:4]
        return x + pad_left, y + pad_top, angle, scale

    def get_transform_init_args_names(self):
        return (
            "min_height",
            "min_width",
            "pad_height_divisor",
            "pad_width_divisor",
            "border_mode",
            "value",
            "mask_value",
        )

    def __update_position_params(
        self, h_top: int, h_bottom: int, w_left: int, w_right: int
    ) -> Tuple[int, int, int, int]:
        if self.position == PadIfNeeded.PositionType.TOP_LEFT:
            h_bottom += h_top
            w_right += w_left
            h_top = 0
            w_left = 0

        elif self.position == PadIfNeeded.PositionType.TOP_RIGHT:
            h_bottom += h_top
            w_left += w_right
            h_top = 0
            w_right = 0

        elif self.position == PadIfNeeded.PositionType.BOTTOM_LEFT:
            h_top += h_bottom
            w_right += w_left
            h_bottom = 0
            w_left = 0

        elif self.position == PadIfNeeded.PositionType.BOTTOM_RIGHT:
            h_top += h_bottom
            w_left += w_right
            h_bottom = 0
            w_right = 0

        elif self.position == PadIfNeeded.PositionType.RANDOM:
            h_pad = h_top + h_bottom
            w_pad = w_left + w_right
            h_top = random.randint(0, h_pad)
            h_bottom = h_pad - h_top
            w_left = random.randint(0, w_pad)
            w_right = w_pad - w_left

        return h_top, h_bottom, w_left, w_right


class VerticalFlip(DualTransform):
    """Flip the input vertically around the x-axis.

    Args:
        p (float): probability of applying the transform. Default: 0.5.

    Targets:
        image, mask, bboxes, keypoints

    Image types:
        uint8, float32
    """

    def apply(self, img: np.ndarray, **params) -> np.ndarray:
        return F.vflip(img)

    def apply_to_bbox(self, bbox: BoxType, **params) -> BoxType:
        return F.bbox_vflip(bbox, **params)

    def apply_to_keypoint(self, keypoint: KeypointType, **params) -> KeypointType:
        return F.keypoint_vflip(keypoint, **params)

    def get_transform_init_args_names(self):
        return ()


class HorizontalFlip(DualTransform):
    """Flip the input horizontally around the y-axis.

    Args:
        p (float): probability of applying the transform. Default: 0.5.

    Targets:
        image, mask, bboxes, keypoints

    Image types:
        uint8, float32
    """

    def apply(self, img: np.ndarray, **params) -> np.ndarray:
        if img.ndim == 3 and img.shape[2] > 1 and img.dtype == np.uint8:
            # Opencv is faster than numpy only in case of
            # non-gray scale 8bits images
            return F.hflip_cv2(img)

        return F.hflip(img)

    def apply_to_bbox(self, bbox: BoxType, **params) -> BoxType:
        return F.bbox_hflip(bbox, **params)

    def apply_to_keypoint(self, keypoint: KeypointType, **params) -> KeypointType:
        return F.keypoint_hflip(keypoint, **params)

    def get_transform_init_args_names(self):
        return ()


class Flip(DualTransform):
    """Flip the input either horizontally, vertically or both horizontally and vertically.

    Args:
        p (float): probability of applying the transform. Default: 0.5.

    Targets:
        image, mask, bboxes, keypoints

    Image types:
        uint8, float32
    """

    def apply(self, img: np.ndarray, d: int = 0, **params) -> np.ndarray:
        """Args:
        d (int): code that specifies how to flip the input. 0 for vertical flipping, 1 for horizontal flipping,
                -1 for both vertical and horizontal flipping (which is also could be seen as rotating the input by
                180 degrees).
        """
        return F.random_flip(img, d)

    def get_params(self):
        # Random int in the range [-1, 1]
        return {"d": random.randint(-1, 1)}

    def apply_to_bbox(self, bbox: BoxType, **params) -> BoxType:
        return F.bbox_flip(bbox, **params)

    def apply_to_keypoint(self, keypoint: KeypointType, **params) -> KeypointType:
        return F.keypoint_flip(keypoint, **params)

    def get_transform_init_args_names(self):
        return ()


class Transpose(DualTransform):
    """Transpose the input by swapping rows and columns.

    Args:
        p (float): probability of applying the transform. Default: 0.5.

    Targets:
        image, mask, bboxes, keypoints

    Image types:
        uint8, float32
    """

    def apply(self, img: np.ndarray, **params) -> np.ndarray:
        return F.transpose(img)

    def apply_to_bbox(self, bbox: BoxType, **params) -> BoxType:
        return F.bbox_transpose(bbox, 0, **params)

    def apply_to_keypoint(self, keypoint: KeypointType, **params) -> KeypointType:
        return F.keypoint_transpose(keypoint)

    def get_transform_init_args_names(self):
        return ()


class OpticalDistortion(DualTransform):
    """
    Args:
        distort_limit (float, (float, float)): If distort_limit is a single float, the range
            will be (-distort_limit, distort_limit). Default: (-0.05, 0.05).
        shift_limit (float, (float, float))): If shift_limit is a single float, the range
            will be (-shift_limit, shift_limit). Default: (-0.05, 0.05).
        interpolation (OpenCV flag): flag that is used to specify the interpolation algorithm. Should be one of:
            cv2.INTER_NEAREST, cv2.INTER_LINEAR, cv2.INTER_CUBIC, cv2.INTER_AREA, cv2.INTER_LANCZOS4.
            Default: cv2.INTER_LINEAR.
        border_mode (OpenCV flag): flag that is used to specify the pixel extrapolation method. Should be one of:
            cv2.BORDER_CONSTANT, cv2.BORDER_REPLICATE, cv2.BORDER_REFLECT, cv2.BORDER_WRAP, cv2.BORDER_REFLECT_101.
            Default: cv2.BORDER_REFLECT_101
        value (int, float, list of ints, list of float): padding value if border_mode is cv2.BORDER_CONSTANT.
        mask_value (int, float,
                    list of ints,
                    list of float): padding value if border_mode is cv2.BORDER_CONSTANT applied for masks.

    Targets:
        image, mask, bbox

    Image types:
        uint8, float32
    """

    def __init__(
        self,
        distort_limit: ScaleFloatType = 0.05,
        shift_limit: ScaleFloatType = 0.05,
        interpolation: int = cv2.INTER_LINEAR,
        border_mode: int = cv2.BORDER_REFLECT_101,
        value: Optional[ImageColorType] = None,
        mask_value: Optional[ImageColorType] = None,
        always_apply: bool = False,
        p: float = 0.5,
    ):
        super(OpticalDistortion, self).__init__(always_apply, p)
        self.shift_limit = to_tuple(shift_limit)
        self.distort_limit = to_tuple(distort_limit)
        self.interpolation = interpolation
        self.border_mode = border_mode
        self.value = value
        self.mask_value = mask_value

    def apply(
        self, img: np.ndarray, k: int = 0, dx: int = 0, dy: int = 0, interpolation: int = cv2.INTER_LINEAR, **params
    ) -> np.ndarray:
        return F.optical_distortion(img, k, dx, dy, interpolation, self.border_mode, self.value)

    def apply_to_mask(self, img: np.ndarray, k: int = 0, dx: int = 0, dy: int = 0, **params) -> np.ndarray:
        return F.optical_distortion(img, k, dx, dy, cv2.INTER_NEAREST, self.border_mode, self.mask_value)

    def apply_to_bbox(self, bbox: BoxType, k: int = 0, dx: int = 0, dy: int = 0, **params) -> BoxType:
        rows, cols = params["rows"], params["cols"]
        mask = np.zeros((rows, cols), dtype=np.uint8)
        bbox_denorm = F.denormalize_bbox(bbox, rows, cols)
        x_min, y_min, x_max, y_max = bbox_denorm[:4]
        x_min, y_min, x_max, y_max = int(x_min), int(y_min), int(x_max), int(y_max)
        mask[y_min:y_max, x_min:x_max] = 1
        mask = F.optical_distortion(mask, k, dx, dy, cv2.INTER_NEAREST, self.border_mode, self.mask_value)
        bbox_returned = bbox_from_mask(mask)
        bbox_returned = F.normalize_bbox(bbox_returned, rows, cols)
        return bbox_returned

    def get_params(self):
        return {
            "k": random.uniform(self.distort_limit[0], self.distort_limit[1]),
            "dx": round(random.uniform(self.shift_limit[0], self.shift_limit[1])),
            "dy": round(random.uniform(self.shift_limit[0], self.shift_limit[1])),
        }

    def get_transform_init_args_names(self):
        return (
            "distort_limit",
            "shift_limit",
            "interpolation",
            "border_mode",
            "value",
            "mask_value",
        )


class GridDistortion(DualTransform):
    """
    Args:
        num_steps (int): count of grid cells on each side.
        distort_limit (float, (float, float)): If distort_limit is a single float, the range
            will be (-distort_limit, distort_limit). Default: (-0.03, 0.03).
        interpolation (OpenCV flag): flag that is used to specify the interpolation algorithm. Should be one of:
            cv2.INTER_NEAREST, cv2.INTER_LINEAR, cv2.INTER_CUBIC, cv2.INTER_AREA, cv2.INTER_LANCZOS4.
            Default: cv2.INTER_LINEAR.
        border_mode (OpenCV flag): flag that is used to specify the pixel extrapolation method. Should be one of:
            cv2.BORDER_CONSTANT, cv2.BORDER_REPLICATE, cv2.BORDER_REFLECT, cv2.BORDER_WRAP, cv2.BORDER_REFLECT_101.
            Default: cv2.BORDER_REFLECT_101
        value (int, float, list of ints, list of float): padding value if border_mode is cv2.BORDER_CONSTANT.
        mask_value (int, float,
                    list of ints,
                    list of float): padding value if border_mode is cv2.BORDER_CONSTANT applied for masks.

    Targets:
        image, mask

    Image types:
        uint8, float32
    """

    def __init__(
        self,
        num_steps: int = 5,
        distort_limit: ScaleFloatType = 0.3,
        interpolation: int = cv2.INTER_LINEAR,
        border_mode: int = cv2.BORDER_REFLECT_101,
        value: Optional[ImageColorType] = None,
        mask_value: Optional[ImageColorType] = None,
        always_apply: bool = False,
        p: float = 0.5,
    ):
        super(GridDistortion, self).__init__(always_apply, p)
        self.num_steps = num_steps
        self.distort_limit = to_tuple(distort_limit)
        self.interpolation = interpolation
        self.border_mode = border_mode
        self.value = value
        self.mask_value = mask_value

    def apply(
        self, img: np.ndarray, stepsx: Tuple = (), stepsy: Tuple = (), interpolation: int = cv2.INTER_LINEAR, **params
    ) -> np.ndarray:
        return F.grid_distortion(img, self.num_steps, stepsx, stepsy, interpolation, self.border_mode, self.value)

    def apply_to_mask(self, img: np.ndarray, stepsx: Tuple = (), stepsy: Tuple = (), **params) -> np.ndarray:
        return F.grid_distortion(
            img, self.num_steps, stepsx, stepsy, cv2.INTER_NEAREST, self.border_mode, self.mask_value
        )

    def apply_to_bbox(self, bbox: BoxType, stepsx: Tuple = (), stepsy: Tuple = (), **params) -> BoxType:
        rows, cols = params["rows"], params["cols"]
        mask = np.zeros((rows, cols), dtype=np.uint8)
        bbox_denorm = F.denormalize_bbox(bbox, rows, cols)
        x_min, y_min, x_max, y_max = bbox_denorm[:4]
        x_min, y_min, x_max, y_max = int(x_min), int(y_min), int(x_max), int(y_max)
        mask[y_min:y_max, x_min:x_max] = 1
        mask = F.grid_distortion(
            mask, self.num_steps, stepsx, stepsy, cv2.INTER_NEAREST, self.border_mode, self.mask_value
        )
        bbox_returned = bbox_from_mask(mask)
        bbox_returned = F.normalize_bbox(bbox_returned, rows, cols)
        return bbox_returned

    def get_params(self):
        stepsx = [1 + random.uniform(self.distort_limit[0], self.distort_limit[1]) for i in range(self.num_steps + 1)]
        stepsy = [1 + random.uniform(self.distort_limit[0], self.distort_limit[1]) for i in range(self.num_steps + 1)]
        return {"stepsx": stepsx, "stepsy": stepsy}

    def get_transform_init_args_names(self):
        return "num_steps", "distort_limit", "interpolation", "border_mode", "value", "mask_value"<|MERGE_RESOLUTION|>--- conflicted
+++ resolved
@@ -9,9 +9,6 @@
 from albumentations.core.bbox_utils import denormalize_bbox, normalize_bbox
 
 from ... import random_utils
-<<<<<<< HEAD
-from ...core.transforms_interface import BoxType, DualTransform, KeypointType, to_tuple
-=======
 from ...core.transforms_interface import (
     BoxType,
     DualTransform,
@@ -20,7 +17,6 @@
     ScaleFloatType,
     to_tuple,
 )
->>>>>>> 5236c7ac
 from ..functional import bbox_from_mask
 from . import functional as F
 
@@ -174,7 +170,7 @@
                              Enabling this option gives ~2X speedup.
 
     Targets:
-        image, mask, bbox
+        image, mask
 
     Image types:
         uint8, float32
@@ -232,28 +228,6 @@
             self.approximate,
             self.same_dxdy,
         )
-
-    def apply_to_bbox(self, bbox, random_state=None, **params):
-        rows, cols = params["rows"], params["cols"]
-        mask = np.zeros((rows, cols), dtype=np.uint8)
-        bbox_denorm = F.denormalize_bbox(bbox, rows, cols)
-        x_min, y_min, x_max, y_max = bbox_denorm[:4]
-        x_min, y_min, x_max, y_max = int(x_min), int(y_min), int(x_max), int(y_max)
-        mask[y_min:y_max, x_min:x_max] = 1
-        mask = F.elastic_transform(
-            mask,
-            self.alpha,
-            self.sigma,
-            self.alpha_affine,
-            cv2.INTER_NEAREST,
-            self.border_mode,
-            self.mask_value,
-            np.random.RandomState(random_state),
-            self.approximate,
-        )
-        bbox_returned = bbox_from_mask(mask)
-        bbox_returned = F.normalize_bbox(bbox_returned, rows, cols)
-        return bbox_returned
 
     def get_params(self):
         return {"random_state": random.randint(0, 10000)}
