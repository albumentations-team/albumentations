--- conflicted
+++ resolved
@@ -469,21 +469,12 @@
             The value is only used when `mode=constant`. The expected value range is ``[0, 255]`` for ``uint8`` images.
         cval_mask (number or tuple of number): Same as cval but only for masks.
         mode (int): OpenCV border flag.
-<<<<<<< HEAD
         fit_output (bool): If True, the image plane size and position will be adjusted to tightly capture
             the whole image after affine transformation (`translate_percent` and `translate_px` are ignored). Otherwise (``False``), 
             parts of the transformed image may end up outside of the image plane. Fitting the output shape can be useful
             to avoid corners of the image being outside of the image plane after applying rotations. Default: False
-=======
-        fit_output (bool): Whether to modify the affine transformation so that the whole output image is always
-            contained in the image plane (``True``) or accept parts of the image being outside
-            the image plane (``False``). This can be thought of as first applying the affine transformation
-            and then applying a second transformation to "zoom in" on the new image so that it fits the image plane,
-            This is useful to avoid corners of the image being outside of the image plane after applying rotations.
-            It will however negate translation and scaling.
         keep_ratio (bool): When True, the original aspect ratio will be kept when the random scale is applied.
                            Default: False.
->>>>>>> fe856c2a
         p (float): probability of applying the transform. Default: 0.5.
 
     Targets:
