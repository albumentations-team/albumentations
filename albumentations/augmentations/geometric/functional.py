import math
from typing import Iterable, List, Optional, Sequence, Tuple, Union

import cv2
import numpy as np
import skimage.transform
from scipy.ndimage import gaussian_filter

from albumentations.augmentations.utils import (
    _maybe_process_in_chunks,
    angles_2pi_range,
    clipped,
    preserve_channel_dim,
    preserve_shape,
)

from ... import random_utils
from ...core.bbox_utils import (
    denormalize_bboxes_np,
    ensure_bboxes_format,
    normalize_bboxes_np,
    use_bboxes_ndarray,
)
from ...core.keypoints_utils import ensure_keypoints_format, use_keypoints_ndarray
from ...core.transforms_interface import (
    BoxesArray,
    BoxType,
    FillValueType,
    ImageColorType,
    KeypointsArray,
    KeypointsInternalType,
)

__all__ = [
    "optical_distortion",
    "elastic_transform_approx",
    "grid_distortion",
    "pad",
    "pad_with_params",
    "keypoints_rot90",
    "rotate",
    "keypoints_rotate",
    "shift_scale_rotate",
    "keypoints_shift_scale_rotate",
    "bboxes_shift_scale_rotate",
    "elastic_transform",
    "resize",
    "scale",
    "py3round",
    "_func_max_size",
    "longest_max_size",
    "smallest_max_size",
    "perspective",
    "perspective_bboxes",
    "rotation2DMatrixToEulerAngles",
    "perspective_keypoints",
    "_is_identity_matrix",
    "warp_affine",
    "keypoints_affine",
    "bboxes_affine",
    "safe_rotate",
    "bboxes_safe_rotate",
    "keypoints_safe_rotate",
    "piecewise_affine",
    "to_distance_maps",
    "from_distance_maps",
    "keypoints_piecewise_affine",
    "bbox_piecewise_affine",
    "bboxes_flip",
    "bboxes_hflip",
    "bboxes_vflip",
    "bboxes_transpose",
    "vflip",
    "hflip",
    "vflip_cv2",
    "hflip_cv2",
    "transpose",
    "keypoints_flip",
    "keypoints_vflip",
    "keypoints_hflip",
    "keypoints_transpose",
]


@ensure_bboxes_format
@use_bboxes_ndarray(return_array=True)
def bboxes_rot90(bboxes: BoxesArray, factor: int, rows: int, cols: int) -> BoxesArray:
    if factor not in {0, 1, 2, 3}:
        raise ValueError("Parameter n must be in set {0, 1, 2, 3}")

    if not factor or not len(bboxes):
        return bboxes

    if factor == 1:
        bboxes[:, [0, 2]] = 1 - bboxes[:, [0, 2]]
        bboxes = bboxes[:, [1, 2, 3, 0]]
    elif factor == 2:
        bboxes = 1 - bboxes
        bboxes = bboxes[:, [2, 3, 0, 1]]
    elif factor == 3:
        bboxes[:, [1, 3]] = 1 - bboxes[:, [1, 3]]
        bboxes = bboxes[:, [3, 0, 1, 2]]
    return bboxes


@ensure_keypoints_format
@use_keypoints_ndarray(return_array=True)
@angles_2pi_range
def keypoints_rot90(keypoints: KeypointsArray, factor: int, rows: int, cols: int, **params) -> KeypointsArray:
    """Rotates a batch of keypoints by 90 degrees CCW (see np.rot90)

    Args:
        keypoints (KeypointsInternalType): A batch of keypoints in `(x, y, angle, scale)` format.
        factor (int): Number of CCW rotations. Must be in range [0;3] See np.rot90.
        rows (int): Image height.
        cols (int): Image width.

    Returns:
        KeypointsInternalType: A batch of keypoints in `(x, y, angle, scale)` format.

    Raises:
        ValueError: if factor not in set {0, 1, 2, 3}

    """
    if factor not in {0, 1, 2, 3}:
        raise ValueError("Parameter n must be in set {0, 1, 2, 3}")

    if factor == 1:
        keypoints[..., 2] -= math.pi / 2
        keypoints[..., 0] = cols - 1 - keypoints[..., 0]
        keypoints[..., [0, 1]] = keypoints[..., [1, 0]]
    elif factor == 2:
        keypoints[..., 2] -= math.pi
        keypoints[..., 0] = cols - 1 - keypoints[..., 0]
        keypoints[..., 1] = rows - 1 - keypoints[..., 1]
    elif factor == 3:
        keypoints[..., 2] += math.pi / 2
        keypoints[..., 1] = rows - 1 - keypoints[..., 1]
        keypoints[..., [0, 1]] = keypoints[..., [1, 0]]

    return keypoints


@preserve_channel_dim
def rotate(
    img: np.ndarray,
    angle: float,
    interpolation: int = cv2.INTER_LINEAR,
    border_mode: int = cv2.BORDER_REFLECT_101,
    value: Optional[ImageColorType] = None,
):
    height, width = img.shape[:2]
    # for images we use additional shifts of (0.5, 0.5) as otherwise
    # we get an ugly black border for 90deg rotations
    matrix = cv2.getRotationMatrix2D((width / 2 - 0.5, height / 2 - 0.5), angle, 1.0)

    warp_fn = _maybe_process_in_chunks(
        cv2.warpAffine, M=matrix, dsize=(width, height), flags=interpolation, borderMode=border_mode, borderValue=value
    )
    return warp_fn(img)


@ensure_bboxes_format
@use_bboxes_ndarray(return_array=True)
def bboxes_rotate(bboxes: BoxesArray, angle: float, method: str, rows: int, cols: int) -> BoxesArray:
    """Rotates a batch of bounding boxes by angle degrees.

    Args:
        bboxes: A batch of bounding boxes in `albumentations` format.
        angle: Angle of rotation in degrees.
        method: Rotation method used. Should be one of: "largest_box", "ellipse". Default: "largest_box".
        rows: Image rows.
        cols: Image cols.

    Returns:
        A batch of bounding boxes in `albumentations` format.

    References:
        https://arxiv.org/abs/2109.13488

    """
    if not len(bboxes):
        return bboxes

    scale_ = cols / float(rows)
    if method == "largest_box":
        x = np.tile(bboxes[:, [0, 2]], 2) - 0.5
        y = np.tile(bboxes[:, [1, 3]], 2) - 0.5
    elif method == "ellipse":
        w = np.expand_dims((bboxes[:, 2] - bboxes[:, 0]) / 2.0, axis=0).transpose()
        h = np.expand_dims((bboxes[:, 3] - bboxes[:, 1]) / 2.0, axis=0).transpose()
        data = np.arange(0, 360, dtype=np.float32)
        x = w * np.sin(np.radians(data)) + (w + np.expand_dims(bboxes[:, 0], 0).transpose() - 0.5)
        y = h * np.cos(np.radians(data)) + (h + np.expand_dims(bboxes[:, 1], 0).transpose() - 0.5)
    else:
        raise ValueError(
            f"Method {method} is not a valid rotation method. Should only support `largest_box` or `ellipse`."
        )
    angle = np.deg2rad(angle)
    x_t = (x * np.cos(angle) * scale_ + y * np.sin(angle)) / scale_ + 0.5
    y_t = (x * -np.sin(angle) * scale_ + y * np.cos(angle)) + 0.5

    bboxes = np.concatenate(
        [
            [np.min(x_t, axis=1)],
            [np.max(x_t, axis=1)],
            [np.min(y_t, axis=1)],
            [np.max(y_t, axis=1)],
        ],
        axis=0,
    ).transpose()

    return bboxes


@ensure_keypoints_format
@use_keypoints_ndarray(return_array=True)
@angles_2pi_range
def keypoints_rotate(keypoints: KeypointsArray, angle: float, rows: int, cols: int, **params) -> KeypointsArray:
    """Rotate a keypoint by angle.

    Args:
        keypoints (KeypointsArray): A batch of keypoints in `(x, y, angle, scale)` format.
        angle (float): Rotation angle.
        rows (int): Image height.
        cols (int): Image width.

    Returns:
        KeypointsArray: A batch of keypoints in `(x, y, angle, scale)` format.

    """
    center = (cols - 1) * 0.5, (rows - 1) * 0.5
    matrix = cv2.getRotationMatrix2D(center, angle, 1.0)
    keypoints[..., [0, 1]] = cv2.transform(np.expand_dims(keypoints[..., [0, 1]], axis=0), matrix).squeeze()
    keypoints[..., 2] += math.radians(angle)
    return keypoints


@preserve_channel_dim
def shift_scale_rotate(
    img, angle, scale, dx, dy, interpolation=cv2.INTER_LINEAR, border_mode=cv2.BORDER_REFLECT_101, value=None
):
    height, width = img.shape[:2]
    # for images we use additional shifts of (0.5, 0.5) as otherwise
    # we get an ugly black border for 90deg rotations
    center = (width / 2 - 0.5, height / 2 - 0.5)
    matrix = cv2.getRotationMatrix2D(center, angle, scale)
    matrix[0, 2] += dx * width
    matrix[1, 2] += dy * height

    warp_affine_fn = _maybe_process_in_chunks(
        cv2.warpAffine, M=matrix, dsize=(width, height), flags=interpolation, borderMode=border_mode, borderValue=value
    )
    return warp_affine_fn(img)


@ensure_keypoints_format
@use_keypoints_ndarray(return_array=True)
@angles_2pi_range
def keypoints_shift_scale_rotate(
    keypoints: KeypointsArray, angle: int, scale: float, dx: int, dy: int, rows: int, cols: int, **params
) -> KeypointsArray:
    if not len(keypoints):
        return keypoints

    center = (cols - 1) * 0.5, (rows - 1) * 0.5
    matrix = cv2.getRotationMatrix2D(center, angle, scale)
    matrix[0, 2] += dx * cols
    matrix[1, 2] += dy * rows

    keypoints[..., [0, 1]] = cv2.transform(np.expand_dims(keypoints[..., [0, 1]], axis=0), matrix).squeeze()
    keypoints[..., 2] += math.radians(angle)
    keypoints[..., 3] *= scale

    return keypoints
<<<<<<< HEAD


=======


>>>>>>> c285c23f
@ensure_bboxes_format
@use_bboxes_ndarray(return_array=True)
def bboxes_shift_scale_rotate(
    bboxes: BoxesArray, angle: int, scale_: int, dx: int, dy: int, rotate_method: str, rows: int, cols: int, **kwargs
) -> BoxesArray:
    if not len(bboxes):
        return bboxes
    center = (cols / 2, rows / 2)
    if rotate_method == "ellipse":
        bboxes = bboxes_rotate(bboxes, angle, rotate_method, rows, cols)
        matrix = cv2.getRotationMatrix2D(center, 0, scale_)
    elif rotate_method == "largest_box":
        matrix = cv2.getRotationMatrix2D(center, angle, scale_)
    else:
        raise ValueError(
            f"Method {rotate_method} is not a valid rotation method. Should only support `largest_box` or `ellipse`."
        )
    matrix[0, 2] += dx * cols
    matrix[1, 2] += dy * rows

    xs = bboxes[..., [0, 2, 2, 0]].T
    ys = bboxes[..., [1, 1, 3, 3]].T
    ones = np.ones_like(xs)

    points_ones = np.stack([xs, ys, ones], axis=0).transpose()
    points_ones[..., 0] *= cols
    points_ones[..., 1] *= rows
    tr_points = matrix.dot(points_ones.transpose((0, 2, 1))).transpose((1, 2, 0))
    tr_points[..., 0] /= cols
    tr_points[..., 1] /= rows

    bboxes = np.concatenate(
        [
            np.min(tr_points[..., [0, 1]], axis=1),
            np.max(tr_points[..., [0, 1]], axis=1),
        ],
        axis=-1,
    )

    return bboxes


@preserve_shape
def elastic_transform(
    img: np.ndarray,
    alpha: float,
    sigma: float,
    alpha_affine: float,
    interpolation: int = cv2.INTER_LINEAR,
    border_mode: int = cv2.BORDER_REFLECT_101,
    value: Optional[ImageColorType] = None,
    random_state: Optional[np.random.RandomState] = None,
    approximate: bool = False,
    same_dxdy: bool = False,
):
    """Elastic deformation of images as described in [Simard2003]_ (with modifications).
    Based on https://gist.github.com/ernestum/601cdf56d2b424757de5

    .. [Simard2003] Simard, Steinkraus and Platt, "Best Practices for
         Convolutional Neural Networks applied to Visual Document Analysis", in
         Proc. of the International Conference on Document Analysis and
         Recognition, 2003.
    """
    height, width = img.shape[:2]

    # Random affine
    center_square = np.array((height, width), dtype=np.float32) // 2
    square_size = min((height, width)) // 3
    alpha = float(alpha)
    sigma = float(sigma)
    alpha_affine = float(alpha_affine)

    pts1 = np.array(
        [
            center_square + square_size,
            [center_square[0] + square_size, center_square[1] - square_size],
            center_square - square_size,
        ],
        dtype=np.float32,
    )
    pts2 = pts1 + random_utils.uniform(-alpha_affine, alpha_affine, size=pts1.shape, random_state=random_state).astype(
        np.float32
    )
    matrix = cv2.getAffineTransform(pts1, pts2)

    warp_fn = _maybe_process_in_chunks(
        cv2.warpAffine, M=matrix, dsize=(width, height), flags=interpolation, borderMode=border_mode, borderValue=value
    )
    img = warp_fn(img)

    if approximate:
        # Approximate computation smooth displacement map with a large enough kernel.
        # On large images (512+) this is approximately 2X times faster
        dx = random_utils.rand(height, width, random_state=random_state).astype(np.float32) * 2 - 1
        cv2.GaussianBlur(dx, (17, 17), sigma, dst=dx)
        dx *= alpha
        if same_dxdy:
            # Speed up even more
            dy = dx
        else:
            dy = random_utils.rand(height, width, random_state=random_state).astype(np.float32) * 2 - 1
            cv2.GaussianBlur(dy, (17, 17), sigma, dst=dy)
            dy *= alpha
    else:
        dx = np.float32(
            gaussian_filter((random_utils.rand(height, width, random_state=random_state) * 2 - 1), sigma) * alpha
        )
        if same_dxdy:
            # Speed up
            dy = dx
        else:
            dy = np.float32(
                gaussian_filter((random_utils.rand(height, width, random_state=random_state) * 2 - 1), sigma) * alpha
            )

    x, y = np.meshgrid(np.arange(width), np.arange(height))

    map_x = np.float32(x + dx)
    map_y = np.float32(y + dy)

    remap_fn = _maybe_process_in_chunks(
        cv2.remap, map1=map_x, map2=map_y, interpolation=interpolation, borderMode=border_mode, borderValue=value
    )
    return remap_fn(img)


@preserve_channel_dim
def resize(img, height, width, interpolation=cv2.INTER_LINEAR):
    img_height, img_width = img.shape[:2]
    if height == img_height and width == img_width:
        return img
    resize_fn = _maybe_process_in_chunks(cv2.resize, dsize=(width, height), interpolation=interpolation)
    return resize_fn(img)


@preserve_channel_dim
def scale(img: np.ndarray, scale: float, interpolation: int = cv2.INTER_LINEAR) -> np.ndarray:
    height, width = img.shape[:2]
    new_height, new_width = int(height * scale), int(width * scale)
    return resize(img, new_height, new_width, interpolation)


@use_keypoints_ndarray(return_array=True)
def keypoints_scale(keypoints: KeypointsArray, scale_x: float, scale_y: float) -> KeypointsArray:
    """Scales a batch of keypoints by scale_x and scale_y.

    Args:
        keypoints (KeypointsArray): A batch of keypoints in `(x, y, angle, scale)` format.
        scale_x: Scale coefficient x-axis.
        scale_y: Scale coefficient y-axis.

    Returns:
        KeypointsArray, A batch of keypoints in `(x, y, angle, scale)` format.

    """
    if not len(keypoints):
        return keypoints
    scales = np.array([scale_x, scale_y, 1.0, max(scale_x, scale_y)])
    return keypoints * scales


def py3round(number):
    """Unified rounding in all python versions."""
    if abs(round(number) - number) == 0.5:
        return int(2.0 * round(number / 2.0))

    return int(round(number))


def _func_max_size(img, max_size, interpolation, func):
    height, width = img.shape[:2]

    scale = max_size / float(func(width, height))

    if scale != 1.0:
        new_height, new_width = tuple(py3round(dim * scale) for dim in (height, width))
        img = resize(img, height=new_height, width=new_width, interpolation=interpolation)
    return img


@preserve_channel_dim
def longest_max_size(img: np.ndarray, max_size: int, interpolation: int) -> np.ndarray:
    return _func_max_size(img, max_size, interpolation, max)


@preserve_channel_dim
def smallest_max_size(img: np.ndarray, max_size: int, interpolation: int) -> np.ndarray:
    return _func_max_size(img, max_size, interpolation, min)


@preserve_channel_dim
def perspective(
    img: np.ndarray,
    matrix: np.ndarray,
    max_width: int,
    max_height: int,
    border_val: Union[int, float, List[int], List[float], np.ndarray],
    border_mode: int,
    keep_size: bool,
    interpolation: int,
):
    h, w = img.shape[:2]
    perspective_func = _maybe_process_in_chunks(
        cv2.warpPerspective,
        M=matrix,
        dsize=(max_width, max_height),
        borderMode=border_mode,
        borderValue=border_val,
        flags=interpolation,
    )
    warped = perspective_func(img)

    if keep_size:
        return resize(warped, h, w, interpolation=interpolation)

    return warped


@ensure_bboxes_format
@use_bboxes_ndarray(return_array=True)
def perspective_bboxes(
    bboxes: BoxesArray,
    height: int,
    width: int,
    matrix: np.ndarray,
    max_width: int,
    max_height: int,
    keep_size: bool,
) -> BoxesArray:
    if not len(bboxes):
        return bboxes
    bboxes = denormalize_bboxes_np(bboxes, height, width)

    points = np.stack(
        [
            np.pad(bboxes[..., [0, 1]], ((0, 0), (0, 2))),
            np.pad(bboxes[..., [2, 1]], ((0, 0), (0, 2))),
            np.pad(bboxes[..., [2, 3]], ((0, 0), (0, 2))),
            np.pad(bboxes[..., [0, 3]], ((0, 0), (0, 2))),
        ],
        axis=1,
    )

    points = perspective_keypoints(
        points.reshape((-1, 4)),  # type: ignore[attr-defined]
        height=height,
        width=width,
        matrix=matrix,
        max_width=max_width,
        max_height=max_height,
        keep_size=keep_size,
    ).reshape(points.shape)

    bboxes = np.concatenate(
        [
            np.min(points[..., [0, 1]], axis=1),
            np.max(points[..., [0, 1]], axis=1),
        ],
        axis=-1,
    )

    return normalize_bboxes_np(bboxes, height if keep_size else max_height, width if keep_size else max_width)


def rotation2DMatrixToEulerAngles(matrix: np.ndarray, y_up: bool = False) -> float:
    """
    Args:
        matrix (np.ndarray): Rotation matrix
        y_up (bool): is Y axis looks up or down
    """
    if y_up:
        return np.arctan2(matrix[1, 0], matrix[0, 0])
    return np.arctan2(-matrix[1, 0], matrix[0, 0])


@use_keypoints_ndarray(return_array=True)
@angles_2pi_range
def perspective_keypoints(
    keypoints: KeypointsArray,
    height: int,
    width: int,
    matrix: np.ndarray,
    max_width: int,
    max_height: int,
    keep_size: bool,
) -> KeypointsArray:
    if not len(keypoints):
        return keypoints

    keypoints[..., [0, 1]] = cv2.perspectiveTransform(
        keypoints[..., [0, 1]].reshape(-1, 2)[np.newaxis, ...], matrix
    ).reshape(keypoints[..., [0, 1]].shape)
    keypoints[..., 2] += rotation2DMatrixToEulerAngles(matrix[:2, :2], y_up=True)

    scale_x = np.sign(matrix[0, 0]) * np.sqrt(matrix[0, 0] ** 2 + matrix[0, 1] ** 2)
    scale_y = np.sign(matrix[1, 1]) * np.sqrt(matrix[1, 0] ** 2 + matrix[1, 1] ** 2)
    keypoints[..., 3] *= max(scale_x, scale_y)

    if keep_size:
        scale_x = width / max_width
        scale_y = height / max_height

        return keypoints_scale(keypoints, scale_x, scale_y)

    return keypoints


def _is_identity_matrix(matrix: skimage.transform.ProjectiveTransform) -> bool:
    return np.allclose(matrix.params, np.eye(3, dtype=np.float32))


@preserve_channel_dim
def warp_affine(
    image: np.ndarray,
    matrix: skimage.transform.ProjectiveTransform,
    interpolation: int,
    cval: Union[int, float, Sequence[int], Sequence[float]],
    mode: int,
    output_shape: Sequence[int],
) -> np.ndarray:
    if _is_identity_matrix(matrix):
        return image

    dsize = int(np.round(output_shape[1])), int(np.round(output_shape[0]))
    warp_fn = _maybe_process_in_chunks(
        cv2.warpAffine, M=matrix.params[:2], dsize=dsize, flags=interpolation, borderMode=mode, borderValue=cval
    )
    tmp = warp_fn(image)
    return tmp


# @angle_2pi_range
# def keypoint_affine(
#     keypoint: KeypointInternalType,
#     matrix: skimage.transform.ProjectiveTransform,
#     scale: dict,
# ) -> KeypointInternalType:
#     if _is_identity_matrix(matrix):
#         return keypoint
#
#     x, y, a, s = keypoint[:4]
#     x, y = cv2.transform(np.array([[[x, y]]]), matrix.params[:2]).squeeze()
#     a += rotation2DMatrixToEulerAngles(matrix.params[:2])
#     s *= np.max([scale["x"], scale["y"]])
#     return x, y, a, s


@ensure_keypoints_format
@use_keypoints_ndarray(return_array=True)
@angles_2pi_range
def keypoints_affine(
    keypoints: KeypointsArray,
    matrix: skimage.transform.ProjectiveTransform,
    scale: dict,
) -> KeypointsArray:
    if _is_identity_matrix(matrix):
        return keypoints

    keypoints[..., [0, 1]] = cv2.transform(np.expand_dims(keypoints[..., [0, 1]], axis=0), matrix.params[:2]).squeeze()
    keypoints[..., 2] += rotation2DMatrixToEulerAngles(matrix.params[:2])
    keypoints[..., 3] *= np.max([scale["x"], scale["y"]])
    return keypoints


@ensure_bboxes_format
@use_bboxes_ndarray(return_array=True)
def bboxes_affine(
    bboxes: BoxesArray,
    matrix: skimage.transform.ProjectiveTransform,
    rotate_method: str,
    rows: int,
    cols: int,
    output_shape: Sequence[int],
) -> BoxesArray:
    if _is_identity_matrix(matrix):
        return bboxes

    if not len(bboxes):
        return bboxes

    bboxes = denormalize_bboxes_np(bboxes, rows, cols)
<<<<<<< HEAD
    if rotate_method == "largest_box":
        points = np.stack(
            [
                bboxes[..., [0, 1]],
                bboxes[..., [2, 1]],
                bboxes[..., [2, 3]],
                bboxes[..., [0, 3]],
            ],
            axis=1,
        )  # points.shape == N * 4 * 2
    elif rotate_method == "ellipse":
        w = (bboxes[..., 2] - bboxes[..., 0]) / 2.
        h = (bboxes[..., 3] - bboxes[..., 1]) / 2.
        data = np.arange(0, 360, dtype=np.float32)
        x = w[np.newaxis, ...].T * np.sin(np.radians(data)) + (w + bboxes[..., 0] - 0.5).reshape((-1, 1))
        y = h[np.newaxis, ...].T * np.cos(np.radians(data)) + (h + bboxes[..., 1] - 0.5).reshape((-1, 1))
        points = np.stack([x, y], axis=2)
    else:
        raise ValueError(f"Method {rotate_method} is not a valid rotation method.")
=======
    points = np.stack(
        [
            bboxes[..., [0, 1]],
            bboxes[..., [2, 1]],
            bboxes[..., [2, 3]],
            bboxes[..., [0, 3]],
        ],
        axis=1,
    )  # points.shape == N * 4 * 2
>>>>>>> c285c23f

    points = skimage.transform.matrix_transform(points.reshape(-1, 2), matrix.params).reshape(points.shape)

    bboxes = np.concatenate(
        [
            np.min(points[..., [0, 1]], axis=-2),
            np.max(points[..., [0, 1]], axis=-2),
        ],
        axis=-1,
    )

    return normalize_bboxes_np(bboxes, output_shape[0], output_shape[1])


@preserve_channel_dim
def safe_rotate(
    img: np.ndarray,
    matrix: np.ndarray,
    interpolation: int,
    value: FillValueType = None,
    border_mode: int = cv2.BORDER_REFLECT_101,
) -> np.ndarray:
    h, w = img.shape[:2]
    warp_fn = _maybe_process_in_chunks(
        cv2.warpAffine,
        M=matrix,
        dsize=(w, h),
        flags=interpolation,
        borderMode=border_mode,
        borderValue=value,
    )
    return warp_fn(img)


@ensure_bboxes_format
@use_bboxes_ndarray(return_array=True)
def bboxes_safe_rotate(
    bboxes: BoxesArray,
    matrix: np.ndarray,
    rows: int,
    cols: int,
) -> BoxesArray:
    if not len(bboxes):
        return bboxes
    bboxes = denormalize_bboxes_np(bboxes, rows=rows, cols=cols)
    points = (
        np.stack(
            [
                np.stack([bboxes[..., 0], bboxes[..., 1], np.ones_like(bboxes[..., 1])], axis=1),
                np.stack([bboxes[..., 2], bboxes[..., 1], np.ones_like(bboxes[..., 1])], axis=1),
                np.stack([bboxes[..., 2], bboxes[..., 3], np.ones_like(bboxes[..., 1])], axis=1),
                np.stack([bboxes[..., 0], bboxes[..., 3], np.ones_like(bboxes[..., 1])], axis=1),
            ],
            axis=1,
        )
        @ matrix.T
    )

    bboxes = np.concatenate(
        [
            np.min(points[..., [0, 1]], axis=-2),
            np.max(points[..., [0, 1]], axis=-2),
        ],
        axis=-1,
    )

    return normalize_bboxes_np(bboxes, rows=rows, cols=cols)


@ensure_keypoints_format
@use_keypoints_ndarray(return_array=True)
def keypoints_safe_rotate(
    keypoints: KeypointsArray,
    matrix: np.ndarray,
    angle: float,
    scale_x: float,
    scale_y: float,
    cols: int,
    rows: int,
) -> KeypointsArray:
    if not len(keypoints):
        return keypoints
    keypoints[..., [0, 1]] = cv2.transform(np.expand_dims(keypoints[..., [0, 1]], axis=0), matrix).squeeze()
    keypoints[..., [0, 1]] = np.clip(keypoints[..., [0, 1]], [0, 0], [cols - 1, rows - 1])
    keypoints[..., 2] += angle
    keypoints[..., 3] *= max(scale_x, scale_y)
    return keypoints


@clipped
def piecewise_affine(
    img: np.ndarray,
    matrix: skimage.transform.PiecewiseAffineTransform,
    interpolation: int,
    mode: str,
    cval: float,
) -> np.ndarray:
    return skimage.transform.warp(
        img, matrix, order=interpolation, mode=mode, cval=cval, preserve_range=True, output_shape=img.shape
    )


def to_distance_maps(
    keypoints: Sequence[Tuple[float, float]], height: int, width: int, inverted: bool = False
) -> np.ndarray:
    """Generate a ``(H,W,N)`` array of distance maps for ``N`` keypoints.

    The ``n``-th distance map contains at every location ``(y, x)`` the
    euclidean distance to the ``n``-th keypoint.

    This function can be used as a helper when augmenting keypoints with a
    method that only supports the augmentation of images.

    Args:
        keypoint: keypoint coordinates
        height: image height
        width: image width
        inverted (bool): If ``True``, inverted distance maps are returned where each
            distance value d is replaced by ``d/(d+1)``, i.e. the distance
            maps have values in the range ``(0.0, 1.0]`` with ``1.0`` denoting
            exactly the position of the respective keypoint.

    Returns:
        (H, W, N) ndarray
            A ``float32`` array containing ``N`` distance maps for ``N``
            keypoints. Each location ``(y, x, n)`` in the array denotes the
            euclidean distance at ``(y, x)`` to the ``n``-th keypoint.
            If `inverted` is ``True``, the distance ``d`` is replaced
            by ``d/(d+1)``. The height and width of the array match the
            height and width in ``KeypointsOnImage.shape``.
    """
    distance_maps = np.zeros((height, width, len(keypoints)), dtype=np.float32)

    yy = np.arange(0, height)
    xx = np.arange(0, width)
    grid_xx, grid_yy = np.meshgrid(xx, yy)

    for i, (x, y) in enumerate(keypoints):
        distance_maps[:, :, i] = (grid_xx - x) ** 2 + (grid_yy - y) ** 2

    distance_maps = np.sqrt(distance_maps)
    if inverted:
        return 1 / (distance_maps + 1)
    return distance_maps


def from_distance_maps(
    distance_maps: np.ndarray,
    inverted: bool,
    if_not_found_coords: Optional[Union[Sequence[int], dict]],
    threshold: Optional[float] = None,
) -> List[Tuple[float, float]]:
    """Convert outputs of ``to_distance_maps()`` to ``KeypointsOnImage``.
    This is the inverse of `to_distance_maps`.

    Args:
        distance_maps (np.ndarray): The distance maps. ``N`` is the number of keypoints.
        inverted (bool): Whether the given distance maps were generated in inverted mode
            (i.e. :func:`KeypointsOnImage.to_distance_maps` was called with ``inverted=True``) or in non-inverted mode.
        if_not_found_coords (tuple, list, dict or None, optional):
            Coordinates to use for keypoints that cannot be found in `distance_maps`.

            * If this is a ``list``/``tuple``, it must contain two ``int`` values.
            * If it is a ``dict``, it must contain the keys ``x`` and ``y`` with each containing one ``int`` value.
            * If this is ``None``, then the keypoint will not be added.
        threshold (float): The search for keypoints works by searching for the
            argmin (non-inverted) or argmax (inverted) in each channel. This
            parameters contains the maximum (non-inverted) or minimum (inverted) value to accept in order to view a hit
            as a keypoint. Use ``None`` to use no min/max.
        nb_channels (None, int): Number of channels of the image on which the keypoints are placed.
            Some keypoint augmenters require that information. If set to ``None``, the keypoint's shape will be set
            to ``(height, width)``, otherwise ``(height, width, nb_channels)``.
    """
    if distance_maps.ndim != 3:
        raise ValueError(
            f"Expected three-dimensional input, "
            f"got {distance_maps.ndim} dimensions and shape {distance_maps.shape}."
        )
    height, width, nb_keypoints = distance_maps.shape

    drop_if_not_found = False
    if if_not_found_coords is None:
        drop_if_not_found = True
        if_not_found_x = -1
        if_not_found_y = -1
    elif isinstance(if_not_found_coords, (tuple, list)):
        if len(if_not_found_coords) != 2:
            raise ValueError(
                f"Expected tuple/list 'if_not_found_coords' to contain exactly two entries, "
                f"got {len(if_not_found_coords)}."
            )
        if_not_found_x = if_not_found_coords[0]
        if_not_found_y = if_not_found_coords[1]
    elif isinstance(if_not_found_coords, dict):
        if_not_found_x = if_not_found_coords["x"]
        if_not_found_y = if_not_found_coords["y"]
    else:
        raise ValueError(
            f"Expected if_not_found_coords to be None or tuple or list or dict, got {type(if_not_found_coords)}."
        )

    keypoints = []
    for i in range(nb_keypoints):
        if inverted:
            hitidx_flat = np.argmax(distance_maps[..., i])
        else:
            hitidx_flat = np.argmin(distance_maps[..., i])
        hitidx_ndim = np.unravel_index(hitidx_flat, (height, width))
        if not inverted and threshold is not None:
            found = distance_maps[hitidx_ndim[0], hitidx_ndim[1], i] < threshold
        elif inverted and threshold is not None:
            found = distance_maps[hitidx_ndim[0], hitidx_ndim[1], i] >= threshold
        else:
            found = True
        if found:
            keypoints.append((float(hitidx_ndim[1]), float(hitidx_ndim[0])))
        else:
            if not drop_if_not_found:
                keypoints.append((if_not_found_x, if_not_found_y))

    return keypoints


@ensure_keypoints_format
@use_keypoints_ndarray(return_array=True)
def keypoints_piecewise_affine(
    keypoints: KeypointsArray,
    matrix: skimage.transform.PiecewiseAffineTransform,
    h: int,
    w: int,
    keypoints_threshold: float,
) -> KeypointsArray:
    if not len(keypoints):
        return keypoints
    dist_maps = to_distance_maps(keypoints[..., [0, 1]], h, w, True)
    dist_maps = piecewise_affine(dist_maps, matrix, 0, "constant", 0)
    keypoints[..., [0, 1]] = np.array(from_distance_maps(dist_maps, True, {"x": -1, "y": -1}, keypoints_threshold))
    return keypoints


def bbox_piecewise_affine(
    bbox: BoxType,
    matrix: skimage.transform.PiecewiseAffineTransform,
    h: int,
    w: int,
    keypoints_threshold: float,
) -> BoxType:
    x1, y1, x2, y2 = denormalize_bboxes_np(np.array([bbox]), h, w)[0][:4]
    keypoints = [
        (x1, y1),
        (x2, y1),
        (x2, y2),
        (x1, y2),
    ]
    dist_maps = to_distance_maps(keypoints, h, w, True)
    dist_maps = piecewise_affine(dist_maps, matrix, 0, "constant", 0)
    keypoints = from_distance_maps(dist_maps, True, {"x": -1, "y": -1}, keypoints_threshold)
    keypoints = [i for i in keypoints if 0 <= i[0] < w and 0 <= i[1] < h]
    keypoints_arr = np.array(keypoints)
    x1 = keypoints_arr[:, 0].min()
    y1 = keypoints_arr[:, 1].min()
    x2 = keypoints_arr[:, 0].max()
    y2 = keypoints_arr[:, 1].max()
    return normalize_bboxes_np(np.array([[x1, y1, x2, y2]]), h, w)[0]


def vflip(img: np.ndarray) -> np.ndarray:
    return np.ascontiguousarray(img[::-1, ...])


def hflip(img: np.ndarray) -> np.ndarray:
    return np.ascontiguousarray(img[:, ::-1, ...])


def vflip_cv2(img: np.ndarray) -> np.ndarray:
    return cv2.flip(img, 0)


def hflip_cv2(img: np.ndarray) -> np.ndarray:
    return cv2.flip(img, 1)


@preserve_shape
def random_flip(img: np.ndarray, code: int) -> np.ndarray:
    return cv2.flip(img, code)


def transpose(img: np.ndarray) -> np.ndarray:
    return img.transpose(1, 0, 2) if len(img.shape) > 2 else img.transpose(1, 0)


def rot90(img: np.ndarray, factor: int) -> np.ndarray:
    img = np.rot90(img, factor)
    return np.ascontiguousarray(img)


@use_bboxes_ndarray(return_array=True)
def bboxes_vflip(bboxes: BoxesArray, **kwargs) -> BoxesArray:
    """Flip a batch of bounding boxes vertically around the x-axis.
    Args:
        bboxes (numpy.ndarray): A batch of bounding boxes in `albumentations` format.
        **kwargs:

    Returns:
        numpy.ndarray: A batch of flipped bounding boxes in `albumentations` format.
    """
    if not len(bboxes):
        return bboxes
    bboxes[:, 1::2] = 1 - bboxes[:, -1::-2]
    return bboxes


@use_bboxes_ndarray(return_array=True)
def bboxes_hflip(bboxes: BoxesArray, **kwargs) -> BoxesArray:
    """Flip a batch of bounding boxes horizontally around the y-axis.
    Args:
        bboxes (BoxesArray): A batch of bounding boxes in `albumentations` format.
        **kwargs:

    Returns:
        BoxesArray: A batch of flipped bounding boxes in `albumentations` format.
    """
    if not len(bboxes):
        return bboxes
    bboxes[:, 0::2] = 1 - bboxes[:, -2::-2]
    return bboxes


@ensure_bboxes_format
@use_bboxes_ndarray(return_array=True)
def bboxes_flip(bboxes: BoxesArray, d: int, **kwargs) -> BoxesArray:
    """Flip a batch of bounding boxes either vertically, horizontally or both depending on the value of `d`.

    Args:
        bboxes (numpy.ndarray): A batch of bounding boxes in `albumentations` format.
        d (int): dimension 0 for vertical flip, 1 for horizontal, -1 for transpose.
        **kwargs:

    Returns:
        numpy.ndarray: A batch of flipped bounding boxes in `albumentations` format.

    Raises:
        ValueError: if value of `d` is not -1, 0 or 1.

    """
    if d == 0:
        return bboxes_vflip(bboxes, **kwargs)
    elif d == 1:
        return bboxes_hflip(bboxes, **kwargs)
    elif d == -1:
        bboxes = bboxes_hflip(bboxes, **kwargs)
        return bboxes_vflip(bboxes, **kwargs)
    else:
        raise ValueError(f"Invalid d value {d}. Valid values are -1, 0 and 1.")


@ensure_bboxes_format
@use_bboxes_ndarray(return_array=True)
def bboxes_transpose(bboxes: BoxesArray, axis: int, **kwargs) -> BoxesArray:
    """Transpose bounding bboxes along a given axis in batch.
    Args:
        bboxes (numpy.ndarray): A batch of bounding boxes with `albumentations` format.
        axis (int): 0 as the main axis, 1 as the secondary axis.
        **kwargs:

    Returns:
        numpy.ndarray: A batch of transposed bounding boxes.

    """
    if not len(bboxes):
        return bboxes
    if axis not in {0, 1}:
        raise ValueError(f"Invalid axis value {axis}. Axis must be either 0 or 1")

    if axis == 0:
        bboxes = bboxes[:, [1, 0, 3, 2]]
    else:
        bboxes = 1 - bboxes[:, ::-1]
    return bboxes


@use_keypoints_ndarray(return_array=True)
@angles_2pi_range
def keypoints_vflip(keypoints: KeypointsArray, rows: int, cols: int) -> KeypointsArray:
    """Flip a batch of keypoints vertically around the x-axis.

    Args:
        keypoints (KeypointsArray): A batch of keypoints in `(x, y, angle, scale)` format.
        rows: Image height.
        cols: Image width.

    Returns:
        KeypointsArray: A batch of keypoints `(x, y, angle, scale)`.

    """
    if not len(keypoints):
        return keypoints
    keypoints[..., 2] = -keypoints[..., 2]
    keypoints[..., 1] = rows - 1 - keypoints[..., 1]
    return keypoints


@use_keypoints_ndarray(return_array=True)
@angles_2pi_range
def keypoints_hflip(keypoints: KeypointsArray, rows: int, cols: int) -> KeypointsArray:
    """Flip a batch of keypoints horizontally around the y-axis.

    Args:
        keypoints (KeypointsArray): A batch of keypoints in `(x, y, angle, scale)` format.
        rows: Image height.
        cols: Image width.

    Returns:
        KeypointsArray: A batch of keypoints `(x, y, angle, scale)`.

    """
    if not len(keypoints):
        return keypoints
    keypoints[..., 2] = math.pi - keypoints[..., 2]
    keypoints[..., 0] = cols - 1 - keypoints[..., 0]
    return keypoints


@ensure_keypoints_format
@use_keypoints_ndarray(return_array=True)
def keypoints_flip(keypoints: KeypointsArray, d: int, rows: int, cols: int) -> KeypointsArray:
    """Flip a batch of keypoints either vertically, horizontally or both depending on the value of `d`.

    Args:
        keypoints (KeypointsInternalType): A batch of keypoints in `(x, y, angle, scale)` format.
        d: Number of flip. Must be -1, 0 or 1:
            * 0 - vertical flip,
            * 1 - horizontal flip,
            * -1 - vertical and horizontal flip.
        rows (int): Image height.
        cols (int): Image width.

    Returns:
        KeypointsInternalType: A batch of keypoints `(x, y, angle, scale)`.

    Raises:
        ValueError: if value of `d` is not -1, 0 or 1.

    """
    if d == 0:
        keypoints = keypoints_vflip(keypoints, rows, cols)
    elif d == 1:
        keypoints = keypoints_hflip(keypoints, rows, cols)
    elif d == -1:
        keypoints = keypoints_hflip(keypoints, rows, cols)
        keypoints = keypoints_vflip(keypoints, rows, cols)
    else:
        raise ValueError(f"Invalid d value {d}. Valid values are -1, 0 and 1")
    return keypoints


@ensure_keypoints_format
@use_keypoints_ndarray(return_array=True)
def keypoints_transpose(keypoints: KeypointsArray) -> KeypointsArray:
    """Rotate a batch of keypoints by angle.

    Args:
        keypoints (KeypointsArray): A batch of keypoints in `(x, y, angle, scale)` format.

    Returns:
        KeypointsArray: A batch of keypoints `(x, y, angle, scale)`.

    """
    if not len(keypoints):
        return keypoints

    mask = keypoints[..., 2] <= np.pi
    keypoints[..., 2][mask] = np.pi - keypoints[..., 2][mask]
    keypoints[..., 2][~mask] = 3 * np.pi - keypoints[..., 2][~mask]
    keypoints[..., [0, 1]] = keypoints[..., [1, 0]]
    return keypoints


@preserve_channel_dim
def pad(
    img: np.ndarray,
    min_height: int,
    min_width: int,
    border_mode: int = cv2.BORDER_REFLECT_101,
    value: Optional[ImageColorType] = None,
) -> np.ndarray:
    height, width = img.shape[:2]

    if height < min_height:
        h_pad_top = int((min_height - height) / 2.0)
        h_pad_bottom = min_height - height - h_pad_top
    else:
        h_pad_top = 0
        h_pad_bottom = 0

    if width < min_width:
        w_pad_left = int((min_width - width) / 2.0)
        w_pad_right = min_width - width - w_pad_left
    else:
        w_pad_left = 0
        w_pad_right = 0

    img = pad_with_params(img, h_pad_top, h_pad_bottom, w_pad_left, w_pad_right, border_mode, value)

    if img.shape[:2] != (max(min_height, height), max(min_width, width)):
        raise RuntimeError(
            "Invalid result shape. Got: {}. Expected: {}".format(
                img.shape[:2], (max(min_height, height), max(min_width, width))
            )
        )

    return img


@preserve_channel_dim
def pad_with_params(
    img: np.ndarray,
    h_pad_top: int,
    h_pad_bottom: int,
    w_pad_left: int,
    w_pad_right: int,
    border_mode: int = cv2.BORDER_REFLECT_101,
    value: Optional[ImageColorType] = None,
) -> np.ndarray:
    pad_fn = _maybe_process_in_chunks(
        cv2.copyMakeBorder,
        top=h_pad_top,
        bottom=h_pad_bottom,
        left=w_pad_left,
        right=w_pad_right,
        borderType=border_mode,
        value=value,
    )
    return pad_fn(img)


@preserve_shape
def optical_distortion(
    img: np.ndarray,
    k: int = 0,
    dx: int = 0,
    dy: int = 0,
    interpolation: int = cv2.INTER_LINEAR,
    border_mode: int = cv2.BORDER_REFLECT_101,
    value: Optional[ImageColorType] = None,
) -> np.ndarray:
    """Barrel / pincushion distortion. Unconventional augment.

    Reference:
        |  https://stackoverflow.com/questions/6199636/formulas-for-barrel-pincushion-distortion
        |  https://stackoverflow.com/questions/10364201/image-transformation-in-opencv
        |  https://stackoverflow.com/questions/2477774/correcting-fisheye-distortion-programmatically
        |  http://www.coldvision.io/2017/03/02/advanced-lane-finding-using-opencv/
    """
    height, width = img.shape[:2]

    fx = width
    fy = height

    cx = width * 0.5 + dx
    cy = height * 0.5 + dy

    camera_matrix = np.array([[fx, 0, cx], [0, fy, cy], [0, 0, 1]], dtype=np.float32)

    distortion = np.array([k, k, 0, 0, 0], dtype=np.float32)
    map1, map2 = cv2.initUndistortRectifyMap(camera_matrix, distortion, None, None, (width, height), cv2.CV_32FC1)
    return cv2.remap(img, map1, map2, interpolation=interpolation, borderMode=border_mode, borderValue=value)


@preserve_shape
def grid_distortion(
    img: np.ndarray,
    num_steps: int = 10,
    xsteps: Tuple = (),
    ysteps: Tuple = (),
    interpolation: int = cv2.INTER_LINEAR,
    border_mode: int = cv2.BORDER_REFLECT_101,
    value: Optional[ImageColorType] = None,
) -> np.ndarray:
    """Perform a grid distortion of an input image.

    Reference:
        http://pythology.blogspot.sg/2014/03/interpolation-on-regular-distorted-grid.html
    """
    height, width = img.shape[:2]

    x_step = width // num_steps
    xx = np.zeros(width, np.float32)
    prev = 0
    for idx in range(num_steps + 1):
        x = idx * x_step
        start = int(x)
        end = int(x) + x_step
        if end > width:
            end = width
            cur = width
        else:
            cur = prev + x_step * xsteps[idx]

        xx[start:end] = np.linspace(prev, cur, end - start)
        prev = cur

    y_step = height // num_steps
    yy = np.zeros(height, np.float32)
    prev = 0
    for idx in range(num_steps + 1):
        y = idx * y_step
        start = int(y)
        end = int(y) + y_step
        if end > height:
            end = height
            cur = height
        else:
            cur = prev + y_step * ysteps[idx]

        yy[start:end] = np.linspace(prev, cur, end - start)
        prev = cur

    map_x, map_y = np.meshgrid(xx, yy)
    map_x = map_x.astype(np.float32)
    map_y = map_y.astype(np.float32)

    remap_fn = _maybe_process_in_chunks(
        cv2.remap,
        map1=map_x,
        map2=map_y,
        interpolation=interpolation,
        borderMode=border_mode,
        borderValue=value,
    )
    return remap_fn(img)


@preserve_shape
def elastic_transform_approx(
    img: np.ndarray,
    alpha: float,
    sigma: float,
    alpha_affine: float,
    interpolation: int = cv2.INTER_LINEAR,
    border_mode: int = cv2.BORDER_REFLECT_101,
    value: Optional[ImageColorType] = None,
    random_state: Optional[np.random.RandomState] = None,
) -> np.ndarray:
    """Elastic deformation of images as described in [Simard2003]_ (with modifications for speed).
    Based on https://gist.github.com/ernestum/601cdf56d2b424757de5

    .. [Simard2003] Simard, Steinkraus and Platt, "Best Practices for
         Convolutional Neural Networks applied to Visual Document Analysis", in
         Proc. of the International Conference on Document Analysis and
         Recognition, 2003.
    """
    height, width = img.shape[:2]

    # Random affine
    center_square = np.array((height, width), dtype=np.float32) // 2
    square_size = min((height, width)) // 3
    alpha = float(alpha)
    sigma = float(sigma)
    alpha_affine = float(alpha_affine)

    pts1 = np.array(
        [
            center_square + square_size,
            [center_square[0] + square_size, center_square[1] - square_size],
            center_square - square_size,
        ],
        dtype=np.float32,
    )
    pts2 = pts1 + random_utils.uniform(-alpha_affine, alpha_affine, size=pts1.shape, random_state=random_state).astype(
        np.float32
    )
    matrix = cv2.getAffineTransform(pts1, pts2)

    warp_fn = _maybe_process_in_chunks(
        cv2.warpAffine,
        M=matrix,
        dsize=(width, height),
        flags=interpolation,
        borderMode=border_mode,
        borderValue=value,
    )
    img = warp_fn(img)

    dx = random_utils.rand(height, width, random_state=random_state).astype(np.float32) * 2 - 1
    cv2.GaussianBlur(dx, (17, 17), sigma, dst=dx)
    dx *= alpha

    dy = random_utils.rand(height, width, random_state=random_state).astype(np.float32) * 2 - 1
    cv2.GaussianBlur(dy, (17, 17), sigma, dst=dy)
    dy *= alpha

    x, y = np.meshgrid(np.arange(width), np.arange(height))

    map_x = np.float32(x + dx)
    map_y = np.float32(y + dy)

    remap_fn = _maybe_process_in_chunks(
        cv2.remap,
        map1=map_x,
        map2=map_y,
        interpolation=interpolation,
        borderMode=border_mode,
        borderValue=value,
    )
    return remap_fn(img)<|MERGE_RESOLUTION|>--- conflicted
+++ resolved
@@ -273,13 +273,8 @@
     keypoints[..., 3] *= scale
 
     return keypoints
-<<<<<<< HEAD
-
-
-=======
-
-
->>>>>>> c285c23f
+
+
 @ensure_bboxes_format
 @use_bboxes_ndarray(return_array=True)
 def bboxes_shift_scale_rotate(
@@ -661,7 +656,6 @@
         return bboxes
 
     bboxes = denormalize_bboxes_np(bboxes, rows, cols)
-<<<<<<< HEAD
     if rotate_method == "largest_box":
         points = np.stack(
             [
@@ -673,25 +667,14 @@
             axis=1,
         )  # points.shape == N * 4 * 2
     elif rotate_method == "ellipse":
-        w = (bboxes[..., 2] - bboxes[..., 0]) / 2.
-        h = (bboxes[..., 3] - bboxes[..., 1]) / 2.
+        w = (bboxes[..., 2] - bboxes[..., 0]) / 2.0
+        h = (bboxes[..., 3] - bboxes[..., 1]) / 2.0
         data = np.arange(0, 360, dtype=np.float32)
         x = w[np.newaxis, ...].T * np.sin(np.radians(data)) + (w + bboxes[..., 0] - 0.5).reshape((-1, 1))
         y = h[np.newaxis, ...].T * np.cos(np.radians(data)) + (h + bboxes[..., 1] - 0.5).reshape((-1, 1))
         points = np.stack([x, y], axis=2)
     else:
         raise ValueError(f"Method {rotate_method} is not a valid rotation method.")
-=======
-    points = np.stack(
-        [
-            bboxes[..., [0, 1]],
-            bboxes[..., [2, 1]],
-            bboxes[..., [2, 3]],
-            bboxes[..., [0, 3]],
-        ],
-        axis=1,
-    )  # points.shape == N * 4 * 2
->>>>>>> c285c23f
 
     points = skimage.transform.matrix_transform(points.reshape(-1, 2), matrix.params).reshape(points.shape)
 
