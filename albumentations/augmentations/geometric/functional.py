--- conflicted
+++ resolved
@@ -895,48 +895,33 @@
     return np.array(keypoints)
 
 
-<<<<<<< HEAD
 @ensure_internal_format
 @use_keypoints_ndarray(return_array=True)
 def keypoints_piecewise_affine(
     keypoints: KeypointsArray,
-    matrix: skimage.transform.PiecewiseAffineTransform,
+    matrix: Optional[skimage.transform.PiecewiseAffineTransform],
     h: int,
     w: int,
     keypoints_threshold: float,
 ) -> KeypointsArray:
-    if not len(keypoints):
+    if not len(keypoints) or matrix is None:
         return keypoints
     dist_maps = to_distance_maps(keypoints[..., [0, 1]], h, w, True)
-=======
-def keypoint_piecewise_affine(
-    keypoint: KeypointInternalType,
+    dist_maps = piecewise_affine(dist_maps, matrix, 0, "constant", 0)
+    keypoints[..., [0, 1]] = np.array(from_distance_maps(dist_maps, True, {"x": -1, "y": -1}, keypoints_threshold))
+    return keypoints
+
+
+@ensure_internal_format
+@use_bboxes_ndarray(return_array=True)
+def bboxes_piecewise_affine(
+    bboxes: BoxesArray,
     matrix: Optional[skimage.transform.PiecewiseAffineTransform],
     h: int,
     w: int,
     keypoints_threshold: float,
-) -> KeypointInternalType:
-    if matrix is None:
-        return keypoint
-    x, y, a, s = keypoint[:4]
-    dist_maps = to_distance_maps([(x, y)], h, w, True)
->>>>>>> 82818a0c
-    dist_maps = piecewise_affine(dist_maps, matrix, 0, "constant", 0)
-    keypoints[..., [0, 1]] = np.array(from_distance_maps(dist_maps, True, {"x": -1, "y": -1}, keypoints_threshold))
-    return keypoints
-
-
-<<<<<<< HEAD
-@ensure_internal_format
-@use_bboxes_ndarray(return_array=True)
-def bboxes_piecewise_affine(
-    bboxes: BoxesArray,
-    matrix: skimage.transform.PiecewiseAffineTransform,
-    h: int,
-    w: int,
-    keypoints_threshold: float,
 ) -> BoxesArray:
-    if not len(bboxes):
+    if not len(bboxes) or matrix is None:
         return bboxes
     bboxes = denormalize_bboxes_np(bboxes, h, w)
     points = np.stack(
@@ -951,25 +936,6 @@
         (-1, 2)
     )  # points.shape == (N * 4) * 2
     dist_maps = to_distance_maps(points, h, w, True)
-=======
-def bbox_piecewise_affine(
-    bbox: BoxInternalType,
-    matrix: Optional[skimage.transform.PiecewiseAffineTransform],
-    h: int,
-    w: int,
-    keypoints_threshold: float,
-) -> BoxInternalType:
-    if matrix is None:
-        return bbox
-    x1, y1, x2, y2 = denormalize_bbox(bbox, h, w)[:4]
-    keypoints = [
-        (x1, y1),
-        (x2, y1),
-        (x2, y2),
-        (x1, y2),
-    ]
-    dist_maps = to_distance_maps(keypoints, h, w, True)
->>>>>>> 82818a0c
     dist_maps = piecewise_affine(dist_maps, matrix, 0, "constant", 0)
     points = from_distance_maps(dist_maps, True, {"x": -1, "y": -1}, keypoints_threshold)
 
