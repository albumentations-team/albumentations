--- conflicted
+++ resolved
@@ -25,11 +25,7 @@
     'Resize', 'RandomSizedCrop', 'RandomResizedCrop', 'RandomBrightnessContrast',
     'RandomCropNearBBox', 'RandomSizedBBoxSafeCrop', 'RandomSnow',
     'RandomRain', 'RandomFog', 'RandomSunFlare', 'RandomShadow', 'Lambda',
-<<<<<<< HEAD
-    'ChannelDropout', 'ISONoise', 'Solarize', 'Posterize'
-=======
-    'ChannelDropout', 'ISONoise', 'Solarize', 'Equalize'
->>>>>>> 01ef0aa6
+    'ChannelDropout', 'ISONoise', 'Solarize', 'Equalize', 'Posterize'
 ]
 
 
@@ -1773,7 +1769,6 @@
         return ('threshold', )
 
 
-<<<<<<< HEAD
 class Posterize(ImageOnlyTransform):
     """Reduce the number of bits for each color channel.
 
@@ -1813,7 +1808,8 @@
 
     def get_transform_init_args_names(self):
         return ('num_bits',)
-=======
+
+
 class Equalize(ImageOnlyTransform):
     """Equalize the image histogram.
 
@@ -1861,7 +1857,6 @@
 
     def get_transform_init_args_names(self):
         return ('mode', 'by_channels')
->>>>>>> 01ef0aa6
 
 
 class RGBShift(ImageOnlyTransform):
