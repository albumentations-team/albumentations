from __future__ import absolute_import, division

import math
import numbers
import random
import warnings
from enum import Enum, IntEnum
from types import LambdaType
from typing import Any, Dict, List, Optional, Sequence, Tuple, Union

import cv2
import numpy as np
from scipy import special

from albumentations import random_utils

from ..core.transforms_interface import (
    DualTransform,
    ImageOnlyTransform,
    NoOp,
    to_tuple,
)
from ..core.utils import format_args
from . import functional as F
from .bbox_utils import denormalize_bbox, normalize_bbox

__all__ = [
    "Blur",
    "VerticalFlip",
    "HorizontalFlip",
    "Flip",
    "Normalize",
    "Transpose",
    "RandomGamma",
    "OpticalDistortion",
    "GridDistortion",
    "RandomGridShuffle",
    "HueSaturationValue",
    "PadIfNeeded",
    "RGBShift",
    "RandomBrightness",
    "RandomContrast",
    "MotionBlur",
    "MedianBlur",
    "GaussianBlur",
    "GaussNoise",
    "GlassBlur",
    "CLAHE",
    "ChannelShuffle",
    "InvertImg",
    "ToGray",
    "ToSepia",
    "JpegCompression",
    "ImageCompression",
<<<<<<< HEAD
    "RandomErasing",
    "Cutout",
    "CoarseDropout",
=======
>>>>>>> fe856c2a
    "ToFloat",
    "FromFloat",
    "RandomBrightnessContrast",
    "RandomSnow",
    "RandomRain",
    "RandomFog",
    "RandomSunFlare",
    "RandomShadow",
    "RandomToneCurve",
    "Lambda",
    "ISONoise",
    "Solarize",
    "Equalize",
    "Posterize",
    "Downscale",
    "MultiplicativeNoise",
    "FancyPCA",
    "ColorJitter",
    "Sharpen",
    "Emboss",
    "Superpixels",
    "TemplateTransform",
    "RingingOvershoot",
    "UnsharpMask",
    "AdvancedBlur",
    "PixelDropout",
]


class PadIfNeeded(DualTransform):
    """Pad side of the image / max if side is less than desired number.

    Args:
        min_height (int): minimal result image height.
        min_width (int): minimal result image width.
        pad_height_divisor (int): if not None, ensures image height is dividable by value of this argument.
        pad_width_divisor (int): if not None, ensures image width is dividable by value of this argument.
        position (Union[str, PositionType]): Position of the image. should be PositionType.CENTER or
            PositionType.TOP_LEFT or PositionType.TOP_RIGHT or PositionType.BOTTOM_LEFT or PositionType.BOTTOM_RIGHT.
            or PositionType.RANDOM. Default: PositionType.CENTER.
        border_mode (OpenCV flag): OpenCV border mode.
        value (int, float, list of int, list of float): padding value if border_mode is cv2.BORDER_CONSTANT.
        mask_value (int, float,
                    list of int,
                    list of float): padding value for mask if border_mode is cv2.BORDER_CONSTANT.
        p (float): probability of applying the transform. Default: 1.0.

    Targets:
        image, mask, bbox, keypoints

    Image types:
        uint8, float32
    """

    class PositionType(Enum):
        CENTER = "center"
        TOP_LEFT = "top_left"
        TOP_RIGHT = "top_right"
        BOTTOM_LEFT = "bottom_left"
        BOTTOM_RIGHT = "bottom_right"
        RANDOM = "random"

    def __init__(
        self,
        min_height: Optional[int] = 1024,
        min_width: Optional[int] = 1024,
        pad_height_divisor: Optional[int] = None,
        pad_width_divisor: Optional[int] = None,
        position: Union[PositionType, str] = PositionType.CENTER,
        border_mode=cv2.BORDER_REFLECT_101,
        value=None,
        mask_value=None,
        always_apply=False,
        p=1.0,
    ):
        if (min_height is None) == (pad_height_divisor is None):
            raise ValueError("Only one of 'min_height' and 'pad_height_divisor' parameters must be set")

        if (min_width is None) == (pad_width_divisor is None):
            raise ValueError("Only one of 'min_width' and 'pad_width_divisor' parameters must be set")

        super(PadIfNeeded, self).__init__(always_apply, p)
        self.min_height = min_height
        self.min_width = min_width
        self.pad_width_divisor = pad_width_divisor
        self.pad_height_divisor = pad_height_divisor
        self.position = PadIfNeeded.PositionType(position)
        self.border_mode = border_mode
        self.value = value
        self.mask_value = mask_value

    def update_params(self, params, **kwargs):
        params = super(PadIfNeeded, self).update_params(params, **kwargs)
        rows = params["rows"]
        cols = params["cols"]

        if self.min_height is not None:
            if rows < self.min_height:
                h_pad_top = int((self.min_height - rows) / 2.0)
                h_pad_bottom = self.min_height - rows - h_pad_top
            else:
                h_pad_top = 0
                h_pad_bottom = 0
        else:
            pad_remained = rows % self.pad_height_divisor
            pad_rows = self.pad_height_divisor - pad_remained if pad_remained > 0 else 0

            h_pad_top = pad_rows // 2
            h_pad_bottom = pad_rows - h_pad_top

        if self.min_width is not None:
            if cols < self.min_width:
                w_pad_left = int((self.min_width - cols) / 2.0)
                w_pad_right = self.min_width - cols - w_pad_left
            else:
                w_pad_left = 0
                w_pad_right = 0
        else:
            pad_remainder = cols % self.pad_width_divisor
            pad_cols = self.pad_width_divisor - pad_remainder if pad_remainder > 0 else 0

            w_pad_left = pad_cols // 2
            w_pad_right = pad_cols - w_pad_left

        h_pad_top, h_pad_bottom, w_pad_left, w_pad_right = self.__update_position_params(
            h_top=h_pad_top, h_bottom=h_pad_bottom, w_left=w_pad_left, w_right=w_pad_right
        )

        params.update(
            {
                "pad_top": h_pad_top,
                "pad_bottom": h_pad_bottom,
                "pad_left": w_pad_left,
                "pad_right": w_pad_right,
            }
        )
        return params

    def apply(self, img, pad_top=0, pad_bottom=0, pad_left=0, pad_right=0, **params):
        return F.pad_with_params(
            img,
            pad_top,
            pad_bottom,
            pad_left,
            pad_right,
            border_mode=self.border_mode,
            value=self.value,
        )

    def apply_to_mask(self, img, pad_top=0, pad_bottom=0, pad_left=0, pad_right=0, **params):
        return F.pad_with_params(
            img,
            pad_top,
            pad_bottom,
            pad_left,
            pad_right,
            border_mode=self.border_mode,
            value=self.mask_value,
        )

    def apply_to_bbox(self, bbox, pad_top=0, pad_bottom=0, pad_left=0, pad_right=0, rows=0, cols=0, **params):
        x_min, y_min, x_max, y_max = denormalize_bbox(bbox, rows, cols)
        bbox = x_min + pad_left, y_min + pad_top, x_max + pad_left, y_max + pad_top
        return normalize_bbox(bbox, rows + pad_top + pad_bottom, cols + pad_left + pad_right)

    # skipcq: PYL-W0613
    def apply_to_keypoint(self, keypoint, pad_top=0, pad_bottom=0, pad_left=0, pad_right=0, **params):
        x, y, angle, scale = keypoint
        return x + pad_left, y + pad_top, angle, scale

    def get_transform_init_args_names(self):
        return (
            "min_height",
            "min_width",
            "pad_height_divisor",
            "pad_width_divisor",
            "border_mode",
            "value",
            "mask_value",
        )

    def __update_position_params(
        self, h_top: int, h_bottom: int, w_left: int, w_right: int
    ) -> Tuple[int, int, int, int]:
        if self.position == PadIfNeeded.PositionType.TOP_LEFT:
            h_bottom += h_top
            w_right += w_left
            h_top = 0
            w_left = 0

        elif self.position == PadIfNeeded.PositionType.TOP_RIGHT:
            h_bottom += h_top
            w_left += w_right
            h_top = 0
            w_right = 0

        elif self.position == PadIfNeeded.PositionType.BOTTOM_LEFT:
            h_top += h_bottom
            w_right += w_left
            h_bottom = 0
            w_left = 0

        elif self.position == PadIfNeeded.PositionType.BOTTOM_RIGHT:
            h_top += h_bottom
            w_left += w_right
            h_bottom = 0
            w_right = 0

        elif self.position == PadIfNeeded.PositionType.RANDOM:
            h_pad = h_top + h_bottom
            w_pad = w_left + w_right
            h_top = random.randint(0, h_pad)
            h_bottom = h_pad - h_top
            w_left = random.randint(0, w_pad)
            w_right = w_pad - w_left

        return h_top, h_bottom, w_left, w_right


class VerticalFlip(DualTransform):
    """Flip the input vertically around the x-axis.

    Args:
        p (float): probability of applying the transform. Default: 0.5.

    Targets:
        image, mask, bboxes, keypoints

    Image types:
        uint8, float32
    """

    def apply(self, img, **params):
        return F.vflip(img)

    def apply_to_bbox(self, bbox, **params):
        return F.bbox_vflip(bbox, **params)

    def apply_to_keypoint(self, keypoint, **params):
        return F.keypoint_vflip(keypoint, **params)

    def get_transform_init_args_names(self):
        return ()


class HorizontalFlip(DualTransform):
    """Flip the input horizontally around the y-axis.

    Args:
        p (float): probability of applying the transform. Default: 0.5.

    Targets:
        image, mask, bboxes, keypoints

    Image types:
        uint8, float32
    """

    def apply(self, img, **params):
        if img.ndim == 3 and img.shape[2] > 1 and img.dtype == np.uint8:
            # Opencv is faster than numpy only in case of
            # non-gray scale 8bits images
            return F.hflip_cv2(img)

        return F.hflip(img)

    def apply_to_bbox(self, bbox, **params):
        return F.bbox_hflip(bbox, **params)

    def apply_to_keypoint(self, keypoint, **params):
        return F.keypoint_hflip(keypoint, **params)

    def get_transform_init_args_names(self):
        return ()


class Flip(DualTransform):
    """Flip the input either horizontally, vertically or both horizontally and vertically.

    Args:
        p (float): probability of applying the transform. Default: 0.5.

    Targets:
        image, mask, bboxes, keypoints

    Image types:
        uint8, float32
    """

    def apply(self, img, d=0, **params):
        """Args:
        d (int): code that specifies how to flip the input. 0 for vertical flipping, 1 for horizontal flipping,
                -1 for both vertical and horizontal flipping (which is also could be seen as rotating the input by
                180 degrees).
        """
        return F.random_flip(img, d)

    def get_params(self):
        # Random int in the range [-1, 1]
        return {"d": random.randint(-1, 1)}

    def apply_to_bbox(self, bbox, **params):
        return F.bbox_flip(bbox, **params)

    def apply_to_keypoint(self, keypoint, **params):
        return F.keypoint_flip(keypoint, **params)

    def get_transform_init_args_names(self):
        return ()


class Transpose(DualTransform):
    """Transpose the input by swapping rows and columns.

    Args:
        p (float): probability of applying the transform. Default: 0.5.

    Targets:
        image, mask, bboxes, keypoints

    Image types:
        uint8, float32
    """

    def apply(self, img, **params):
        return F.transpose(img)

    def apply_to_bbox(self, bbox, **params):
        return F.bbox_transpose(bbox, 0, **params)

    def apply_to_keypoint(self, keypoint, **params):
        return F.keypoint_transpose(keypoint)

    def get_transform_init_args_names(self):
        return ()


class OpticalDistortion(DualTransform):
    """
    Args:
        distort_limit (float, (float, float)): If distort_limit is a single float, the range
            will be (-distort_limit, distort_limit). Default: (-0.05, 0.05).
        shift_limit (float, (float, float))): If shift_limit is a single float, the range
            will be (-shift_limit, shift_limit). Default: (-0.05, 0.05).
        interpolation (OpenCV flag): flag that is used to specify the interpolation algorithm. Should be one of:
            cv2.INTER_NEAREST, cv2.INTER_LINEAR, cv2.INTER_CUBIC, cv2.INTER_AREA, cv2.INTER_LANCZOS4.
            Default: cv2.INTER_LINEAR.
        border_mode (OpenCV flag): flag that is used to specify the pixel extrapolation method. Should be one of:
            cv2.BORDER_CONSTANT, cv2.BORDER_REPLICATE, cv2.BORDER_REFLECT, cv2.BORDER_WRAP, cv2.BORDER_REFLECT_101.
            Default: cv2.BORDER_REFLECT_101
        value (int, float, list of ints, list of float): padding value if border_mode is cv2.BORDER_CONSTANT.
        mask_value (int, float,
                    list of ints,
                    list of float): padding value if border_mode is cv2.BORDER_CONSTANT applied for masks.

    Targets:
        image, mask

    Image types:
        uint8, float32
    """

    def __init__(
        self,
        distort_limit=0.05,
        shift_limit=0.05,
        interpolation=cv2.INTER_LINEAR,
        border_mode=cv2.BORDER_REFLECT_101,
        value=None,
        mask_value=None,
        always_apply=False,
        p=0.5,
    ):
        super(OpticalDistortion, self).__init__(always_apply, p)
        self.shift_limit = to_tuple(shift_limit)
        self.distort_limit = to_tuple(distort_limit)
        self.interpolation = interpolation
        self.border_mode = border_mode
        self.value = value
        self.mask_value = mask_value

    def apply(self, img, k=0, dx=0, dy=0, interpolation=cv2.INTER_LINEAR, **params):
        return F.optical_distortion(img, k, dx, dy, interpolation, self.border_mode, self.value)

    def apply_to_mask(self, img, k=0, dx=0, dy=0, **params):
        return F.optical_distortion(img, k, dx, dy, cv2.INTER_NEAREST, self.border_mode, self.mask_value)

    def get_params(self):
        return {
            "k": random.uniform(self.distort_limit[0], self.distort_limit[1]),
            "dx": round(random.uniform(self.shift_limit[0], self.shift_limit[1])),
            "dy": round(random.uniform(self.shift_limit[0], self.shift_limit[1])),
        }

    def get_transform_init_args_names(self):
        return (
            "distort_limit",
            "shift_limit",
            "interpolation",
            "border_mode",
            "value",
            "mask_value",
        )


class GridDistortion(DualTransform):
    """
    Args:
        num_steps (int): count of grid cells on each side.
        distort_limit (float, (float, float)): If distort_limit is a single float, the range
            will be (-distort_limit, distort_limit). Default: (-0.03, 0.03).
        interpolation (OpenCV flag): flag that is used to specify the interpolation algorithm. Should be one of:
            cv2.INTER_NEAREST, cv2.INTER_LINEAR, cv2.INTER_CUBIC, cv2.INTER_AREA, cv2.INTER_LANCZOS4.
            Default: cv2.INTER_LINEAR.
        border_mode (OpenCV flag): flag that is used to specify the pixel extrapolation method. Should be one of:
            cv2.BORDER_CONSTANT, cv2.BORDER_REPLICATE, cv2.BORDER_REFLECT, cv2.BORDER_WRAP, cv2.BORDER_REFLECT_101.
            Default: cv2.BORDER_REFLECT_101
        value (int, float, list of ints, list of float): padding value if border_mode is cv2.BORDER_CONSTANT.
        mask_value (int, float,
                    list of ints,
                    list of float): padding value if border_mode is cv2.BORDER_CONSTANT applied for masks.

    Targets:
        image, mask

    Image types:
        uint8, float32
    """

    def __init__(
        self,
        num_steps=5,
        distort_limit=0.3,
        interpolation=cv2.INTER_LINEAR,
        border_mode=cv2.BORDER_REFLECT_101,
        value=None,
        mask_value=None,
        always_apply=False,
        p=0.5,
    ):
        super(GridDistortion, self).__init__(always_apply, p)
        self.num_steps = num_steps
        self.distort_limit = to_tuple(distort_limit)
        self.interpolation = interpolation
        self.border_mode = border_mode
        self.value = value
        self.mask_value = mask_value

    def apply(self, img, stepsx=(), stepsy=(), interpolation=cv2.INTER_LINEAR, **params):
        return F.grid_distortion(
            img,
            self.num_steps,
            stepsx,
            stepsy,
            interpolation,
            self.border_mode,
            self.value,
        )

    def apply_to_mask(self, img, stepsx=(), stepsy=(), **params):
        return F.grid_distortion(
            img,
            self.num_steps,
            stepsx,
            stepsy,
            cv2.INTER_NEAREST,
            self.border_mode,
            self.mask_value,
        )

    def get_params(self):
        stepsx = [1 + random.uniform(self.distort_limit[0], self.distort_limit[1]) for i in range(self.num_steps + 1)]
        stepsy = [1 + random.uniform(self.distort_limit[0], self.distort_limit[1]) for i in range(self.num_steps + 1)]
        return {"stepsx": stepsx, "stepsy": stepsy}

    def get_transform_init_args_names(self):
        return (
            "num_steps",
            "distort_limit",
            "interpolation",
            "border_mode",
            "value",
            "mask_value",
        )


class RandomGridShuffle(DualTransform):
    """
    Random shuffle grid's cells on image.

    Args:
        grid ((int, int)): size of grid for splitting image.

    Targets:
        image, mask, keypoints

    Image types:
        uint8, float32
    """

    def __init__(self, grid: Tuple[int, int] = (3, 3), always_apply: bool = False, p: float = 0.5):
        super(RandomGridShuffle, self).__init__(always_apply, p)
        self.grid = grid

    def apply(self, img: np.ndarray, tiles: np.ndarray = None, **params):
        if tiles is not None:
            img = F.swap_tiles_on_image(img, tiles)
        return img

    def apply_to_mask(self, img: np.ndarray, tiles: np.ndarray = None, **params):
        if tiles is not None:
            img = F.swap_tiles_on_image(img, tiles)
        return img

    def apply_to_keypoint(
        self, keypoint: Tuple[float, ...], tiles: np.ndarray = None, rows: int = 0, cols: int = 0, **params
    ):
        if tiles is None:
            return keypoint

        for (
            current_left_up_corner_row,
            current_left_up_corner_col,
            old_left_up_corner_row,
            old_left_up_corner_col,
            height_tile,
            width_tile,
        ) in tiles:
            x, y = keypoint[:2]

            if (old_left_up_corner_row <= y < (old_left_up_corner_row + height_tile)) and (
                old_left_up_corner_col <= x < (old_left_up_corner_col + width_tile)
            ):
                x = x - old_left_up_corner_col + current_left_up_corner_col
                y = y - old_left_up_corner_row + current_left_up_corner_row
                keypoint = (x, y) + tuple(keypoint[2:])
                break

        return keypoint

    def get_params_dependent_on_targets(self, params):
        height, width = params["image"].shape[:2]
        n, m = self.grid

        if n <= 0 or m <= 0:
            raise ValueError("Grid's values must be positive. Current grid [%s, %s]" % (n, m))

        if n > height // 2 or m > width // 2:
            raise ValueError("Incorrect size cell of grid. Just shuffle pixels of image")

        height_split = np.linspace(0, height, n + 1, dtype=np.int)
        width_split = np.linspace(0, width, m + 1, dtype=np.int)

        height_matrix, width_matrix = np.meshgrid(height_split, width_split, indexing="ij")

        index_height_matrix = height_matrix[:-1, :-1]
        index_width_matrix = width_matrix[:-1, :-1]

        shifted_index_height_matrix = height_matrix[1:, 1:]
        shifted_index_width_matrix = width_matrix[1:, 1:]

        height_tile_sizes = shifted_index_height_matrix - index_height_matrix
        width_tile_sizes = shifted_index_width_matrix - index_width_matrix

        tiles_sizes = np.stack((height_tile_sizes, width_tile_sizes), axis=2)

        index_matrix = np.indices((n, m))
        new_index_matrix = np.stack(index_matrix, axis=2)

        for bbox_size in np.unique(tiles_sizes.reshape(-1, 2), axis=0):
            eq_mat = np.all(tiles_sizes == bbox_size, axis=2)
            new_index_matrix[eq_mat] = random_utils.permutation(new_index_matrix[eq_mat])

        new_index_matrix = np.split(new_index_matrix, 2, axis=2)

        old_x = index_height_matrix[new_index_matrix[0], new_index_matrix[1]].reshape(-1)
        old_y = index_width_matrix[new_index_matrix[0], new_index_matrix[1]].reshape(-1)

        shift_x = height_tile_sizes.reshape(-1)
        shift_y = width_tile_sizes.reshape(-1)

        curr_x = index_height_matrix.reshape(-1)
        curr_y = index_width_matrix.reshape(-1)

        tiles = np.stack([curr_x, curr_y, old_x, old_y, shift_x, shift_y], axis=1)

        return {"tiles": tiles}

    @property
    def targets_as_params(self):
        return ["image"]

    def get_transform_init_args_names(self):
        return ("grid",)


class Normalize(ImageOnlyTransform):
    """Normalization is applied by the formula: `img = (img - mean * max_pixel_value) / (std * max_pixel_value)`

    Args:
        mean (float, list of float): mean values
        std  (float, list of float): std values
        max_pixel_value (float): maximum possible pixel value

    Targets:
        image

    Image types:
        uint8, float32
    """

    def __init__(
        self,
        mean=(0.485, 0.456, 0.406),
        std=(0.229, 0.224, 0.225),
        max_pixel_value=255.0,
        always_apply=False,
        p=1.0,
    ):
        super(Normalize, self).__init__(always_apply, p)
        self.mean = mean
        self.std = std
        self.max_pixel_value = max_pixel_value

    def apply(self, image, **params):
        return F.normalize(image, self.mean, self.std, self.max_pixel_value)

    def get_transform_init_args_names(self):
        return ("mean", "std", "max_pixel_value")


<<<<<<< HEAD
class RandomErasing(DualTransform):
    """ Randomly selects a rectangle region in an image and erases its pixels.
        'Random Erasing Data Augmentation' by Zhong et al.
        See https://arxiv.org/pdf/1708.04896.pdf

        The erased area will be in [sl * area, sh * area] per hole.
    Args:
         sl: Minimum proportion of erased area against input image.
         sh: Maximum proportion of erased area against input image.
         r1: Minimum aspect ratio of erased area.
         num_holes: Number of erasing areas
         fill_value: Erasing value.
    """

    def __init__(self, sl=0.02, sh=0.4, r1=0.3, num_holes=3, fill_value=(0.4914, 0.4822, 0.4465),
                 always_apply=False, p=0.5):
        super(RandomErasing, self).__init__(always_apply=always_apply, p=p)
        self.fill_value = fill_value
        self.sl = sl
        self.sh = sh
        self.r1 = r1
        self.num_holes = num_holes

    def get_params(self):
        return {}

    @property
    def targets_as_params(self):
        return ["image"]

    def get_transform_init_args_names(self):
        return "sl", "sh", "r1", "num_holes", "fill_value"

    def apply(self, img, holes=(), **kwargs):
        for x, y, w, h in holes:
            if img.size()[0] == 3:
                img[0, x:x + w, y:y + h] = self.fill_value[0]
                img[1, x:x + w, y:y + h] = self.fill_value[1]
                img[2, x:x + w, y:y + h] = self.fill_value[2]
            else:
                img[0, x:x + w, y:y + h] = self.fill_value[0]
        return img

    def apply_to_bbox(self, bbox, holes=(), **params):
        # TODO: This part could be tricky. If you accidentally erased an object then it should be removed.
        raise NotImplementedError(
            'This part could be tricky. If you accidentally erased an object then it should be removed.')

    def apply_to_keypoint(self, keypoint, holes=(), **params):
        x, y, angle, scale = keypoint[:4]
        for hx, hy, hw, hh in holes:
            if x >= hx and x < hw + hx and y >= hy and y < hh + hy:
                return None
        return keypoint

    def apply_to_keypoints(self, keypoints, **params):
        kps = [self.apply_to_keypoint(tuple(keypoint[:4]), **params) + tuple(keypoint[4:]) for keypoint in keypoints]
        while None in kps:
            kps.remove(None)
        return kps

    def apply_to_mask(self, img, holes=(), **params):
        for x, y, w, h in holes:
            img[:, x:x + w, y:y + h] = 0
        return img

    def get_params_dependent_on_targets(self, params):
        img = params["image"]
        area = img.size()[1] * img.size()[2]
        holes = []
        num_holes = random.randint(1, self.num_holes - 1)

        for h in range(num_holes):
            target_ratio = random.uniform(self.sl, self.sh)
            aspect_ratio = random.uniform(self.r1, 1 / self.r1)
            target_area = target_ratio * area
            flag = False
            for attempt in range(10):
                h = int(round(math.sqrt(target_area * aspect_ratio)))
                w = int(round(math.sqrt(target_area / aspect_ratio)))
                if w < img.size()[2] and h < img.size()[1]:
                    x = random.randint(0, img.size()[1] - w)
                    y = random.randint(0, img.size()[2] - h)
                    holes.append((x, y, w, h))
                    flag = True
                    break
            if not flag:
                aspect_ratio = img.size()[2] / img.size()[1]
                # Fallback to central crop
                w = int(round(math.sqrt(target_area / aspect_ratio)))
                h = int(round(math.sqrt(target_area * aspect_ratio)))
                x = int(round((img.shape[0] - w) / 2))
                y = int(round((img.shape[0] - h) / 2))
                holes.append((x, y, w, h))
        return {'holes': holes}


class Cutout(ImageOnlyTransform):
    """CoarseDropout of the square regions in the image.

    Args:
        num_holes (int): number of regions to zero out
        max_h_size (int): maximum height of the hole
        max_w_size (int): maximum width of the hole
        fill_value (int, float, list of int, list of float): value for dropped pixels.

    Targets:
        image

    Image types:
        uint8, float32

    Reference:
    |  https://arxiv.org/abs/1708.04552
    |  https://github.com/uoguelph-mlrg/Cutout/blob/master/util/cutout.py
    |  https://github.com/aleju/imgaug/blob/master/imgaug/augmenters/arithmetic.py
    """

    def __init__(
        self,
        num_holes=8,
        max_h_size=8,
        max_w_size=8,
        fill_value=0,
        always_apply=False,
        p=0.5,
    ):
        super(Cutout, self).__init__(always_apply, p)
        self.num_holes = num_holes
        self.max_h_size = max_h_size
        self.max_w_size = max_w_size
        self.fill_value = fill_value
        warnings.warn(
            "This class has been deprecated. Please use CoarseDropout",
            FutureWarning,
        )

    def apply(self, image, fill_value=0, holes=(), **params):
        return F.cutout(image, holes, fill_value)

    def get_params_dependent_on_targets(self, params):
        img = params["image"]
        height, width = img.shape[:2]

        holes = []
        for _n in range(self.num_holes):
            y = random.randint(0, height)
            x = random.randint(0, width)

            y1 = np.clip(y - self.max_h_size // 2, 0, height)
            y2 = np.clip(y1 + self.max_h_size, 0, height)
            x1 = np.clip(x - self.max_w_size // 2, 0, width)
            x2 = np.clip(x1 + self.max_w_size, 0, width)
            holes.append((x1, y1, x2, y2))

        return {"holes": holes}

    @property
    def targets_as_params(self):
        return ["image"]

    def get_transform_init_args_names(self):
        return ("num_holes", "max_h_size", "max_w_size")


class CoarseDropout(DualTransform):
    """CoarseDropout of the rectangular regions in the image.

    Args:
        max_holes (int): Maximum number of regions to zero out.
        max_height (int, float): Maximum height of the hole.
        If float, it is calculated as a fraction of the image height.
        max_width (int, float): Maximum width of the hole.
        If float, it is calculated as a fraction of the image width.
        min_holes (int): Minimum number of regions to zero out. If `None`,
            `min_holes` is be set to `max_holes`. Default: `None`.
        min_height (int, float): Minimum height of the hole. Default: None. If `None`,
            `min_height` is set to `max_height`. Default: `None`.
            If float, it is calculated as a fraction of the image height.
        min_width (int, float): Minimum width of the hole. If `None`, `min_height` is
            set to `max_width`. Default: `None`.
            If float, it is calculated as a fraction of the image width.

        fill_value (int, float, list of int, list of float): value for dropped pixels.
        mask_fill_value (int, float, list of int, list of float): fill value for dropped pixels
            in mask. If `None` - mask is not affected. Default: `None`.

    Targets:
        image, mask

    Image types:
        uint8, float32

    Reference:
    |  https://arxiv.org/abs/1708.04552
    |  https://github.com/uoguelph-mlrg/Cutout/blob/master/util/cutout.py
    |  https://github.com/aleju/imgaug/blob/master/imgaug/augmenters/arithmetic.py
    """

    def __init__(
        self,
        max_holes=8,
        max_height=8,
        max_width=8,
        min_holes=None,
        min_height=None,
        min_width=None,
        fill_value=0,
        mask_fill_value=None,
        always_apply=False,
        p=0.5,
    ):
        super(CoarseDropout, self).__init__(always_apply, p)
        self.max_holes = max_holes
        self.max_height = max_height
        self.max_width = max_width
        self.min_holes = min_holes if min_holes is not None else max_holes
        self.min_height = min_height if min_height is not None else max_height
        self.min_width = min_width if min_width is not None else max_width
        self.fill_value = fill_value
        self.mask_fill_value = mask_fill_value
        if not 0 < self.min_holes <= self.max_holes:
            raise ValueError("Invalid combination of min_holes and max_holes. Got: {}".format([min_holes, max_holes]))

        self.check_range(self.max_height)
        self.check_range(self.min_height)
        self.check_range(self.max_width)
        self.check_range(self.min_width)

        if not 0 < self.min_height <= self.max_height:
            raise ValueError(
                "Invalid combination of min_height and max_height. Got: {}".format([min_height, max_height])
            )
        if not 0 < self.min_width <= self.max_width:
            raise ValueError("Invalid combination of min_width and max_width. Got: {}".format([min_width, max_width]))

    def check_range(self, dimension):
        if isinstance(dimension, float) and not 0 <= dimension < 1.0:
            raise ValueError(
                "Invalid value {}. If using floats, the value should be in the range [0.0, 1.0)".format(dimension)
            )

    def apply(self, image, fill_value=0, holes=(), **params):
        return F.cutout(image, holes, fill_value)

    def apply_to_mask(self, image, mask_fill_value=0, holes=(), **params):
        if mask_fill_value is None:
            return image
        return F.cutout(image, holes, mask_fill_value)

    def get_params_dependent_on_targets(self, params):
        img = params["image"]
        height, width = img.shape[:2]

        holes = []
        for _n in range(random.randint(self.min_holes, self.max_holes)):
            if all(
                [
                    isinstance(self.min_height, int),
                    isinstance(self.min_width, int),
                    isinstance(self.max_height, int),
                    isinstance(self.max_width, int),
                ]
            ):
                hole_height = random.randint(self.min_height, self.max_height)
                hole_width = random.randint(self.min_width, self.max_width)
            elif all(
                [
                    isinstance(self.min_height, float),
                    isinstance(self.min_width, float),
                    isinstance(self.max_height, float),
                    isinstance(self.max_width, float),
                ]
            ):
                hole_height = int(height * random.uniform(self.min_height, self.max_height))
                hole_width = int(width * random.uniform(self.min_width, self.max_width))
            else:
                raise ValueError(
                    "Min width, max width, \
                    min height and max height \
                    should all either be ints or floats. \
                    Got: {} respectively".format(
                        [
                            type(self.min_width),
                            type(self.max_width),
                            type(self.min_height),
                            type(self.max_height),
                        ]
                    )
                )

            y1 = random.randint(0, height - hole_height)
            x1 = random.randint(0, width - hole_width)
            y2 = y1 + hole_height
            x2 = x1 + hole_width
            holes.append((x1, y1, x2, y2))

        return {"holes": holes}

    @property
    def targets_as_params(self):
        return ["image"]

    def get_transform_init_args_names(self):
        return (
            "max_holes",
            "max_height",
            "max_width",
            "min_holes",
            "min_height",
            "min_width",
            "fill_value",
            "mask_fill_value",
        )


=======
>>>>>>> fe856c2a
class ImageCompression(ImageOnlyTransform):
    """Decrease Jpeg, WebP compression of an image.

    Args:
        quality_lower (float): lower bound on the image quality.
                               Should be in [0, 100] range for jpeg and [1, 100] for webp.
        quality_upper (float): upper bound on the image quality.
                               Should be in [0, 100] range for jpeg and [1, 100] for webp.
        compression_type (ImageCompressionType): should be ImageCompressionType.JPEG or ImageCompressionType.WEBP.
            Default: ImageCompressionType.JPEG

    Targets:
        image

    Image types:
        uint8, float32
    """

    class ImageCompressionType(IntEnum):
        JPEG = 0
        WEBP = 1

    def __init__(
        self,
        quality_lower=99,
        quality_upper=100,
        compression_type=ImageCompressionType.JPEG,
        always_apply=False,
        p=0.5,
    ):
        super(ImageCompression, self).__init__(always_apply, p)

        self.compression_type = ImageCompression.ImageCompressionType(compression_type)
        low_thresh_quality_assert = 0

        if self.compression_type == ImageCompression.ImageCompressionType.WEBP:
            low_thresh_quality_assert = 1

        if not low_thresh_quality_assert <= quality_lower <= 100:
            raise ValueError("Invalid quality_lower. Got: {}".format(quality_lower))
        if not low_thresh_quality_assert <= quality_upper <= 100:
            raise ValueError("Invalid quality_upper. Got: {}".format(quality_upper))

        self.quality_lower = quality_lower
        self.quality_upper = quality_upper

    def apply(self, image, quality=100, image_type=".jpg", **params):
        if not image.ndim == 2 and image.shape[-1] not in (1, 3, 4):
            raise TypeError("ImageCompression transformation expects 1, 3 or 4 channel images.")
        return F.image_compression(image, quality, image_type)

    def get_params(self):
        image_type = ".jpg"

        if self.compression_type == ImageCompression.ImageCompressionType.WEBP:
            image_type = ".webp"

        return {
            "quality": random.randint(self.quality_lower, self.quality_upper),
            "image_type": image_type,
        }

    def get_transform_init_args(self):
        return {
            "quality_lower": self.quality_lower,
            "quality_upper": self.quality_upper,
            "compression_type": self.compression_type.value,
        }


class JpegCompression(ImageCompression):
    """Decrease Jpeg compression of an image.

    Args:
        quality_lower (float): lower bound on the jpeg quality. Should be in [0, 100] range
        quality_upper (float): upper bound on the jpeg quality. Should be in [0, 100] range

    Targets:
        image

    Image types:
        uint8, float32
    """

    def __init__(self, quality_lower=99, quality_upper=100, always_apply=False, p=0.5):
        super(JpegCompression, self).__init__(
            quality_lower=quality_lower,
            quality_upper=quality_upper,
            compression_type=ImageCompression.ImageCompressionType.JPEG,
            always_apply=always_apply,
            p=p,
        )
        warnings.warn(
            f"{self.__class__.__name__} has been deprecated. Please use ImageCompression",
            FutureWarning,
        )

    def get_transform_init_args(self):
        return {
            "quality_lower": self.quality_lower,
            "quality_upper": self.quality_upper,
        }


class RandomSnow(ImageOnlyTransform):
    """Bleach out some pixel values simulating snow.

    From https://github.com/UjjwalSaxena/Automold--Road-Augmentation-Library

    Args:
        snow_point_lower (float): lower_bond of the amount of snow. Should be in [0, 1] range
        snow_point_upper (float): upper_bond of the amount of snow. Should be in [0, 1] range
        brightness_coeff (float): larger number will lead to a more snow on the image. Should be >= 0

    Targets:
        image

    Image types:
        uint8, float32
    """

    def __init__(
        self,
        snow_point_lower=0.1,
        snow_point_upper=0.3,
        brightness_coeff=2.5,
        always_apply=False,
        p=0.5,
    ):
        super(RandomSnow, self).__init__(always_apply, p)

        if not 0 <= snow_point_lower <= snow_point_upper <= 1:
            raise ValueError(
                "Invalid combination of snow_point_lower and snow_point_upper. Got: {}".format(
                    (snow_point_lower, snow_point_upper)
                )
            )
        if brightness_coeff < 0:
            raise ValueError("brightness_coeff must be greater than 0. Got: {}".format(brightness_coeff))

        self.snow_point_lower = snow_point_lower
        self.snow_point_upper = snow_point_upper
        self.brightness_coeff = brightness_coeff

    def apply(self, image, snow_point=0.1, **params):
        return F.add_snow(image, snow_point, self.brightness_coeff)

    def get_params(self):
        return {"snow_point": random.uniform(self.snow_point_lower, self.snow_point_upper)}

    def get_transform_init_args_names(self):
        return ("snow_point_lower", "snow_point_upper", "brightness_coeff")


class RandomRain(ImageOnlyTransform):
    """Adds rain effects.

    From https://github.com/UjjwalSaxena/Automold--Road-Augmentation-Library

    Args:
        slant_lower: should be in range [-20, 20].
        slant_upper: should be in range [-20, 20].
        drop_length: should be in range [0, 100].
        drop_width: should be in range [1, 5].
        drop_color (list of (r, g, b)): rain lines color.
        blur_value (int): rainy view are blurry
        brightness_coefficient (float): rainy days are usually shady. Should be in range [0, 1].
        rain_type: One of [None, "drizzle", "heavy", "torrestial"]

    Targets:
        image

    Image types:
        uint8, float32
    """

    def __init__(
        self,
        slant_lower=-10,
        slant_upper=10,
        drop_length=20,
        drop_width=1,
        drop_color=(200, 200, 200),
        blur_value=7,
        brightness_coefficient=0.7,
        rain_type=None,
        always_apply=False,
        p=0.5,
    ):
        super(RandomRain, self).__init__(always_apply, p)

        if rain_type not in ["drizzle", "heavy", "torrential", None]:
            raise ValueError(
                "raint_type must be one of ({}). Got: {}".format(["drizzle", "heavy", "torrential", None], rain_type)
            )
        if not -20 <= slant_lower <= slant_upper <= 20:
            raise ValueError(
                "Invalid combination of slant_lower and slant_upper. Got: {}".format((slant_lower, slant_upper))
            )
        if not 1 <= drop_width <= 5:
            raise ValueError("drop_width must be in range [1, 5]. Got: {}".format(drop_width))
        if not 0 <= drop_length <= 100:
            raise ValueError("drop_length must be in range [0, 100]. Got: {}".format(drop_length))
        if not 0 <= brightness_coefficient <= 1:
            raise ValueError("brightness_coefficient must be in range [0, 1]. Got: {}".format(brightness_coefficient))

        self.slant_lower = slant_lower
        self.slant_upper = slant_upper

        self.drop_length = drop_length
        self.drop_width = drop_width
        self.drop_color = drop_color
        self.blur_value = blur_value
        self.brightness_coefficient = brightness_coefficient
        self.rain_type = rain_type

    def apply(self, image, slant=10, drop_length=20, rain_drops=(), **params):
        return F.add_rain(
            image,
            slant,
            drop_length,
            self.drop_width,
            self.drop_color,
            self.blur_value,
            self.brightness_coefficient,
            rain_drops,
        )

    @property
    def targets_as_params(self):
        return ["image"]

    def get_params_dependent_on_targets(self, params):
        img = params["image"]
        slant = int(random.uniform(self.slant_lower, self.slant_upper))

        height, width = img.shape[:2]
        area = height * width

        if self.rain_type == "drizzle":
            num_drops = area // 770
            drop_length = 10
        elif self.rain_type == "heavy":
            num_drops = width * height // 600
            drop_length = 30
        elif self.rain_type == "torrential":
            num_drops = area // 500
            drop_length = 60
        else:
            drop_length = self.drop_length
            num_drops = area // 600

        rain_drops = []

        for _i in range(num_drops):  # If You want heavy rain, try increasing this
            if slant < 0:
                x = random.randint(slant, width)
            else:
                x = random.randint(0, width - slant)

            y = random.randint(0, height - drop_length)

            rain_drops.append((x, y))

        return {"drop_length": drop_length, "slant": slant, "rain_drops": rain_drops}

    def get_transform_init_args_names(self):
        return (
            "slant_lower",
            "slant_upper",
            "drop_length",
            "drop_width",
            "drop_color",
            "blur_value",
            "brightness_coefficient",
            "rain_type",
        )


class RandomFog(ImageOnlyTransform):
    """Simulates fog for the image

    From https://github.com/UjjwalSaxena/Automold--Road-Augmentation-Library

    Args:
        fog_coef_lower (float): lower limit for fog intensity coefficient. Should be in [0, 1] range.
        fog_coef_upper (float): upper limit for fog intensity coefficient. Should be in [0, 1] range.
        alpha_coef (float): transparency of the fog circles. Should be in [0, 1] range.

    Targets:
        image

    Image types:
        uint8, float32
    """

    def __init__(
        self,
        fog_coef_lower=0.3,
        fog_coef_upper=1,
        alpha_coef=0.08,
        always_apply=False,
        p=0.5,
    ):
        super(RandomFog, self).__init__(always_apply, p)

        if not 0 <= fog_coef_lower <= fog_coef_upper <= 1:
            raise ValueError(
                "Invalid combination if fog_coef_lower and fog_coef_upper. Got: {}".format(
                    (fog_coef_lower, fog_coef_upper)
                )
            )
        if not 0 <= alpha_coef <= 1:
            raise ValueError("alpha_coef must be in range [0, 1]. Got: {}".format(alpha_coef))

        self.fog_coef_lower = fog_coef_lower
        self.fog_coef_upper = fog_coef_upper
        self.alpha_coef = alpha_coef

    def apply(self, image, fog_coef=0.1, haze_list=(), **params):
        return F.add_fog(image, fog_coef, self.alpha_coef, haze_list)

    @property
    def targets_as_params(self):
        return ["image"]

    def get_params_dependent_on_targets(self, params):
        img = params["image"]
        fog_coef = random.uniform(self.fog_coef_lower, self.fog_coef_upper)

        height, width = imshape = img.shape[:2]

        hw = max(1, int(width // 3 * fog_coef))

        haze_list = []
        midx = width // 2 - 2 * hw
        midy = height // 2 - hw
        index = 1

        while midx > -hw or midy > -hw:
            for _i in range(hw // 10 * index):
                x = random.randint(midx, width - midx - hw)
                y = random.randint(midy, height - midy - hw)
                haze_list.append((x, y))

            midx -= 3 * hw * width // sum(imshape)
            midy -= 3 * hw * height // sum(imshape)
            index += 1

        return {"haze_list": haze_list, "fog_coef": fog_coef}

    def get_transform_init_args_names(self):
        return ("fog_coef_lower", "fog_coef_upper", "alpha_coef")


class RandomSunFlare(ImageOnlyTransform):
    """Simulates Sun Flare for the image

    From https://github.com/UjjwalSaxena/Automold--Road-Augmentation-Library

    Args:
        flare_roi (float, float, float, float): region of the image where flare will
            appear (x_min, y_min, x_max, y_max). All values should be in range [0, 1].
        angle_lower (float): should be in range [0, `angle_upper`].
        angle_upper (float): should be in range [`angle_lower`, 1].
        num_flare_circles_lower (int): lower limit for the number of flare circles.
            Should be in range [0, `num_flare_circles_upper`].
        num_flare_circles_upper (int): upper limit for the number of flare circles.
            Should be in range [`num_flare_circles_lower`, inf].
        src_radius (int):
        src_color ((int, int, int)): color of the flare

    Targets:
        image

    Image types:
        uint8, float32
    """

    def __init__(
        self,
        flare_roi=(0, 0, 1, 0.5),
        angle_lower=0,
        angle_upper=1,
        num_flare_circles_lower=6,
        num_flare_circles_upper=10,
        src_radius=400,
        src_color=(255, 255, 255),
        always_apply=False,
        p=0.5,
    ):
        super(RandomSunFlare, self).__init__(always_apply, p)

        (
            flare_center_lower_x,
            flare_center_lower_y,
            flare_center_upper_x,
            flare_center_upper_y,
        ) = flare_roi

        if (
            not 0 <= flare_center_lower_x < flare_center_upper_x <= 1
            or not 0 <= flare_center_lower_y < flare_center_upper_y <= 1
        ):
            raise ValueError("Invalid flare_roi. Got: {}".format(flare_roi))
        if not 0 <= angle_lower < angle_upper <= 1:
            raise ValueError(
                "Invalid combination of angle_lower nad angle_upper. Got: {}".format((angle_lower, angle_upper))
            )
        if not 0 <= num_flare_circles_lower < num_flare_circles_upper:
            raise ValueError(
                "Invalid combination of num_flare_circles_lower nad num_flare_circles_upper. Got: {}".format(
                    (num_flare_circles_lower, num_flare_circles_upper)
                )
            )

        self.flare_center_lower_x = flare_center_lower_x
        self.flare_center_upper_x = flare_center_upper_x

        self.flare_center_lower_y = flare_center_lower_y
        self.flare_center_upper_y = flare_center_upper_y

        self.angle_lower = angle_lower
        self.angle_upper = angle_upper
        self.num_flare_circles_lower = num_flare_circles_lower
        self.num_flare_circles_upper = num_flare_circles_upper

        self.src_radius = src_radius
        self.src_color = src_color

    def apply(self, image, flare_center_x=0.5, flare_center_y=0.5, circles=(), **params):
        return F.add_sun_flare(
            image,
            flare_center_x,
            flare_center_y,
            self.src_radius,
            self.src_color,
            circles,
        )

    @property
    def targets_as_params(self):
        return ["image"]

    def get_params_dependent_on_targets(self, params):
        img = params["image"]
        height, width = img.shape[:2]

        angle = 2 * math.pi * random.uniform(self.angle_lower, self.angle_upper)

        flare_center_x = random.uniform(self.flare_center_lower_x, self.flare_center_upper_x)
        flare_center_y = random.uniform(self.flare_center_lower_y, self.flare_center_upper_y)

        flare_center_x = int(width * flare_center_x)
        flare_center_y = int(height * flare_center_y)

        num_circles = random.randint(self.num_flare_circles_lower, self.num_flare_circles_upper)

        circles = []

        x = []
        y = []

        for rand_x in range(0, width, 10):
            rand_y = math.tan(angle) * (rand_x - flare_center_x) + flare_center_y
            x.append(rand_x)
            y.append(2 * flare_center_y - rand_y)

        for _i in range(num_circles):
            alpha = random.uniform(0.05, 0.2)
            r = random.randint(0, len(x) - 1)
            rad = random.randint(1, max(height // 100 - 2, 2))

            r_color = random.randint(max(self.src_color[0] - 50, 0), self.src_color[0])
            g_color = random.randint(max(self.src_color[0] - 50, 0), self.src_color[0])
            b_color = random.randint(max(self.src_color[0] - 50, 0), self.src_color[0])

            circles += [
                (
                    alpha,
                    (int(x[r]), int(y[r])),
                    pow(rad, 3),
                    (r_color, g_color, b_color),
                )
            ]

        return {
            "circles": circles,
            "flare_center_x": flare_center_x,
            "flare_center_y": flare_center_y,
        }

    def get_transform_init_args(self):
        return {
            "flare_roi": (
                self.flare_center_lower_x,
                self.flare_center_lower_y,
                self.flare_center_upper_x,
                self.flare_center_upper_y,
            ),
            "angle_lower": self.angle_lower,
            "angle_upper": self.angle_upper,
            "num_flare_circles_lower": self.num_flare_circles_lower,
            "num_flare_circles_upper": self.num_flare_circles_upper,
            "src_radius": self.src_radius,
            "src_color": self.src_color,
        }


class RandomShadow(ImageOnlyTransform):
    """Simulates shadows for the image

    From https://github.com/UjjwalSaxena/Automold--Road-Augmentation-Library

    Args:
        shadow_roi (float, float, float, float): region of the image where shadows
            will appear (x_min, y_min, x_max, y_max). All values should be in range [0, 1].
        num_shadows_lower (int): Lower limit for the possible number of shadows.
            Should be in range [0, `num_shadows_upper`].
        num_shadows_upper (int): Lower limit for the possible number of shadows.
            Should be in range [`num_shadows_lower`, inf].
        shadow_dimension (int): number of edges in the shadow polygons

    Targets:
        image

    Image types:
        uint8, float32
    """

    def __init__(
        self,
        shadow_roi=(0, 0.5, 1, 1),
        num_shadows_lower=1,
        num_shadows_upper=2,
        shadow_dimension=5,
        always_apply=False,
        p=0.5,
    ):
        super(RandomShadow, self).__init__(always_apply, p)

        (shadow_lower_x, shadow_lower_y, shadow_upper_x, shadow_upper_y) = shadow_roi

        if not 0 <= shadow_lower_x <= shadow_upper_x <= 1 or not 0 <= shadow_lower_y <= shadow_upper_y <= 1:
            raise ValueError("Invalid shadow_roi. Got: {}".format(shadow_roi))
        if not 0 <= num_shadows_lower <= num_shadows_upper:
            raise ValueError(
                "Invalid combination of num_shadows_lower nad num_shadows_upper. Got: {}".format(
                    (num_shadows_lower, num_shadows_upper)
                )
            )

        self.shadow_roi = shadow_roi

        self.num_shadows_lower = num_shadows_lower
        self.num_shadows_upper = num_shadows_upper

        self.shadow_dimension = shadow_dimension

    def apply(self, image, vertices_list=(), **params):
        return F.add_shadow(image, vertices_list)

    @property
    def targets_as_params(self):
        return ["image"]

    def get_params_dependent_on_targets(self, params):
        img = params["image"]
        height, width = img.shape[:2]

        num_shadows = random.randint(self.num_shadows_lower, self.num_shadows_upper)

        x_min, y_min, x_max, y_max = self.shadow_roi

        x_min = int(x_min * width)
        x_max = int(x_max * width)
        y_min = int(y_min * height)
        y_max = int(y_max * height)

        vertices_list = []

        for _index in range(num_shadows):
            vertex = []
            for _dimension in range(self.shadow_dimension):
                vertex.append((random.randint(x_min, x_max), random.randint(y_min, y_max)))

            vertices = np.array([vertex], dtype=np.int32)
            vertices_list.append(vertices)

        return {"vertices_list": vertices_list}

    def get_transform_init_args_names(self):
        return (
            "shadow_roi",
            "num_shadows_lower",
            "num_shadows_upper",
            "shadow_dimension",
        )


class RandomToneCurve(ImageOnlyTransform):
    """Randomly change the relationship between bright and dark areas of the image by manipulating its tone curve.

    Args:
        scale (float): standard deviation of the normal distribution.
            Used to sample random distances to move two control points that modify the image's curve.
            Values should be in range [0, 1]. Default: 0.1


    Targets:
        image

    Image types:
        uint8
    """

    def __init__(
        self,
        scale=0.1,
        always_apply=False,
        p=0.5,
    ):
        super(RandomToneCurve, self).__init__(always_apply, p)
        self.scale = scale

    def apply(self, image, low_y, high_y, **params):
        return F.move_tone_curve(image, low_y, high_y)

    def get_params(self):
        return {
            "low_y": np.clip(random_utils.normal(loc=0.25, scale=self.scale), 0, 1),
            "high_y": np.clip(random_utils.normal(loc=0.75, scale=self.scale), 0, 1),
        }

    def get_transform_init_args_names(self):
        return ("scale",)


class HueSaturationValue(ImageOnlyTransform):
    """Randomly change hue, saturation and value of the input image.

    Args:
        hue_shift_limit ((int, int) or int): range for changing hue. If hue_shift_limit is a single int, the range
            will be (-hue_shift_limit, hue_shift_limit). Default: (-20, 20).
        sat_shift_limit ((int, int) or int): range for changing saturation. If sat_shift_limit is a single int,
            the range will be (-sat_shift_limit, sat_shift_limit). Default: (-30, 30).
        val_shift_limit ((int, int) or int): range for changing value. If val_shift_limit is a single int, the range
            will be (-val_shift_limit, val_shift_limit). Default: (-20, 20).
        p (float): probability of applying the transform. Default: 0.5.

    Targets:
        image

    Image types:
        uint8, float32
    """

    def __init__(
        self,
        hue_shift_limit=20,
        sat_shift_limit=30,
        val_shift_limit=20,
        always_apply=False,
        p=0.5,
    ):
        super(HueSaturationValue, self).__init__(always_apply, p)
        self.hue_shift_limit = to_tuple(hue_shift_limit)
        self.sat_shift_limit = to_tuple(sat_shift_limit)
        self.val_shift_limit = to_tuple(val_shift_limit)

    def apply(self, image, hue_shift=0, sat_shift=0, val_shift=0, **params):
        if not F.is_rgb_image(image) and not F.is_grayscale_image(image):
            raise TypeError("HueSaturationValue transformation expects 1-channel or 3-channel images.")
        return F.shift_hsv(image, hue_shift, sat_shift, val_shift)

    def get_params(self):
        return {
            "hue_shift": random.uniform(self.hue_shift_limit[0], self.hue_shift_limit[1]),
            "sat_shift": random.uniform(self.sat_shift_limit[0], self.sat_shift_limit[1]),
            "val_shift": random.uniform(self.val_shift_limit[0], self.val_shift_limit[1]),
        }

    def get_transform_init_args_names(self):
        return ("hue_shift_limit", "sat_shift_limit", "val_shift_limit")


class Solarize(ImageOnlyTransform):
    """Invert all pixel values above a threshold.

    Args:
        threshold ((int, int) or int, or (float, float) or float): range for solarizing threshold.
            If threshold is a single value, the range will be [threshold, threshold]. Default: 128.
        p (float): probability of applying the transform. Default: 0.5.

    Targets:
        image

    Image types:
        any
    """

    def __init__(self, threshold=128, always_apply=False, p=0.5):
        super(Solarize, self).__init__(always_apply, p)

        if isinstance(threshold, (int, float)):
            self.threshold = to_tuple(threshold, low=threshold)
        else:
            self.threshold = to_tuple(threshold, low=0)

    def apply(self, image, threshold=0, **params):
        return F.solarize(image, threshold)

    def get_params(self):
        return {"threshold": random.uniform(self.threshold[0], self.threshold[1])}

    def get_transform_init_args_names(self):
        return ("threshold",)


class Posterize(ImageOnlyTransform):
    """Reduce the number of bits for each color channel.

    Args:
        num_bits ((int, int) or int,
                  or list of ints [r, g, b],
                  or list of ints [[r1, r1], [g1, g2], [b1, b2]]): number of high bits.
            If num_bits is a single value, the range will be [num_bits, num_bits].
            Must be in range [0, 8]. Default: 4.
        p (float): probability of applying the transform. Default: 0.5.

    Targets:
    image

    Image types:
        uint8
    """

    def __init__(self, num_bits=4, always_apply=False, p=0.5):
        super(Posterize, self).__init__(always_apply, p)

        if isinstance(num_bits, (list, tuple)):
            if len(num_bits) == 3:
                self.num_bits = [to_tuple(i, 0) for i in num_bits]
            else:
                self.num_bits = to_tuple(num_bits, 0)
        else:
            self.num_bits = to_tuple(num_bits, num_bits)

    def apply(self, image, num_bits=1, **params):
        return F.posterize(image, num_bits)

    def get_params(self):
        if len(self.num_bits) == 3:
            return {"num_bits": [random.randint(i[0], i[1]) for i in self.num_bits]}
        return {"num_bits": random.randint(self.num_bits[0], self.num_bits[1])}

    def get_transform_init_args_names(self):
        return ("num_bits",)


class Equalize(ImageOnlyTransform):
    """Equalize the image histogram.

    Args:
        mode (str): {'cv', 'pil'}. Use OpenCV or Pillow equalization method.
        by_channels (bool): If True, use equalization by channels separately,
            else convert image to YCbCr representation and use equalization by `Y` channel.
        mask (np.ndarray, callable): If given, only the pixels selected by
            the mask are included in the analysis. Maybe 1 channel or 3 channel array or callable.
            Function signature must include `image` argument.
        mask_params (list of str): Params for mask function.

    Targets:
        image

    Image types:
        uint8
    """

    def __init__(
        self,
        mode="cv",
        by_channels=True,
        mask=None,
        mask_params=(),
        always_apply=False,
        p=0.5,
    ):
        modes = ["cv", "pil"]
        if mode not in modes:
            raise ValueError("Unsupported equalization mode. Supports: {}. " "Got: {}".format(modes, mode))

        super(Equalize, self).__init__(always_apply, p)
        self.mode = mode
        self.by_channels = by_channels
        self.mask = mask
        self.mask_params = mask_params

    def apply(self, image, mask=None, **params):
        return F.equalize(image, mode=self.mode, by_channels=self.by_channels, mask=mask)

    def get_params_dependent_on_targets(self, params):
        if not callable(self.mask):
            return {"mask": self.mask}

        return {"mask": self.mask(**params)}

    @property
    def targets_as_params(self):
        return ["image"] + list(self.mask_params)

    def get_transform_init_args_names(self):
        return ("mode", "by_channels")


class RGBShift(ImageOnlyTransform):
    """Randomly shift values for each channel of the input RGB image.

    Args:
        r_shift_limit ((int, int) or int): range for changing values for the red channel. If r_shift_limit is a single
            int, the range will be (-r_shift_limit, r_shift_limit). Default: (-20, 20).
        g_shift_limit ((int, int) or int): range for changing values for the green channel. If g_shift_limit is a
            single int, the range  will be (-g_shift_limit, g_shift_limit). Default: (-20, 20).
        b_shift_limit ((int, int) or int): range for changing values for the blue channel. If b_shift_limit is a single
            int, the range will be (-b_shift_limit, b_shift_limit). Default: (-20, 20).
        p (float): probability of applying the transform. Default: 0.5.

    Targets:
        image

    Image types:
        uint8, float32
    """

    def __init__(
        self,
        r_shift_limit=20,
        g_shift_limit=20,
        b_shift_limit=20,
        always_apply=False,
        p=0.5,
    ):
        super(RGBShift, self).__init__(always_apply, p)
        self.r_shift_limit = to_tuple(r_shift_limit)
        self.g_shift_limit = to_tuple(g_shift_limit)
        self.b_shift_limit = to_tuple(b_shift_limit)

    def apply(self, image, r_shift=0, g_shift=0, b_shift=0, **params):
        if not F.is_rgb_image(image):
            raise TypeError("RGBShift transformation expects 3-channel images.")
        return F.shift_rgb(image, r_shift, g_shift, b_shift)

    def get_params(self):
        return {
            "r_shift": random.uniform(self.r_shift_limit[0], self.r_shift_limit[1]),
            "g_shift": random.uniform(self.g_shift_limit[0], self.g_shift_limit[1]),
            "b_shift": random.uniform(self.b_shift_limit[0], self.b_shift_limit[1]),
        }

    def get_transform_init_args_names(self):
        return ("r_shift_limit", "g_shift_limit", "b_shift_limit")


class RandomBrightnessContrast(ImageOnlyTransform):
    """Randomly change brightness and contrast of the input image.

    Args:
        brightness_limit ((float, float) or float): factor range for changing brightness.
            If limit is a single float, the range will be (-limit, limit). Default: (-0.2, 0.2).
        contrast_limit ((float, float) or float): factor range for changing contrast.
            If limit is a single float, the range will be (-limit, limit). Default: (-0.2, 0.2).
        brightness_by_max (Boolean): If True adjust contrast by image dtype maximum,
            else adjust contrast by image mean.
        p (float): probability of applying the transform. Default: 0.5.

    Targets:
        image

    Image types:
        uint8, float32
    """

    def __init__(
        self,
        brightness_limit=0.2,
        contrast_limit=0.2,
        brightness_by_max=True,
        always_apply=False,
        p=0.5,
    ):
        super(RandomBrightnessContrast, self).__init__(always_apply, p)
        self.brightness_limit = to_tuple(brightness_limit)
        self.contrast_limit = to_tuple(contrast_limit)
        self.brightness_by_max = brightness_by_max

    def apply(self, img, alpha=1.0, beta=0.0, **params):
        return F.brightness_contrast_adjust(img, alpha, beta, self.brightness_by_max)

    def get_params(self):
        return {
            "alpha": 1.0 + random.uniform(self.contrast_limit[0], self.contrast_limit[1]),
            "beta": 0.0 + random.uniform(self.brightness_limit[0], self.brightness_limit[1]),
        }

    def get_transform_init_args_names(self):
        return ("brightness_limit", "contrast_limit", "brightness_by_max")


class RandomBrightness(RandomBrightnessContrast):
    """Randomly change brightness of the input image.

    Args:
        limit ((float, float) or float): factor range for changing brightness.
            If limit is a single float, the range will be (-limit, limit). Default: (-0.2, 0.2).
        p (float): probability of applying the transform. Default: 0.5.

    Targets:
        image

    Image types:
        uint8, float32
    """

    def __init__(self, limit=0.2, always_apply=False, p=0.5):
        super(RandomBrightness, self).__init__(
            brightness_limit=limit, contrast_limit=0, always_apply=always_apply, p=p
        )
        warnings.warn(
            "This class has been deprecated. Please use RandomBrightnessContrast",
            FutureWarning,
        )

    def get_transform_init_args(self):
        return {"limit": self.brightness_limit}


class RandomContrast(RandomBrightnessContrast):
    """Randomly change contrast of the input image.

    Args:
        limit ((float, float) or float): factor range for changing contrast.
            If limit is a single float, the range will be (-limit, limit). Default: (-0.2, 0.2).
        p (float): probability of applying the transform. Default: 0.5.

    Targets:
        image

    Image types:
        uint8, float32
    """

    def __init__(self, limit=0.2, always_apply=False, p=0.5):
        super(RandomContrast, self).__init__(brightness_limit=0, contrast_limit=limit, always_apply=always_apply, p=p)
        warnings.warn(
            f"{self.__class__.__name__} has been deprecated. Please use RandomBrightnessContrast",
            FutureWarning,
        )

    def get_transform_init_args(self):
        return {"limit": self.contrast_limit}


class Blur(ImageOnlyTransform):
    """Blur the input image using a random-sized kernel.

    Args:
        blur_limit (int, (int, int)): maximum kernel size for blurring the input image.
            Should be in range [3, inf). Default: (3, 7).
        p (float): probability of applying the transform. Default: 0.5.

    Targets:
        image

    Image types:
        uint8, float32
    """

    def __init__(self, blur_limit=7, always_apply=False, p=0.5):
        super(Blur, self).__init__(always_apply, p)
        self.blur_limit = to_tuple(blur_limit, 3)

    def apply(self, image, ksize=3, **params):
        return F.blur(image, ksize)

    def get_params(self):
        return {"ksize": int(random.choice(np.arange(self.blur_limit[0], self.blur_limit[1] + 1, 2)))}

    def get_transform_init_args_names(self):
        return ("blur_limit",)


class MotionBlur(Blur):
    """Apply motion blur to the input image using a random-sized kernel.

    Args:
        blur_limit (int): maximum kernel size for blurring the input image.
            Should be in range [3, inf). Default: (3, 7).
        p (float): probability of applying the transform. Default: 0.5.

    Targets:
        image

    Image types:
        uint8, float32
    """

    def apply(self, img, kernel=None, **params):
        return F.convolve(img, kernel=kernel)

    def get_params(self):
        ksize = random.choice(np.arange(self.blur_limit[0], self.blur_limit[1] + 1, 2))
        if ksize <= 2:
            raise ValueError("ksize must be > 2. Got: {}".format(ksize))
        kernel = np.zeros((ksize, ksize), dtype=np.uint8)
        xs, xe = random.randint(0, ksize - 1), random.randint(0, ksize - 1)
        if xs == xe:
            ys, ye = random.sample(range(ksize), 2)
        else:
            ys, ye = random.randint(0, ksize - 1), random.randint(0, ksize - 1)
        cv2.line(kernel, (xs, ys), (xe, ye), 1, thickness=1)

        # Normalize kernel
        kernel = kernel.astype(np.float32) / np.sum(kernel)
        return {"kernel": kernel}


class MedianBlur(Blur):
    """Blur the input image using a median filter with a random aperture linear size.

    Args:
        blur_limit (int): maximum aperture linear size for blurring the input image.
            Must be odd and in range [3, inf). Default: (3, 7).
        p (float): probability of applying the transform. Default: 0.5.

    Targets:
        image

    Image types:
        uint8, float32
    """

    def __init__(self, blur_limit=7, always_apply=False, p=0.5):
        super(MedianBlur, self).__init__(blur_limit, always_apply, p)

        if self.blur_limit[0] % 2 != 1 or self.blur_limit[1] % 2 != 1:
            raise ValueError("MedianBlur supports only odd blur limits.")

    def apply(self, image, ksize=3, **params):
        return F.median_blur(image, ksize)


class GaussianBlur(ImageOnlyTransform):
    """Blur the input image using a Gaussian filter with a random kernel size.

    Args:
        blur_limit (int, (int, int)): maximum Gaussian kernel size for blurring the input image.
            Must be zero or odd and in range [0, inf). If set to 0 it will be computed from sigma
            as `round(sigma * (3 if img.dtype == np.uint8 else 4) * 2 + 1) + 1`.
            If set single value `blur_limit` will be in range (0, blur_limit).
            Default: (3, 7).
        sigma_limit (float, (float, float)): Gaussian kernel standard deviation. Must be in range [0, inf).
            If set single value `sigma_limit` will be in range (0, sigma_limit).
            If set to 0 sigma will be computed as `sigma = 0.3*((ksize-1)*0.5 - 1) + 0.8`. Default: 0.
        p (float): probability of applying the transform. Default: 0.5.

    Targets:
        image

    Image types:
        uint8, float32
    """

    def __init__(self, blur_limit=(3, 7), sigma_limit=0, always_apply=False, p=0.5):
        super(GaussianBlur, self).__init__(always_apply, p)
        self.blur_limit = to_tuple(blur_limit, 0)
        self.sigma_limit = to_tuple(sigma_limit if sigma_limit is not None else 0, 0)

        if self.blur_limit[0] == 0 and self.sigma_limit[0] == 0:
            self.blur_limit = 3, max(3, self.blur_limit[1])
            warnings.warn(
                "blur_limit and sigma_limit minimum value can not be both equal to 0. "
                "blur_limit minimum value changed to 3."
            )

        if (self.blur_limit[0] != 0 and self.blur_limit[0] % 2 != 1) or (
            self.blur_limit[1] != 0 and self.blur_limit[1] % 2 != 1
        ):
            raise ValueError("GaussianBlur supports only odd blur limits.")

    def apply(self, image, ksize=3, sigma=0, **params):
        return F.gaussian_blur(image, ksize, sigma=sigma)

    def get_params(self):
        ksize = random.randrange(self.blur_limit[0], self.blur_limit[1] + 1)
        if ksize != 0 and ksize % 2 != 1:
            ksize = (ksize + 1) % (self.blur_limit[1] + 1)

        return {"ksize": ksize, "sigma": random.uniform(*self.sigma_limit)}

    def get_transform_init_args_names(self):
        return ("blur_limit", "sigma_limit")


class GaussNoise(ImageOnlyTransform):
    """Apply gaussian noise to the input image.

    Args:
        var_limit ((float, float) or float): variance range for noise. If var_limit is a single float, the range
            will be (0, var_limit). Default: (10.0, 50.0).
        mean (float): mean of the noise. Default: 0
        per_channel (bool): if set to True, noise will be sampled for each channel independently.
            Otherwise, the noise will be sampled once for all channels. Default: True
        p (float): probability of applying the transform. Default: 0.5.

    Targets:
        image

    Image types:
        uint8, float32
    """

    def __init__(self, var_limit=(10.0, 50.0), mean=0, per_channel=True, always_apply=False, p=0.5):
        super(GaussNoise, self).__init__(always_apply, p)
        if isinstance(var_limit, (tuple, list)):
            if var_limit[0] < 0:
                raise ValueError("Lower var_limit should be non negative.")
            if var_limit[1] < 0:
                raise ValueError("Upper var_limit should be non negative.")
            self.var_limit = var_limit
        elif isinstance(var_limit, (int, float)):
            if var_limit < 0:
                raise ValueError("var_limit should be non negative.")

            self.var_limit = (0, var_limit)
        else:
            raise TypeError(
                "Expected var_limit type to be one of (int, float, tuple, list), got {}".format(type(var_limit))
            )

        self.mean = mean
        self.per_channel = per_channel

    def apply(self, img, gauss=None, **params):
        return F.gauss_noise(img, gauss=gauss)

    def get_params_dependent_on_targets(self, params):
        image = params["image"]
        var = random.uniform(self.var_limit[0], self.var_limit[1])
        sigma = var**0.5

        if self.per_channel:
            gauss = random_utils.normal(self.mean, sigma, image.shape)
        else:
            gauss = random_utils.normal(self.mean, sigma, image.shape[:2])
            if len(image.shape) == 3:
                gauss = np.expand_dims(gauss, -1)

        return {"gauss": gauss}

    @property
    def targets_as_params(self):
        return ["image"]

    def get_transform_init_args_names(self):
        return ("var_limit", "per_channel", "mean")


class ISONoise(ImageOnlyTransform):
    """
    Apply camera sensor noise.

    Args:
        color_shift (float, float): variance range for color hue change.
            Measured as a fraction of 360 degree Hue angle in HLS colorspace.
        intensity ((float, float): Multiplicative factor that control strength
            of color and luminace noise.
        p (float): probability of applying the transform. Default: 0.5.

    Targets:
        image

    Image types:
        uint8
    """

    def __init__(self, color_shift=(0.01, 0.05), intensity=(0.1, 0.5), always_apply=False, p=0.5):
        super(ISONoise, self).__init__(always_apply, p)
        self.intensity = intensity
        self.color_shift = color_shift

    def apply(self, img, color_shift=0.05, intensity=1.0, random_state=None, **params):
        return F.iso_noise(img, color_shift, intensity, np.random.RandomState(random_state))

    def get_params(self):
        return {
            "color_shift": random.uniform(self.color_shift[0], self.color_shift[1]),
            "intensity": random.uniform(self.intensity[0], self.intensity[1]),
            "random_state": random.randint(0, 65536),
        }

    def get_transform_init_args_names(self):
        return ("intensity", "color_shift")


class CLAHE(ImageOnlyTransform):
    """Apply Contrast Limited Adaptive Histogram Equalization to the input image.

    Args:
        clip_limit (float or (float, float)): upper threshold value for contrast limiting.
            If clip_limit is a single float value, the range will be (1, clip_limit). Default: (1, 4).
        tile_grid_size ((int, int)): size of grid for histogram equalization. Default: (8, 8).
        p (float): probability of applying the transform. Default: 0.5.

    Targets:
        image

    Image types:
        uint8
    """

    def __init__(self, clip_limit=4.0, tile_grid_size=(8, 8), always_apply=False, p=0.5):
        super(CLAHE, self).__init__(always_apply, p)
        self.clip_limit = to_tuple(clip_limit, 1)
        self.tile_grid_size = tuple(tile_grid_size)

    def apply(self, img, clip_limit=2, **params):
        if not F.is_rgb_image(img) and not F.is_grayscale_image(img):
            raise TypeError("CLAHE transformation expects 1-channel or 3-channel images.")

        return F.clahe(img, clip_limit, self.tile_grid_size)

    def get_params(self):
        return {"clip_limit": random.uniform(self.clip_limit[0], self.clip_limit[1])}

    def get_transform_init_args_names(self):
        return ("clip_limit", "tile_grid_size")


class ChannelShuffle(ImageOnlyTransform):
    """Randomly rearrange channels of the input RGB image.

    Args:
        p (float): probability of applying the transform. Default: 0.5.

    Targets:
        image

    Image types:
        uint8, float32
    """

    @property
    def targets_as_params(self):
        return ["image"]

    def apply(self, img, channels_shuffled=(0, 1, 2), **params):
        return F.channel_shuffle(img, channels_shuffled)

    def get_params_dependent_on_targets(self, params):
        img = params["image"]
        ch_arr = list(range(img.shape[2]))
        random.shuffle(ch_arr)
        return {"channels_shuffled": ch_arr}

    def get_transform_init_args_names(self):
        return ()


class InvertImg(ImageOnlyTransform):
    """Invert the input image by subtracting pixel values from 255.

    Args:
        p (float): probability of applying the transform. Default: 0.5.

    Targets:
        image

    Image types:
        uint8
    """

    def apply(self, img, **params):
        return F.invert(img)

    def get_transform_init_args_names(self):
        return ()


class RandomGamma(ImageOnlyTransform):
    """
    Args:
        gamma_limit (float or (float, float)): If gamma_limit is a single float value,
            the range will be (-gamma_limit, gamma_limit). Default: (80, 120).
        eps: Deprecated.

    Targets:
        image

    Image types:
        uint8, float32
    """

    def __init__(self, gamma_limit=(80, 120), eps=None, always_apply=False, p=0.5):
        super(RandomGamma, self).__init__(always_apply, p)
        self.gamma_limit = to_tuple(gamma_limit)
        self.eps = eps

    def apply(self, img, gamma=1, **params):
        return F.gamma_transform(img, gamma=gamma)

    def get_params(self):
        return {"gamma": random.randint(self.gamma_limit[0], self.gamma_limit[1]) / 100.0}

    def get_transform_init_args_names(self):
        return ("gamma_limit", "eps")


class ToGray(ImageOnlyTransform):
    """Convert the input RGB image to grayscale. If the mean pixel value for the resulting image is greater
    than 127, invert the resulting grayscale image.

    Args:
        p (float): probability of applying the transform. Default: 0.5.

    Targets:
        image

    Image types:
        uint8, float32
    """

    def apply(self, img, **params):
        if F.is_grayscale_image(img):
            warnings.warn("The image is already gray.")
            return img
        if not F.is_rgb_image(img):
            raise TypeError("ToGray transformation expects 3-channel images.")

        return F.to_gray(img)

    def get_transform_init_args_names(self):
        return ()


class ToSepia(ImageOnlyTransform):
    """Applies sepia filter to the input RGB image

    Args:
        p (float): probability of applying the transform. Default: 0.5.

    Targets:
        image

    Image types:
        uint8, float32
    """

    def __init__(self, always_apply=False, p=0.5):
        super(ToSepia, self).__init__(always_apply, p)
        self.sepia_transformation_matrix = np.matrix(
            [[0.393, 0.769, 0.189], [0.349, 0.686, 0.168], [0.272, 0.534, 0.131]]
        )

    def apply(self, image, **params):
        if not F.is_rgb_image(image):
            raise TypeError("ToSepia transformation expects 3-channel images.")
        return F.linear_transformation_rgb(image, self.sepia_transformation_matrix)

    def get_transform_init_args_names(self):
        return ()


class ToFloat(ImageOnlyTransform):
    """Divide pixel values by `max_value` to get a float32 output array where all values lie in the range [0, 1.0].
    If `max_value` is None the transform will try to infer the maximum value by inspecting the data type of the input
    image.

    See Also:
        :class:`~albumentations.augmentations.transforms.FromFloat`

    Args:
        max_value (float): maximum possible input value. Default: None.
        p (float): probability of applying the transform. Default: 1.0.

    Targets:
        image

    Image types:
        any type

    """

    def __init__(self, max_value=None, always_apply=False, p=1.0):
        super(ToFloat, self).__init__(always_apply, p)
        self.max_value = max_value

    def apply(self, img, **params):
        return F.to_float(img, self.max_value)

    def get_transform_init_args_names(self):
        return ("max_value",)


class FromFloat(ImageOnlyTransform):
    """Take an input array where all values should lie in the range [0, 1.0], multiply them by `max_value` and then
    cast the resulted value to a type specified by `dtype`. If `max_value` is None the transform will try to infer
    the maximum value for the data type from the `dtype` argument.

    This is the inverse transform for :class:`~albumentations.augmentations.transforms.ToFloat`.

    Args:
        max_value (float): maximum possible input value. Default: None.
        dtype (string or numpy data type): data type of the output. See the `'Data types' page from the NumPy docs`_.
            Default: 'uint16'.
        p (float): probability of applying the transform. Default: 1.0.

    Targets:
        image

    Image types:
        float32

    .. _'Data types' page from the NumPy docs:
       https://docs.scipy.org/doc/numpy/user/basics.types.html
    """

    def __init__(self, dtype="uint16", max_value=None, always_apply=False, p=1.0):
        super(FromFloat, self).__init__(always_apply, p)
        self.dtype = np.dtype(dtype)
        self.max_value = max_value

    def apply(self, img, **params):
        return F.from_float(img, self.dtype, self.max_value)

    def get_transform_init_args(self):
        return {"dtype": self.dtype.name, "max_value": self.max_value}


class Downscale(ImageOnlyTransform):
    """Decreases image quality by downscaling and upscaling back.

    Args:
        scale_min (float): lower bound on the image scale. Should be < 1.
        scale_max (float):  lower bound on the image scale. Should be .
        interpolation: cv2 interpolation method. cv2.INTER_NEAREST by default

    Targets:
        image

    Image types:
        uint8, float32
    """

    def __init__(
        self,
        scale_min=0.25,
        scale_max=0.25,
        interpolation=cv2.INTER_NEAREST,
        always_apply=False,
        p=0.5,
    ):
        super(Downscale, self).__init__(always_apply, p)
        if scale_min > scale_max:
            raise ValueError("Expected scale_min be less or equal scale_max, got {} {}".format(scale_min, scale_max))
        if scale_max >= 1:
            raise ValueError("Expected scale_max to be less than 1, got {}".format(scale_max))
        self.scale_min = scale_min
        self.scale_max = scale_max
        self.interpolation = interpolation

    def apply(self, image, scale, interpolation, **params):
        return F.downscale(image, scale=scale, interpolation=interpolation)

    def get_params(self):
        return {
            "scale": random.uniform(self.scale_min, self.scale_max),
            "interpolation": self.interpolation,
        }

    def get_transform_init_args_names(self):
        return "scale_min", "scale_max", "interpolation"


class Lambda(NoOp):
    """A flexible transformation class for using user-defined transformation functions per targets.
    Function signature must include **kwargs to accept optinal arguments like interpolation method, image size, etc:

    Args:
        image (callable): Image transformation function.
        mask (callable): Mask transformation function.
        keypoint (callable): Keypoint transformation function.
        bbox (callable): BBox transformation function.
        always_apply (bool): Indicates whether this transformation should be always applied.
        p (float): probability of applying the transform. Default: 1.0.

    Targets:
        image, mask, bboxes, keypoints

    Image types:
        Any
    """

    def __init__(
        self,
        image=None,
        mask=None,
        keypoint=None,
        bbox=None,
        name=None,
        always_apply=False,
        p=1.0,
    ):
        super(Lambda, self).__init__(always_apply, p)

        self.name = name
        self.custom_apply_fns = {target_name: F.noop for target_name in ("image", "mask", "keypoint", "bbox")}
        for target_name, custom_apply_fn in {
            "image": image,
            "mask": mask,
            "keypoint": keypoint,
            "bbox": bbox,
        }.items():
            if custom_apply_fn is not None:
                if isinstance(custom_apply_fn, LambdaType) and custom_apply_fn.__name__ == "<lambda>":
                    warnings.warn(
                        "Using lambda is incompatible with multiprocessing. "
                        "Consider using regular functions or partial()."
                    )

                self.custom_apply_fns[target_name] = custom_apply_fn

    def apply(self, img, **params):
        fn = self.custom_apply_fns["image"]
        return fn(img, **params)

    def apply_to_mask(self, mask, **params):
        fn = self.custom_apply_fns["mask"]
        return fn(mask, **params)

    def apply_to_bbox(self, bbox, **params):
        fn = self.custom_apply_fns["bbox"]
        return fn(bbox, **params)

    def apply_to_keypoint(self, keypoint, **params):
        fn = self.custom_apply_fns["keypoint"]
        return fn(keypoint, **params)

    @classmethod
    def is_serializable(cls):
        return False

    def _to_dict(self):
        if self.name is None:
            raise ValueError(
                "To make a Lambda transform serializable you should provide the `name` argument, "
                "e.g. `Lambda(name='my_transform', image=<some func>, ...)`."
            )
        return {"__class_fullname__": self.get_class_fullname(), "__name__": self.name}

    def __repr__(self):
        state = {"name": self.name}
        state.update(self.custom_apply_fns.items())
        state.update(self.get_base_init_args())
        return "{name}({args})".format(name=self.__class__.__name__, args=format_args(state))


class MultiplicativeNoise(ImageOnlyTransform):
    """Multiply image to random number or array of numbers.

    Args:
        multiplier (float or tuple of floats): If single float image will be multiplied to this number.
            If tuple of float multiplier will be in range `[multiplier[0], multiplier[1])`. Default: (0.9, 1.1).
        per_channel (bool): If `False`, same values for all channels will be used.
            If `True` use sample values for each channels. Default False.
        elementwise (bool): If `False` multiply multiply all pixels in an image with a random value sampled once.
            If `True` Multiply image pixels with values that are pixelwise randomly sampled. Defaule: False.

    Targets:
        image

    Image types:
        Any
    """

    def __init__(
        self,
        multiplier=(0.9, 1.1),
        per_channel=False,
        elementwise=False,
        always_apply=False,
        p=0.5,
    ):
        super(MultiplicativeNoise, self).__init__(always_apply, p)
        self.multiplier = to_tuple(multiplier, multiplier)
        self.per_channel = per_channel
        self.elementwise = elementwise

    def apply(self, img, multiplier=np.array([1]), **kwargs):
        return F.multiply(img, multiplier)

    def get_params_dependent_on_targets(self, params):
        if self.multiplier[0] == self.multiplier[1]:
            return {"multiplier": np.array([self.multiplier[0]])}

        img = params["image"]

        h, w = img.shape[:2]

        if self.per_channel:
            c = 1 if F.is_grayscale_image(img) else img.shape[-1]
        else:
            c = 1

        if self.elementwise:
            shape = [h, w, c]
        else:
            shape = [c]

        multiplier = random_utils.uniform(self.multiplier[0], self.multiplier[1], shape)
        if F.is_grayscale_image(img) and img.ndim == 2:
            multiplier = np.squeeze(multiplier)

        return {"multiplier": multiplier}

    @property
    def targets_as_params(self):
        return ["image"]

    def get_transform_init_args_names(self):
        return "multiplier", "per_channel", "elementwise"


class FancyPCA(ImageOnlyTransform):
    """Augment RGB image using FancyPCA from Krizhevsky's paper
    "ImageNet Classification with Deep Convolutional Neural Networks"

    Args:
        alpha (float):  how much to perturb/scale the eigen vecs and vals.
            scale is samples from gaussian distribution (mu=0, sigma=alpha)

    Targets:
        image

    Image types:
        3-channel uint8 images only

    Credit:
        http://papers.nips.cc/paper/4824-imagenet-classification-with-deep-convolutional-neural-networks.pdf
        https://deshanadesai.github.io/notes/Fancy-PCA-with-Scikit-Image
        https://pixelatedbrian.github.io/2018-04-29-fancy_pca/
    """

    def __init__(self, alpha=0.1, always_apply=False, p=0.5):
        super(FancyPCA, self).__init__(always_apply=always_apply, p=p)
        self.alpha = alpha

    def apply(self, img, alpha=0.1, **params):
        img = F.fancy_pca(img, alpha)
        return img

    def get_params(self):
        return {"alpha": random.gauss(0, self.alpha)}

    def get_transform_init_args_names(self):
        return ("alpha",)


class GlassBlur(Blur):
    """Apply glass noise to the input image.

    Args:
        sigma (float): standard deviation for Gaussian kernel.
        max_delta (int): max distance between pixels which are swapped.
        iterations (int): number of repeats.
            Should be in range [1, inf). Default: (2).
        mode (str): mode of computation: fast or exact. Default: "fast".
        p (float): probability of applying the transform. Default: 0.5.

    Targets:
        image

    Image types:
        uint8, float32

    Reference:
    |  https://arxiv.org/abs/1903.12261
    |  https://github.com/hendrycks/robustness/blob/master/ImageNet-C/create_c/make_imagenet_c.py
    """

    def __init__(
        self,
        sigma=0.7,
        max_delta=4,
        iterations=2,
        always_apply=False,
        mode="fast",
        p=0.5,
    ):
        super(GlassBlur, self).__init__(always_apply=always_apply, p=p)
        if iterations < 1:
            raise ValueError("Iterations should be more or equal to 1, but we got {}".format(iterations))

        if mode not in ["fast", "exact"]:
            raise ValueError("Mode should be 'fast' or 'exact', but we got {}".format(iterations))

        self.sigma = sigma
        self.max_delta = max_delta
        self.iterations = iterations
        self.mode = mode

    def apply(self, img, dxy=0, **params):
        return F.glass_blur(img, self.sigma, self.max_delta, self.iterations, dxy, self.mode)

    def get_params_dependent_on_targets(self, params):
        img = params["image"]

        # generate array containing all necessary values for transformations
        width_pixels = img.shape[0] - self.max_delta * 2
        height_pixels = img.shape[1] - self.max_delta * 2
        total_pixels = width_pixels * height_pixels
        dxy = random_utils.randint(-self.max_delta, self.max_delta, size=(total_pixels, self.iterations, 2))

        return {"dxy": dxy}

    def get_transform_init_args_names(self):
        return ("sigma", "max_delta", "iterations")

    @property
    def targets_as_params(self):
        return ["image"]


class ColorJitter(ImageOnlyTransform):
    """Randomly changes the brightness, contrast, and saturation of an image. Compared to ColorJitter from torchvision,
    this transform gives a little bit different results because Pillow (used in torchvision) and OpenCV (used in
    Albumentations) transform an image to HSV format by different formulas. Another difference - Pillow uses uint8
    overflow, but we use value saturation.

    Args:
        brightness (float or tuple of float (min, max)): How much to jitter brightness.
            brightness_factor is chosen uniformly from [max(0, 1 - brightness), 1 + brightness]
            or the given [min, max]. Should be non negative numbers.
        contrast (float or tuple of float (min, max)): How much to jitter contrast.
            contrast_factor is chosen uniformly from [max(0, 1 - contrast), 1 + contrast]
            or the given [min, max]. Should be non negative numbers.
        saturation (float or tuple of float (min, max)): How much to jitter saturation.
            saturation_factor is chosen uniformly from [max(0, 1 - saturation), 1 + saturation]
            or the given [min, max]. Should be non negative numbers.
        hue (float or tuple of float (min, max)): How much to jitter hue.
            hue_factor is chosen uniformly from [-hue, hue] or the given [min, max].
            Should have 0 <= hue <= 0.5 or -0.5 <= min <= max <= 0.5.
    """

    def __init__(
        self,
        brightness=0.2,
        contrast=0.2,
        saturation=0.2,
        hue=0.2,
        always_apply=False,
        p=0.5,
    ):
        super(ColorJitter, self).__init__(always_apply=always_apply, p=p)

        self.brightness = self.__check_values(brightness, "brightness")
        self.contrast = self.__check_values(contrast, "contrast")
        self.saturation = self.__check_values(saturation, "saturation")
        self.hue = self.__check_values(hue, "hue", offset=0, bounds=[-0.5, 0.5], clip=False)

    @staticmethod
    def __check_values(value, name, offset=1, bounds=(0, float("inf")), clip=True):
        if isinstance(value, numbers.Number):
            if value < 0:
                raise ValueError("If {} is a single number, it must be non negative.".format(name))
            value = [offset - value, offset + value]
            if clip:
                value[0] = max(value[0], 0)
        elif isinstance(value, (tuple, list)) and len(value) == 2:
            if not bounds[0] <= value[0] <= value[1] <= bounds[1]:
                raise ValueError("{} values should be between {}".format(name, bounds))
        else:
            raise TypeError("{} should be a single number or a list/tuple with length 2.".format(name))

        return value

    def get_params(self):
        brightness = random.uniform(self.brightness[0], self.brightness[1])
        contrast = random.uniform(self.contrast[0], self.contrast[1])
        saturation = random.uniform(self.saturation[0], self.saturation[1])
        hue = random.uniform(self.hue[0], self.hue[1])

        transforms = [
            lambda x: F.adjust_brightness_torchvision(x, brightness),
            lambda x: F.adjust_contrast_torchvision(x, contrast),
            lambda x: F.adjust_saturation_torchvision(x, saturation),
            lambda x: F.adjust_hue_torchvision(x, hue),
        ]
        random.shuffle(transforms)

        return {"transforms": transforms}

    def apply(self, img, transforms=(), **params):
        if not F.is_rgb_image(img) and not F.is_grayscale_image(img):
            raise TypeError("ColorJitter transformation expects 1-channel or 3-channel images.")

        for transform in transforms:
            img = transform(img)
        return img

    def get_transform_init_args_names(self):
        return ("brightness", "contrast", "saturation", "hue")


class Sharpen(ImageOnlyTransform):
    """Sharpen the input image and overlays the result with the original image.

    Args:
        alpha ((float, float)): range to choose the visibility of the sharpened image. At 0, only the original image is
            visible, at 1.0 only its sharpened version is visible. Default: (0.2, 0.5).
        lightness ((float, float)): range to choose the lightness of the sharpened image. Default: (0.5, 1.0).
        p (float): probability of applying the transform. Default: 0.5.

    Targets:
        image
    """

    def __init__(self, alpha=(0.2, 0.5), lightness=(0.5, 1.0), always_apply=False, p=0.5):
        super(Sharpen, self).__init__(always_apply, p)
        self.alpha = self.__check_values(to_tuple(alpha, 0.0), name="alpha", bounds=(0.0, 1.0))
        self.lightness = self.__check_values(to_tuple(lightness, 0.0), name="lightness")

    @staticmethod
    def __check_values(value, name, bounds=(0, float("inf"))):
        if not bounds[0] <= value[0] <= value[1] <= bounds[1]:
            raise ValueError("{} values should be between {}".format(name, bounds))
        return value

    @staticmethod
    def __generate_sharpening_matrix(alpha_sample, lightness_sample):
        matrix_nochange = np.array([[0, 0, 0], [0, 1, 0], [0, 0, 0]], dtype=np.float32)
        matrix_effect = np.array(
            [[-1, -1, -1], [-1, 8 + lightness_sample, -1], [-1, -1, -1]],
            dtype=np.float32,
        )

        matrix = (1 - alpha_sample) * matrix_nochange + alpha_sample * matrix_effect
        return matrix

    def get_params(self):
        alpha = random.uniform(*self.alpha)
        lightness = random.uniform(*self.lightness)
        sharpening_matrix = self.__generate_sharpening_matrix(alpha_sample=alpha, lightness_sample=lightness)
        return {"sharpening_matrix": sharpening_matrix}

    def apply(self, img, sharpening_matrix=None, **params):
        return F.convolve(img, sharpening_matrix)

    def get_transform_init_args_names(self):
        return ("alpha", "lightness")


class Emboss(ImageOnlyTransform):
    """Emboss the input image and overlays the result with the original image.

    Args:
        alpha ((float, float)): range to choose the visibility of the embossed image. At 0, only the original image is
            visible,at 1.0 only its embossed version is visible. Default: (0.2, 0.5).
        strength ((float, float)): strength range of the embossing. Default: (0.2, 0.7).
        p (float): probability of applying the transform. Default: 0.5.

    Targets:
        image
    """

    def __init__(self, alpha=(0.2, 0.5), strength=(0.2, 0.7), always_apply=False, p=0.5):
        super(Emboss, self).__init__(always_apply, p)
        self.alpha = self.__check_values(to_tuple(alpha, 0.0), name="alpha", bounds=(0.0, 1.0))
        self.strength = self.__check_values(to_tuple(strength, 0.0), name="strength")

    @staticmethod
    def __check_values(value, name, bounds=(0, float("inf"))):
        if not bounds[0] <= value[0] <= value[1] <= bounds[1]:
            raise ValueError("{} values should be between {}".format(name, bounds))
        return value

    @staticmethod
    def __generate_emboss_matrix(alpha_sample, strength_sample):
        matrix_nochange = np.array([[0, 0, 0], [0, 1, 0], [0, 0, 0]], dtype=np.float32)
        matrix_effect = np.array(
            [
                [-1 - strength_sample, 0 - strength_sample, 0],
                [0 - strength_sample, 1, 0 + strength_sample],
                [0, 0 + strength_sample, 1 + strength_sample],
            ],
            dtype=np.float32,
        )
        matrix = (1 - alpha_sample) * matrix_nochange + alpha_sample * matrix_effect
        return matrix

    def get_params(self):
        alpha = random.uniform(*self.alpha)
        strength = random.uniform(*self.strength)
        emboss_matrix = self.__generate_emboss_matrix(alpha_sample=alpha, strength_sample=strength)
        return {"emboss_matrix": emboss_matrix}

    def apply(self, img, emboss_matrix=None, **params):
        return F.convolve(img, emboss_matrix)

    def get_transform_init_args_names(self):
        return ("alpha", "strength")


class Superpixels(ImageOnlyTransform):
    """Transform images partially/completely to their superpixel representation.
    This implementation uses skimage's version of the SLIC algorithm.

    Args:
        p_replace (float or tuple of float): Defines for any segment the probability that the pixels within that
            segment are replaced by their average color (otherwise, the pixels are not changed).
            Examples:
                * A probability of ``0.0`` would mean, that the pixels in no
                  segment are replaced by their average color (image is not
                  changed at all).
                * A probability of ``0.5`` would mean, that around half of all
                  segments are replaced by their average color.
                * A probability of ``1.0`` would mean, that all segments are
                  replaced by their average color (resulting in a voronoi
                  image).
            Behaviour based on chosen data types for this parameter:
                * If a ``float``, then that ``flat`` will always be used.
                * If ``tuple`` ``(a, b)``, then a random probability will be
                  sampled from the interval ``[a, b]`` per image.
        n_segments (int, or tuple of int): Rough target number of how many superpixels to generate (the algorithm
            may deviate from this number). Lower value will lead to coarser superpixels.
            Higher values are computationally more intensive and will hence lead to a slowdown
            * If a single ``int``, then that value will always be used as the
              number of segments.
            * If a ``tuple`` ``(a, b)``, then a value from the discrete
              interval ``[a..b]`` will be sampled per image.
        max_size (int or None): Maximum image size at which the augmentation is performed.
            If the width or height of an image exceeds this value, it will be
            downscaled before the augmentation so that the longest side matches `max_size`.
            This is done to speed up the process. The final output image has the same size as the input image.
            Note that in case `p_replace` is below ``1.0``,
            the down-/upscaling will affect the not-replaced pixels too.
            Use ``None`` to apply no down-/upscaling.
        interpolation (OpenCV flag): flag that is used to specify the interpolation algorithm. Should be one of:
            cv2.INTER_NEAREST, cv2.INTER_LINEAR, cv2.INTER_CUBIC, cv2.INTER_AREA, cv2.INTER_LANCZOS4.
            Default: cv2.INTER_LINEAR.
        p (float): probability of applying the transform. Default: 0.5.

    Targets:
        image
    """

    def __init__(
        self,
        p_replace: Union[float, Sequence[float]] = 0.1,
        n_segments: Union[int, Sequence[int]] = 100,
        max_size: Optional[int] = 128,
        interpolation: int = cv2.INTER_LINEAR,
        always_apply: bool = False,
        p: float = 0.5,
    ):
        super().__init__(always_apply=always_apply, p=p)
        self.p_replace = to_tuple(p_replace, p_replace)
        self.n_segments = to_tuple(n_segments, n_segments)
        self.max_size = max_size
        self.interpolation = interpolation

        if min(self.n_segments) < 1:
            raise ValueError(f"n_segments must be >= 1. Got: {n_segments}")

    def get_transform_init_args_names(self) -> Tuple[str, str, str, str]:
        return ("p_replace", "n_segments", "max_size", "interpolation")

    def get_params(self) -> dict:
        n_segments = random.randint(*self.n_segments)
        p = random.uniform(*self.p_replace)
        return {"replace_samples": random_utils.random(n_segments) < p, "n_segments": n_segments}

    def apply(self, img: np.ndarray, replace_samples: Sequence[bool] = (False,), n_segments: int = 1, **kwargs):
        return F.superpixels(img, n_segments, replace_samples, self.max_size, self.interpolation)


class TemplateTransform(ImageOnlyTransform):
    """
    Apply blending of input image with specified templates
    Args:
        templates (numpy array or list of numpy arrays): Images as template for transform.
        img_weight ((float, float) or float): If single float will be used as weight for input image.
            If tuple of float img_weight will be in range `[img_weight[0], img_weight[1])`. Default: 0.5.
        template_weight ((float, float) or float): If single float will be used as weight for template.
            If tuple of float template_weight will be in range `[template_weight[0], template_weight[1])`.
            Default: 0.5.
        template_transform: transformation object which could be applied to template,
            must produce template the same size as input image.
        name (string): (Optional) Name of transform, used only for deserialization.
        p (float): probability of applying the transform. Default: 0.5.
    Targets:
        image
    Image types:
        uint8, float32
    """

    def __init__(
        self,
        templates,
        img_weight=0.5,
        template_weight=0.5,
        template_transform=None,
        name=None,
        always_apply=False,
        p=0.5,
    ):
        super().__init__(always_apply, p)

        self.templates = templates if isinstance(templates, (list, tuple)) else [templates]
        self.img_weight = to_tuple(img_weight, img_weight)
        self.template_weight = to_tuple(template_weight, template_weight)
        self.template_transform = template_transform
        self.name = name

    def apply(self, img, template=None, img_weight=0.5, template_weight=0.5, **params):
        return F.add_weighted(img, img_weight, template, template_weight)

    def get_params(self):
        return {
            "img_weight": random.uniform(self.img_weight[0], self.img_weight[1]),
            "template_weight": random.uniform(self.template_weight[0], self.template_weight[1]),
        }

    def get_params_dependent_on_targets(self, params):
        img = params["image"]
        template = random.choice(self.templates)

        if self.template_transform is not None:
            template = self.template_transform(image=template)["image"]

        if F.get_num_channels(template) not in [1, F.get_num_channels(img)]:
            raise ValueError(
                "Template must be a single channel or "
                "has the same number of channels as input image ({}), got {}".format(
                    F.get_num_channels(img), F.get_num_channels(template)
                )
            )

        if template.dtype != img.dtype:
            raise ValueError("Image and template must be the same image type")

        if img.shape[:2] != template.shape[:2]:
            raise ValueError(
                "Image and template must be the same size, got {} and {}".format(img.shape[:2], template.shape[:2])
            )

        if F.get_num_channels(template) == 1 and F.get_num_channels(img) > 1:
            template = np.stack((template,) * F.get_num_channels(img), axis=-1)

        # in order to support grayscale image with dummy dim
        template = template.reshape(img.shape)

        return {"template": template}

    @classmethod
    def is_serializable(cls):
        return False

    @property
    def targets_as_params(self):
        return ["image"]

    def _to_dict(self):
        if self.name is None:
            raise ValueError(
                "To make a TemplateTransform serializable you should provide the `name` argument, "
                "e.g. `TemplateTransform(name='my_transform', ...)`."
            )
        return {"__class_fullname__": self.get_class_fullname(), "__name__": self.name}


class RingingOvershoot(ImageOnlyTransform):
    """Create ringing or overshoot artefacts by conlvolving image with 2D sinc filter.

    Args:
        blur_limit (int, (int, int)): maximum kernel size for sinc filter.
            Should be in range [3, inf). Default: (7, 15).
        cutoff (float, (float, float)): range to choose the cutoff frequency in radians.
            Should be in range (0, np.pi)
            Default: (np.pi / 4, np.pi / 2).
        p (float): probability of applying the transform. Default: 0.5.

    Reference:
        dsp.stackexchange.com/questions/58301/2-d-circularly-symmetric-low-pass-filter
        https://arxiv.org/abs/2107.10833

    Targets:
        image
    """

    def __init__(
        self,
        blur_limit: Union[int, Sequence[int]] = (7, 15),
        cutoff: Union[float, Sequence[float]] = (np.pi / 4, np.pi / 2),
        always_apply=False,
        p=0.5,
    ):
        super(RingingOvershoot, self).__init__(always_apply, p)
        self.blur_limit = to_tuple(blur_limit, 3)
        self.cutoff = self.__check_values(to_tuple(cutoff, np.pi / 2), name="cutoff", bounds=(0, np.pi))

    @staticmethod
    def __check_values(value, name, bounds=(0, float("inf"))):
        if not bounds[0] <= value[0] <= value[1] <= bounds[1]:
            raise ValueError(f"{name} values should be between {bounds}")
        return value

    def get_params(self):
        ksize = random.randrange(self.blur_limit[0], self.blur_limit[1] + 1, 2)
        if ksize % 2 == 0:
            raise ValueError(f"Kernel size must be odd. Got: {ksize}")

        cutoff = random.uniform(*self.cutoff)

        # From dsp.stackexchange.com/questions/58301/2-d-circularly-symmetric-low-pass-filter
        with np.errstate(divide="ignore", invalid="ignore"):
            kernel = np.fromfunction(
                lambda x, y: cutoff
                * special.j1(cutoff * np.sqrt((x - (ksize - 1) / 2) ** 2 + (y - (ksize - 1) / 2) ** 2))
                / (2 * np.pi * np.sqrt((x - (ksize - 1) / 2) ** 2 + (y - (ksize - 1) / 2) ** 2)),
                [ksize, ksize],
            )
        kernel[(ksize - 1) // 2, (ksize - 1) // 2] = cutoff**2 / (4 * np.pi)

        # Normalize kernel
        kernel = kernel.astype(np.float32) / np.sum(kernel)

        return {"kernel": kernel}

    def apply(self, img, kernel=None, **params):
        return F.convolve(img, kernel)

    def get_transform_init_args_names(self):
        return ("blur_limit", "cutoff")


class UnsharpMask(ImageOnlyTransform):
    """
    Sharpen the input image using Unsharp Masking processing and overlays the result with the original image.

    Args:
        blur_limit (int, (int, int)): maximum Gaussian kernel size for blurring the input image.
            Must be zero or odd and in range [0, inf). If set to 0 it will be computed from sigma
            as `round(sigma * (3 if img.dtype == np.uint8 else 4) * 2 + 1) + 1`.
            If set single value `blur_limit` will be in range (0, blur_limit).
            Default: (3, 7).
        sigma_limit (float, (float, float)): Gaussian kernel standard deviation. Must be in range [0, inf).
            If set single value `sigma_limit` will be in range (0, sigma_limit).
            If set to 0 sigma will be computed as `sigma = 0.3*((ksize-1)*0.5 - 1) + 0.8`. Default: 0.
        alpha (float, (float, float)): range to choose the visibility of the sharpened image.
            At 0, only the original image is visible, at 1.0 only its sharpened version is visible.
            Default: (0.2, 0.5).
        threshold (int): Value to limit sharpening only for areas with high pixel difference between original image
            and it's smoothed version. Higher threshold means less sharpening on flat areas.
            Must be in range [0, 255]. Default: 10.
        p (float): probability of applying the transform. Default: 0.5.

    Reference:
        arxiv.org/pdf/2107.10833.pdf

    Targets:
        image
    """

    def __init__(
        self,
        blur_limit: Union[int, Sequence[int]] = (3, 7),
        sigma_limit: Union[float, Sequence[float]] = 0.0,
        alpha: Union[float, Sequence[float]] = (0.2, 0.5),
        threshold: int = 10,
        always_apply=False,
        p=0.5,
    ):
        super(UnsharpMask, self).__init__(always_apply, p)
        self.blur_limit = to_tuple(blur_limit, 3)
        self.sigma_limit = self.__check_values(to_tuple(sigma_limit, 0.0), name="sigma_limit")
        self.alpha = self.__check_values(to_tuple(alpha, 0.0), name="alpha", bounds=(0.0, 1.0))
        self.threshold = threshold

        if self.blur_limit[0] == 0 and self.sigma_limit[0] == 0:
            self.blur_limit = 3, max(3, self.blur_limit[1])
            raise ValueError("blur_limit and sigma_limit minimum value can not be both equal to 0.")

        if (self.blur_limit[0] != 0 and self.blur_limit[0] % 2 != 1) or (
            self.blur_limit[1] != 0 and self.blur_limit[1] % 2 != 1
        ):
            raise ValueError("UnsharpMask supports only odd blur limits.")

    @staticmethod
    def __check_values(value, name, bounds=(0, float("inf"))):
        if not bounds[0] <= value[0] <= value[1] <= bounds[1]:
            raise ValueError(f"{name} values should be between {bounds}")
        return value

    def get_params(self):
        return {
            "ksize": random.randrange(self.blur_limit[0], self.blur_limit[1] + 1, 2),
            "sigma": random.uniform(*self.sigma_limit),
            "alpha": random.uniform(*self.alpha),
        }

    def apply(self, img, ksize=3, sigma=0, alpha=0.2, **params):
        return F.unsharp_mask(img, ksize, sigma=sigma, alpha=alpha, threshold=self.threshold)

    def get_transform_init_args_names(self):
        return ("blur_limit", "sigma_limit", "alpha", "threshold")


class AdvancedBlur(ImageOnlyTransform):
    """Blur the input image using a Generalized Normal filter with a randomly selected parameters.
        This transform also adds multiplicative noise to generated kernel before convolution.

    Args:
        blur_limit: maximum Gaussian kernel size for blurring the input image.
            Must be zero or odd and in range [0, inf). If set to 0 it will be computed from sigma
            as `round(sigma * (3 if img.dtype == np.uint8 else 4) * 2 + 1) + 1`.
            If set single value `blur_limit` will be in range (0, blur_limit).
            Default: (3, 7).
        sigmaX_limit: Gaussian kernel standard deviation. Must be in range [0, inf).
            If set single value `sigmaX_limit` will be in range (0, sigma_limit).
            If set to 0 sigma will be computed as `sigma = 0.3*((ksize-1)*0.5 - 1) + 0.8`. Default: 0.
        sigmaY_limit: Same as `sigmaY_limit` for another dimension.
        rotate_limit: Range from which a random angle used to rotate Gaussian kernel is picked.
            If limit is a single int an angle is picked from (-rotate_limit, rotate_limit). Default: (-90, 90).
        beta_limit: Distribution shape parameter, 1 is the normal distribution. Values below 1.0 make distribution
            tails heavier than normal, values above 1.0 make it lighter than normal. Default: (0.5, 8.0).
        noise_limit: Multiplicative factor that control strength of kernel noise. Must be positive and preferably
            centered around 1.0. If set single value `noise_limit` will be in range (0, noise_limit).
            Default: (0.75, 1.25).
        p (float): probability of applying the transform. Default: 0.5.

    Reference:
        https://arxiv.org/abs/2107.10833

    Targets:
        image
    Image types:
        uint8, float32
    """

    def __init__(
        self,
        blur_limit: Union[int, Sequence[int]] = (3, 7),
        sigmaX_limit: Union[float, Sequence[float]] = (0.2, 1.0),
        sigmaY_limit: Union[float, Sequence[float]] = (0.2, 1.0),
        rotate_limit: Union[int, Sequence[int]] = 90,
        beta_limit: Union[float, Sequence[float]] = (0.5, 8.0),
        noise_limit: Union[float, Sequence[float]] = (0.9, 1.1),
        always_apply=False,
        p=0.5,
    ):
        super(AdvancedBlur, self).__init__(always_apply, p)
        self.blur_limit = to_tuple(blur_limit, 3)
        self.sigmaX_limit = self.__check_values(to_tuple(sigmaX_limit, 0.0), name="sigmaX_limit")
        self.sigmaY_limit = self.__check_values(to_tuple(sigmaY_limit, 0.0), name="sigmaY_limit")
        self.rotate_limit = to_tuple(rotate_limit)
        self.beta_limit = to_tuple(beta_limit, low=0.0)
        self.noise_limit = self.__check_values(to_tuple(noise_limit, 0.0), name="noise_limit")

        if (self.blur_limit[0] != 0 and self.blur_limit[0] % 2 != 1) or (
            self.blur_limit[1] != 0 and self.blur_limit[1] % 2 != 1
        ):
            raise ValueError("AdvancedBlur supports only odd blur limits.")

        if self.sigmaX_limit[0] == 0 and self.sigmaY_limit[0] == 0:
            raise ValueError("sigmaX_limit and sigmaY_limit minimum value can not be both equal to 0.")

        if not (self.beta_limit[0] < 1.0 < self.beta_limit[1]):
            raise ValueError("Beta limit is expected to include 1.0")

    @staticmethod
    def __check_values(value, name, bounds=(0, float("inf"))):
        if not bounds[0] <= value[0] <= value[1] <= bounds[1]:
            raise ValueError(f"{name} values should be between {bounds}")
        return value

    def apply(self, img, kernel=None, **params):
        return F.convolve(img, kernel=kernel)

    def get_params(self):
        ksize = random.randrange(self.blur_limit[0], self.blur_limit[1] + 1, 2)
        sigmaX = random.uniform(*self.sigmaX_limit)
        sigmaY = random.uniform(*self.sigmaY_limit)
        angle = np.deg2rad(random.uniform(*self.rotate_limit))

        # Split into 2 cases to avoid selection of narrow kernels (beta > 1) too often.
        if random.random() < 0.5:
            beta = random.uniform(self.beta_limit[0], 1)
        else:
            beta = random.uniform(1, self.beta_limit[1])

        random_state = np.random.RandomState(random.randint(0, 65536))
        noise_matrix = random_state.uniform(*self.noise_limit, size=[ksize, ksize])

        # Generate mesh grid centered at zero.
        ax = np.arange(-ksize // 2 + 1.0, ksize // 2 + 1.0)
        # Shape (ksize, ksize, 2)
        grid = np.stack(np.meshgrid(ax, ax), axis=-1)

        # Calculate rotated sigma matrix
        d_matrix = np.array([[sigmaX**2, 0], [0, sigmaY**2]])
        u_matrix = np.array([[np.cos(angle), -np.sin(angle)], [np.sin(angle), np.cos(angle)]])
        sigma_matrix = np.dot(u_matrix, np.dot(d_matrix, u_matrix.T))

        inverse_sigma = np.linalg.inv(sigma_matrix)
        # Described in "Parameter Estimation For Multivariate Generalized Gaussian Distributions"
        kernel = np.exp(-0.5 * np.power(np.sum(np.dot(grid, inverse_sigma) * grid, 2), beta))
        # Add noise
        kernel = kernel * noise_matrix

        # Normalize kernel
        kernel = kernel.astype(np.float32) / np.sum(kernel)
        return {"kernel": kernel}

    def get_transform_init_args_names(self):
        return (
            "blur_limit",
            "sigmaX_limit",
            "sigmaY_limit",
            "rotate_limit",
            "beta_limit",
            "noise_limit",
        )


class PixelDropout(DualTransform):
    """Set pixels to 0 with some probability.

    Args:
        dropout_prob (float): pixel drop probability. Default: 0.01
        per_channel (bool): if set to `True` drop mask will be sampled fo each channel,
            otherwise the same mask will be sampled for all channels. Default: False
        drop_value (number or sequence of numbers or None): Value that will be set in dropped place.
            If set to None value will be sampled randomly, default ranges will be used:
                - uint8 - [0, 255]
                - uint16 - [0, 65535]
                - uint32 - [0, 4294967295]
                - float, double - [0, 1]
            Default: 0
        mask_drop_value (number or sequence of numbers or None): Value that will be set in dropped place in masks.
            If set to None masks will be unchanged. Default: 0
        p (float): probability of applying the transform. Default: 0.5.

    Targets:
        image, mask
    Image types:
        any
    """

    def __init__(
        self,
        dropout_prob: float = 0.01,
        per_channel: bool = False,
        drop_value: Optional[Union[float, Sequence[float]]] = 0,
        mask_drop_value: Optional[Union[float, Sequence[float]]] = None,
        always_apply: bool = False,
        p: float = 0.5,
    ):
        super().__init__(always_apply, p)
        self.dropout_prob = dropout_prob
        self.per_channel = per_channel
        self.drop_value = drop_value
        self.mask_drop_value = mask_drop_value

        if self.mask_drop_value is not None and self.per_channel:
            raise ValueError("PixelDropout supports mask only with per_channel=False")

    def apply(
        self, img: np.ndarray, drop_mask: np.ndarray = None, drop_value: Union[float, Sequence[float]] = None, **params
    ) -> np.ndarray:
        return F.pixel_dropout(img, drop_mask, drop_value)

    def apply_to_mask(self, img: np.ndarray, drop_mask: np.ndarray = np.array([]), **params) -> np.ndarray:
        if self.mask_drop_value is None:
            return img

        if img.ndim == 2:
            drop_mask = np.squeeze(drop_mask)

        return F.pixel_dropout(img, drop_mask, self.mask_drop_value)

    def apply_to_bbox(self, bbox, **params):
        return bbox

    def apply_to_keypoint(self, keypoint, **params):
        return keypoint

    def get_params_dependent_on_targets(self, params: Dict[str, Any]) -> Dict[str, Any]:
        img = params["image"]
        shape = img.shape if self.per_channel else img.shape[:2]

        rnd = np.random.RandomState(random.randint(0, 1 << 31))
        # Use choice to create boolean matrix, if we will use binomial after that we will need type conversion
        drop_mask = rnd.choice([True, False], shape, p=[self.dropout_prob, 1 - self.dropout_prob])

        drop_value: Union[float, Sequence[float], np.ndarray]
        if drop_mask.ndim != img.ndim:
            drop_mask = np.expand_dims(drop_mask, -1)
        if self.drop_value is None:
            drop_shape = 1 if F.is_grayscale_image(img) else int(img.shape[-1])

            if img.dtype in (np.uint8, np.uint16, np.uint32):
                drop_value = rnd.randint(0, int(F.MAX_VALUES_BY_DTYPE[img.dtype]), drop_shape, img.dtype)
            elif img.dtype in [np.float32, np.double]:
                drop_value = rnd.uniform(0, 1, drop_shape).astype(img.dtpye)
            else:
                raise ValueError(f"Unsupported dtype: {img.dtype}")
        else:
            drop_value = self.drop_value

        return {"drop_mask": drop_mask, "drop_value": drop_value}

    @property
    def targets_as_params(self) -> List[str]:
        return ["image"]

    def get_transform_init_args_names(self) -> Tuple[str, str, str, str]:
        return ("dropout_prob", "per_channel", "drop_value", "mask_drop_value")<|MERGE_RESOLUTION|>--- conflicted
+++ resolved
@@ -52,12 +52,7 @@
     "ToSepia",
     "JpegCompression",
     "ImageCompression",
-<<<<<<< HEAD
     "RandomErasing",
-    "Cutout",
-    "CoarseDropout",
-=======
->>>>>>> fe856c2a
     "ToFloat",
     "FromFloat",
     "RandomBrightnessContrast",
@@ -689,7 +684,6 @@
         return ("mean", "std", "max_pixel_value")
 
 
-<<<<<<< HEAD
 class RandomErasing(DualTransform):
     """ Randomly selects a rectangle region in an image and erases its pixels.
         'Random Erasing Data Augmentation' by Zhong et al.
@@ -787,227 +781,6 @@
         return {'holes': holes}
 
 
-class Cutout(ImageOnlyTransform):
-    """CoarseDropout of the square regions in the image.
-
-    Args:
-        num_holes (int): number of regions to zero out
-        max_h_size (int): maximum height of the hole
-        max_w_size (int): maximum width of the hole
-        fill_value (int, float, list of int, list of float): value for dropped pixels.
-
-    Targets:
-        image
-
-    Image types:
-        uint8, float32
-
-    Reference:
-    |  https://arxiv.org/abs/1708.04552
-    |  https://github.com/uoguelph-mlrg/Cutout/blob/master/util/cutout.py
-    |  https://github.com/aleju/imgaug/blob/master/imgaug/augmenters/arithmetic.py
-    """
-
-    def __init__(
-        self,
-        num_holes=8,
-        max_h_size=8,
-        max_w_size=8,
-        fill_value=0,
-        always_apply=False,
-        p=0.5,
-    ):
-        super(Cutout, self).__init__(always_apply, p)
-        self.num_holes = num_holes
-        self.max_h_size = max_h_size
-        self.max_w_size = max_w_size
-        self.fill_value = fill_value
-        warnings.warn(
-            "This class has been deprecated. Please use CoarseDropout",
-            FutureWarning,
-        )
-
-    def apply(self, image, fill_value=0, holes=(), **params):
-        return F.cutout(image, holes, fill_value)
-
-    def get_params_dependent_on_targets(self, params):
-        img = params["image"]
-        height, width = img.shape[:2]
-
-        holes = []
-        for _n in range(self.num_holes):
-            y = random.randint(0, height)
-            x = random.randint(0, width)
-
-            y1 = np.clip(y - self.max_h_size // 2, 0, height)
-            y2 = np.clip(y1 + self.max_h_size, 0, height)
-            x1 = np.clip(x - self.max_w_size // 2, 0, width)
-            x2 = np.clip(x1 + self.max_w_size, 0, width)
-            holes.append((x1, y1, x2, y2))
-
-        return {"holes": holes}
-
-    @property
-    def targets_as_params(self):
-        return ["image"]
-
-    def get_transform_init_args_names(self):
-        return ("num_holes", "max_h_size", "max_w_size")
-
-
-class CoarseDropout(DualTransform):
-    """CoarseDropout of the rectangular regions in the image.
-
-    Args:
-        max_holes (int): Maximum number of regions to zero out.
-        max_height (int, float): Maximum height of the hole.
-        If float, it is calculated as a fraction of the image height.
-        max_width (int, float): Maximum width of the hole.
-        If float, it is calculated as a fraction of the image width.
-        min_holes (int): Minimum number of regions to zero out. If `None`,
-            `min_holes` is be set to `max_holes`. Default: `None`.
-        min_height (int, float): Minimum height of the hole. Default: None. If `None`,
-            `min_height` is set to `max_height`. Default: `None`.
-            If float, it is calculated as a fraction of the image height.
-        min_width (int, float): Minimum width of the hole. If `None`, `min_height` is
-            set to `max_width`. Default: `None`.
-            If float, it is calculated as a fraction of the image width.
-
-        fill_value (int, float, list of int, list of float): value for dropped pixels.
-        mask_fill_value (int, float, list of int, list of float): fill value for dropped pixels
-            in mask. If `None` - mask is not affected. Default: `None`.
-
-    Targets:
-        image, mask
-
-    Image types:
-        uint8, float32
-
-    Reference:
-    |  https://arxiv.org/abs/1708.04552
-    |  https://github.com/uoguelph-mlrg/Cutout/blob/master/util/cutout.py
-    |  https://github.com/aleju/imgaug/blob/master/imgaug/augmenters/arithmetic.py
-    """
-
-    def __init__(
-        self,
-        max_holes=8,
-        max_height=8,
-        max_width=8,
-        min_holes=None,
-        min_height=None,
-        min_width=None,
-        fill_value=0,
-        mask_fill_value=None,
-        always_apply=False,
-        p=0.5,
-    ):
-        super(CoarseDropout, self).__init__(always_apply, p)
-        self.max_holes = max_holes
-        self.max_height = max_height
-        self.max_width = max_width
-        self.min_holes = min_holes if min_holes is not None else max_holes
-        self.min_height = min_height if min_height is not None else max_height
-        self.min_width = min_width if min_width is not None else max_width
-        self.fill_value = fill_value
-        self.mask_fill_value = mask_fill_value
-        if not 0 < self.min_holes <= self.max_holes:
-            raise ValueError("Invalid combination of min_holes and max_holes. Got: {}".format([min_holes, max_holes]))
-
-        self.check_range(self.max_height)
-        self.check_range(self.min_height)
-        self.check_range(self.max_width)
-        self.check_range(self.min_width)
-
-        if not 0 < self.min_height <= self.max_height:
-            raise ValueError(
-                "Invalid combination of min_height and max_height. Got: {}".format([min_height, max_height])
-            )
-        if not 0 < self.min_width <= self.max_width:
-            raise ValueError("Invalid combination of min_width and max_width. Got: {}".format([min_width, max_width]))
-
-    def check_range(self, dimension):
-        if isinstance(dimension, float) and not 0 <= dimension < 1.0:
-            raise ValueError(
-                "Invalid value {}. If using floats, the value should be in the range [0.0, 1.0)".format(dimension)
-            )
-
-    def apply(self, image, fill_value=0, holes=(), **params):
-        return F.cutout(image, holes, fill_value)
-
-    def apply_to_mask(self, image, mask_fill_value=0, holes=(), **params):
-        if mask_fill_value is None:
-            return image
-        return F.cutout(image, holes, mask_fill_value)
-
-    def get_params_dependent_on_targets(self, params):
-        img = params["image"]
-        height, width = img.shape[:2]
-
-        holes = []
-        for _n in range(random.randint(self.min_holes, self.max_holes)):
-            if all(
-                [
-                    isinstance(self.min_height, int),
-                    isinstance(self.min_width, int),
-                    isinstance(self.max_height, int),
-                    isinstance(self.max_width, int),
-                ]
-            ):
-                hole_height = random.randint(self.min_height, self.max_height)
-                hole_width = random.randint(self.min_width, self.max_width)
-            elif all(
-                [
-                    isinstance(self.min_height, float),
-                    isinstance(self.min_width, float),
-                    isinstance(self.max_height, float),
-                    isinstance(self.max_width, float),
-                ]
-            ):
-                hole_height = int(height * random.uniform(self.min_height, self.max_height))
-                hole_width = int(width * random.uniform(self.min_width, self.max_width))
-            else:
-                raise ValueError(
-                    "Min width, max width, \
-                    min height and max height \
-                    should all either be ints or floats. \
-                    Got: {} respectively".format(
-                        [
-                            type(self.min_width),
-                            type(self.max_width),
-                            type(self.min_height),
-                            type(self.max_height),
-                        ]
-                    )
-                )
-
-            y1 = random.randint(0, height - hole_height)
-            x1 = random.randint(0, width - hole_width)
-            y2 = y1 + hole_height
-            x2 = x1 + hole_width
-            holes.append((x1, y1, x2, y2))
-
-        return {"holes": holes}
-
-    @property
-    def targets_as_params(self):
-        return ["image"]
-
-    def get_transform_init_args_names(self):
-        return (
-            "max_holes",
-            "max_height",
-            "max_width",
-            "min_holes",
-            "min_height",
-            "min_width",
-            "fill_value",
-            "mask_fill_value",
-        )
-
-
-=======
->>>>>>> fe856c2a
 class ImageCompression(ImageOnlyTransform):
     """Decrease Jpeg, WebP compression of an image.
 
