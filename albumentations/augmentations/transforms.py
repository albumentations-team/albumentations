--- conflicted
+++ resolved
@@ -2807,14 +2807,6 @@
         cutoff = random.uniform(*self.cutoff)
 
         # From dsp.stackexchange.com/questions/58301/2-d-circularly-symmetric-low-pass-filter
-<<<<<<< HEAD
-        kernel = np.fromfunction(
-            lambda x, y: cutoff
-            * special.j1(cutoff * np.sqrt((x - (ksize - 1) / 2) ** 2 + (y - (ksize - 1) / 2) ** 2))
-            / (2 * np.pi * np.sqrt((x - (ksize - 1) / 2) ** 2 + (y - (ksize - 1) / 2) ** 2)),
-            [ksize, ksize],
-        )
-=======
         with np.errstate(divide="ignore", invalid="ignore"):
             kernel = np.fromfunction(
                 lambda x, y: cutoff
@@ -2822,7 +2814,6 @@
                 / (2 * np.pi * np.sqrt((x - (ksize - 1) / 2) ** 2 + (y - (ksize - 1) / 2) ** 2)),
                 [ksize, ksize],
             )
->>>>>>> fe856c2a
         kernel[(ksize - 1) // 2, (ksize - 1) // 2] = cutoff**2 / (4 * np.pi)
 
         # Normalize kernel
