--- conflicted
+++ resolved
@@ -21,11 +21,7 @@
            'JpegCompression', 'Cutout', 'ToFloat', 'FromFloat', 'Crop', 'RandomScale', 'LongestMaxSize',
            'SmallestMaxSize', 'Resize', 'RandomSizedCrop', 'RandomBrightnessContrast', 'RandomCropNearBBox',
            'RandomSizedBBoxSafeCrop', 'RandomSnow', 'RandomRain', 'RandomFog', 'RandomSunFlare',
-<<<<<<< HEAD
            'RandomShadow', 'Lambda', 'RandomGaze']
-=======
-           'RandomShadow', 'Lambda']
->>>>>>> b31393cd
 
 
 class PadIfNeeded(DualTransform):
@@ -1770,11 +1766,6 @@
     """A flexible transformation class for using user-defined transformation functions per targets.
     Function signature must include **kwargs to accept optinal arguments like interpolation method, image size, etc:
 
-<<<<<<< HEAD
-=======
-
-
->>>>>>> b31393cd
     Args:
         image (callable): Image transformation function.
         mask (callable): Mask transformation function.
@@ -1806,9 +1797,4 @@
 
     @property
     def targets(self):
-<<<<<<< HEAD
-        return self._targets
-
-=======
-        return self._targets
->>>>>>> b31393cd
+        return self._targets