--- conflicted
+++ resolved
@@ -27,17 +27,6 @@
     "Blur",
     "Normalize",
     "RandomGamma",
-<<<<<<< HEAD
-    "RandomRotate90",
-    "Rotate",
-    "ShiftScaleRotate",
-    "CenterCrop",
-    "OpticalDistortion",
-    "GridDistortion",
-    "NormalizedGridDistortion",
-    "ElasticTransform",
-=======
->>>>>>> 46e280f2
     "RandomGridShuffle",
     "HueSaturationValue",
     "RGBShift",
@@ -1091,47 +1080,6 @@
     def get_transform_init_args_names(self):
         return ("r_shift_limit", "g_shift_limit", "b_shift_limit")
 
-<<<<<<< HEAD
-class NormalizedGridDistortion(GridDistortion):
-    """
-    Args:
-        num_steps (int): count of grid cells on each side.
-        distort_limit (float, (float, float)): If distort_limit is a single float, the range
-            will be (-distort_limit, distort_limit). Default: (-0.03, 0.03).
-        interpolation (OpenCV flag): flag that is used to specify the interpolation algorithm. Should be one of:
-            cv2.INTER_NEAREST, cv2.INTER_LINEAR, cv2.INTER_CUBIC, cv2.INTER_AREA, cv2.INTER_LANCZOS4.
-            Default: cv2.INTER_LINEAR.
-        border_mode (OpenCV flag): flag that is used to specify the pixel extrapolation method. Should be one of:
-            cv2.BORDER_CONSTANT, cv2.BORDER_REPLICATE, cv2.BORDER_REFLECT, cv2.BORDER_WRAP, cv2.BORDER_REFLECT_101.
-            Default: cv2.BORDER_REFLECT_101
-        value (int, float, list of ints, list of float): padding value if border_mode is cv2.BORDER_CONSTANT.
-        mask_value (int, float,
-                    list of ints,
-                    list of float): padding value if border_mode is cv2.BORDER_CONSTANT applied for masks.
-
-    Targets:
-        image, mask
-
-    Image types:
-        uint8, float32
-    """
-
-    def apply(self, img, stepsx=(), stepsy=(), interpolation=cv2.INTER_LINEAR, **params):
-        return F.normalized_grid_distortion(
-            img, self.num_steps, stepsx, stepsy, interpolation, self.border_mode, self.value
-        )
-
-    def apply_to_mask(self, img, stepsx=(), stepsy=(), **params):
-        return F.normalized_grid_distortion(
-            img, self.num_steps, stepsx, stepsy, cv2.INTER_NEAREST, self.border_mode, self.mask_value
-        )
-
-
-class ElasticTransform(DualTransform):
-    """Elastic deformation of images as described in [Simard2003]_ (with modifications).
-    Based on https://gist.github.com/erniejunior/601cdf56d2b424757de5
-=======
->>>>>>> 46e280f2
 
 class RandomBrightnessContrast(ImageOnlyTransform):
     """Randomly change brightness and contrast of the input image.
