--- conflicted
+++ resolved
@@ -21,15 +21,9 @@
     'ElasticTransform', 'RandomGridShuffle', 'HueSaturationValue', 'PadIfNeeded', 'RGBShift',
     'RandomBrightness', 'RandomContrast', 'MotionBlur', 'MedianBlur',
     'GaussianBlur', 'GaussNoise', 'CLAHE', 'ChannelShuffle', 'InvertImg',
-<<<<<<< HEAD
     'ToGray', 'JpegCompression', 'ImageCompression', 'Cutout', 'CoarseDropout', 'ToFloat',
-    'FromFloat', 'Crop', 'RandomScale', 'LongestMaxSize', 'SmallestMaxSize',
-    'Resize', 'RandomSizedCrop', 'RandomBrightnessContrast',
-=======
-    'ToGray', 'JpegCompression', 'Cutout', 'CoarseDropout', 'ToFloat',
     'FromFloat', 'Crop', 'CropNonEmptyMaskIfExists', 'RandomScale', 'LongestMaxSize', 'SmallestMaxSize',
     'Resize', 'RandomSizedCrop', 'RandomResizedCrop', 'RandomBrightnessContrast',
->>>>>>> d96dabec
     'RandomCropNearBBox', 'RandomSizedBBoxSafeCrop', 'RandomSnow',
     'RandomRain', 'RandomFog', 'RandomSunFlare', 'RandomShadow', 'Lambda',
     'ChannelDropout', 'ISONoise', 'Solarize', 'Equalize'
