from __future__ import absolute_import, division

import math
import numbers
import random
import warnings
from enum import Enum, IntEnum
from types import LambdaType
from typing import Any, Dict, List, Optional, Sequence, Tuple, Union

import cv2
import numpy as np
from scipy import special

from albumentations import random_utils

from ..core.transforms_interface import (
    DualTransform,
    ImageOnlyTransform,
    NoOp,
    to_tuple,
)
from ..core.utils import format_args
from . import functional as F
from .bbox_utils import denormalize_bbox, normalize_bbox

__all__ = [
    "Blur",
    "VerticalFlip",
    "HorizontalFlip",
    "Flip",
    "Normalize",
    "Transpose",
    "RandomGamma",
    "OpticalDistortion",
    "GridDistortion",
    "RandomGridShuffle",
    "HueSaturationValue",
    "PadIfNeeded",
    "RGBShift",
    "RandomBrightness",
    "RandomContrast",
    "MotionBlur",
    "MedianBlur",
    "GaussianBlur",
    "GaussNoise",
    "GlassBlur",
    "CLAHE",
    "ChannelShuffle",
    "InvertImg",
    "ToGray",
    "ToSepia",
    "JpegCompression",
    "ImageCompression",
    "ToFloat",
    "FromFloat",
    "RandomBrightnessContrast",
    "RandomSnow",
    "RandomRain",
    "RandomFog",
    "RandomSunFlare",
    "RandomShadow",
    "RandomToneCurve",
    "Lambda",
    "ISONoise",
    "Solarize",
    "Equalize",
    "Posterize",
    "Downscale",
    "MultiplicativeNoise",
    "FancyPCA",
    "ColorJitter",
    "Sharpen",
    "Emboss",
    "Superpixels",
    "TemplateTransform",
    "RingingOvershoot",
    "UnsharpMask",
    "AdvancedBlur",
    "PixelDropout",
]


class PadIfNeeded(DualTransform):
    """Pad side of the image / max if side is less than desired number.

    Args:
        min_height (int): minimal result image height.
        min_width (int): minimal result image width.
        pad_height_divisor (int): if not None, ensures image height is dividable by value of this argument.
        pad_width_divisor (int): if not None, ensures image width is dividable by value of this argument.
        position (Union[str, PositionType]): Position of the image. should be PositionType.CENTER or
            PositionType.TOP_LEFT or PositionType.TOP_RIGHT or PositionType.BOTTOM_LEFT or PositionType.BOTTOM_RIGHT.
            or PositionType.RANDOM. Default: PositionType.CENTER.
        border_mode (OpenCV flag): OpenCV border mode.
        value (int, float, list of int, list of float): padding value if border_mode is cv2.BORDER_CONSTANT.
        mask_value (int, float,
                    list of int,
                    list of float): padding value for mask if border_mode is cv2.BORDER_CONSTANT.
        p (float): probability of applying the transform. Default: 1.0.

    Targets:
        image, mask, bbox, keypoints

    Image types:
        uint8, float32
    """

    class PositionType(Enum):
        CENTER = "center"
        TOP_LEFT = "top_left"
        TOP_RIGHT = "top_right"
        BOTTOM_LEFT = "bottom_left"
        BOTTOM_RIGHT = "bottom_right"
        RANDOM = "random"

    def __init__(
        self,
        min_height: Optional[int] = 1024,
        min_width: Optional[int] = 1024,
        pad_height_divisor: Optional[int] = None,
        pad_width_divisor: Optional[int] = None,
        position: Union[PositionType, str] = PositionType.CENTER,
        border_mode=cv2.BORDER_REFLECT_101,
        value=None,
        mask_value=None,
        always_apply=False,
        p=1.0,
    ):
        if (min_height is None) == (pad_height_divisor is None):
            raise ValueError("Only one of 'min_height' and 'pad_height_divisor' parameters must be set")

        if (min_width is None) == (pad_width_divisor is None):
            raise ValueError("Only one of 'min_width' and 'pad_width_divisor' parameters must be set")

        super(PadIfNeeded, self).__init__(always_apply, p)
        self.min_height = min_height
        self.min_width = min_width
        self.pad_width_divisor = pad_width_divisor
        self.pad_height_divisor = pad_height_divisor
        self.position = PadIfNeeded.PositionType(position)
        self.border_mode = border_mode
        self.value = value
        self.mask_value = mask_value

    def update_params(self, params, **kwargs):
        params = super(PadIfNeeded, self).update_params(params, **kwargs)
        rows = params["rows"]
        cols = params["cols"]

        if self.min_height is not None:
            if rows < self.min_height:
                h_pad_top = int((self.min_height - rows) / 2.0)
                h_pad_bottom = self.min_height - rows - h_pad_top
            else:
                h_pad_top = 0
                h_pad_bottom = 0
        else:
            pad_remained = rows % self.pad_height_divisor
            pad_rows = self.pad_height_divisor - pad_remained if pad_remained > 0 else 0

            h_pad_top = pad_rows // 2
            h_pad_bottom = pad_rows - h_pad_top

        if self.min_width is not None:
            if cols < self.min_width:
                w_pad_left = int((self.min_width - cols) / 2.0)
                w_pad_right = self.min_width - cols - w_pad_left
            else:
                w_pad_left = 0
                w_pad_right = 0
        else:
            pad_remainder = cols % self.pad_width_divisor
            pad_cols = self.pad_width_divisor - pad_remainder if pad_remainder > 0 else 0

            w_pad_left = pad_cols // 2
            w_pad_right = pad_cols - w_pad_left

        h_pad_top, h_pad_bottom, w_pad_left, w_pad_right = self.__update_position_params(
            h_top=h_pad_top, h_bottom=h_pad_bottom, w_left=w_pad_left, w_right=w_pad_right
        )

        params.update(
            {
                "pad_top": h_pad_top,
                "pad_bottom": h_pad_bottom,
                "pad_left": w_pad_left,
                "pad_right": w_pad_right,
            }
        )
        return params

    def apply(self, img, pad_top=0, pad_bottom=0, pad_left=0, pad_right=0, **params):
        return F.pad_with_params(
            img,
            pad_top,
            pad_bottom,
            pad_left,
            pad_right,
            border_mode=self.border_mode,
            value=self.value,
        )

    def apply_to_mask(self, img, pad_top=0, pad_bottom=0, pad_left=0, pad_right=0, **params):
        return F.pad_with_params(
            img,
            pad_top,
            pad_bottom,
            pad_left,
            pad_right,
            border_mode=self.border_mode,
            value=self.mask_value,
        )

    def apply_to_bbox(self, bbox, pad_top=0, pad_bottom=0, pad_left=0, pad_right=0, rows=0, cols=0, **params):
        x_min, y_min, x_max, y_max = denormalize_bbox(bbox, rows, cols)
        bbox = x_min + pad_left, y_min + pad_top, x_max + pad_left, y_max + pad_top
        return normalize_bbox(bbox, rows + pad_top + pad_bottom, cols + pad_left + pad_right)

    # skipcq: PYL-W0613
    def apply_to_keypoint(self, keypoint, pad_top=0, pad_bottom=0, pad_left=0, pad_right=0, **params):
        x, y, angle, scale = keypoint
        return x + pad_left, y + pad_top, angle, scale

    def get_transform_init_args_names(self):
        return (
            "min_height",
            "min_width",
            "pad_height_divisor",
            "pad_width_divisor",
            "border_mode",
            "value",
            "mask_value",
        )

    def __update_position_params(
        self, h_top: int, h_bottom: int, w_left: int, w_right: int
    ) -> Tuple[int, int, int, int]:
        if self.position == PadIfNeeded.PositionType.TOP_LEFT:
            h_bottom += h_top
            w_right += w_left
            h_top = 0
            w_left = 0

        elif self.position == PadIfNeeded.PositionType.TOP_RIGHT:
            h_bottom += h_top
            w_left += w_right
            h_top = 0
            w_right = 0

        elif self.position == PadIfNeeded.PositionType.BOTTOM_LEFT:
            h_top += h_bottom
            w_right += w_left
            h_bottom = 0
            w_left = 0

        elif self.position == PadIfNeeded.PositionType.BOTTOM_RIGHT:
            h_top += h_bottom
            w_left += w_right
            h_bottom = 0
            w_right = 0

        elif self.position == PadIfNeeded.PositionType.RANDOM:
            h_pad = h_top + h_bottom
            w_pad = w_left + w_right
            h_top = random.randint(0, h_pad)
            h_bottom = h_pad - h_top
            w_left = random.randint(0, w_pad)
            w_right = w_pad - w_left

        return h_top, h_bottom, w_left, w_right


class VerticalFlip(DualTransform):
    """Flip the input vertically around the x-axis.

    Args:
        p (float): probability of applying the transform. Default: 0.5.

    Targets:
        image, mask, bboxes, keypoints

    Image types:
        uint8, float32
    """

    def apply(self, img, **params):
        return F.vflip(img)

    def apply_to_bbox(self, bbox, **params):
        return F.bbox_vflip(bbox, **params)

    def apply_to_keypoint(self, keypoint, **params):
        return F.keypoint_vflip(keypoint, **params)

    def get_transform_init_args_names(self):
        return ()


class HorizontalFlip(DualTransform):
    """Flip the input horizontally around the y-axis.

    Args:
        p (float): probability of applying the transform. Default: 0.5.

    Targets:
        image, mask, bboxes, keypoints

    Image types:
        uint8, float32
    """

    def apply(self, img, **params):
        if img.ndim == 3 and img.shape[2] > 1 and img.dtype == np.uint8:
            # Opencv is faster than numpy only in case of
            # non-gray scale 8bits images
            return F.hflip_cv2(img)

        return F.hflip(img)

    def apply_to_bbox(self, bbox, **params):
        return F.bbox_hflip(bbox, **params)

    def apply_to_keypoint(self, keypoint, **params):
        return F.keypoint_hflip(keypoint, **params)

    def get_transform_init_args_names(self):
        return ()


class Flip(DualTransform):
    """Flip the input either horizontally, vertically or both horizontally and vertically.

    Args:
        p (float): probability of applying the transform. Default: 0.5.

    Targets:
        image, mask, bboxes, keypoints

    Image types:
        uint8, float32
    """

    def apply(self, img, d=0, **params):
        """Args:
        d (int): code that specifies how to flip the input. 0 for vertical flipping, 1 for horizontal flipping,
                -1 for both vertical and horizontal flipping (which is also could be seen as rotating the input by
                180 degrees).
        """
        return F.random_flip(img, d)

    def get_params(self):
        # Random int in the range [-1, 1]
        return {"d": random.randint(-1, 1)}

    def apply_to_bbox(self, bbox, **params):
        return F.bbox_flip(bbox, **params)

    def apply_to_keypoint(self, keypoint, **params):
        return F.keypoint_flip(keypoint, **params)

    def get_transform_init_args_names(self):
        return ()


class Transpose(DualTransform):
    """Transpose the input by swapping rows and columns.

    Args:
        p (float): probability of applying the transform. Default: 0.5.

    Targets:
        image, mask, bboxes, keypoints

    Image types:
        uint8, float32
    """

    def apply(self, img, **params):
        return F.transpose(img)

    def apply_to_bbox(self, bbox, **params):
        return F.bbox_transpose(bbox, 0, **params)

    def apply_to_keypoint(self, keypoint, **params):
        return F.keypoint_transpose(keypoint)

    def get_transform_init_args_names(self):
        return ()


class OpticalDistortion(DualTransform):
    """
    Args:
        distort_limit (float, (float, float)): If distort_limit is a single float, the range
            will be (-distort_limit, distort_limit). Default: (-0.05, 0.05).
        shift_limit (float, (float, float))): If shift_limit is a single float, the range
            will be (-shift_limit, shift_limit). Default: (-0.05, 0.05).
        interpolation (OpenCV flag): flag that is used to specify the interpolation algorithm. Should be one of:
            cv2.INTER_NEAREST, cv2.INTER_LINEAR, cv2.INTER_CUBIC, cv2.INTER_AREA, cv2.INTER_LANCZOS4.
            Default: cv2.INTER_LINEAR.
        border_mode (OpenCV flag): flag that is used to specify the pixel extrapolation method. Should be one of:
            cv2.BORDER_CONSTANT, cv2.BORDER_REPLICATE, cv2.BORDER_REFLECT, cv2.BORDER_WRAP, cv2.BORDER_REFLECT_101.
            Default: cv2.BORDER_REFLECT_101
        value (int, float, list of ints, list of float): padding value if border_mode is cv2.BORDER_CONSTANT.
        mask_value (int, float,
                    list of ints,
                    list of float): padding value if border_mode is cv2.BORDER_CONSTANT applied for masks.

    Targets:
        image, mask

    Image types:
        uint8, float32
    """

    def __init__(
        self,
        distort_limit=0.05,
        shift_limit=0.05,
        interpolation=cv2.INTER_LINEAR,
        border_mode=cv2.BORDER_REFLECT_101,
        value=None,
        mask_value=None,
        always_apply=False,
        p=0.5,
    ):
        super(OpticalDistortion, self).__init__(always_apply, p)
        self.shift_limit = to_tuple(shift_limit)
        self.distort_limit = to_tuple(distort_limit)
        self.interpolation = interpolation
        self.border_mode = border_mode
        self.value = value
        self.mask_value = mask_value

    def apply(self, img, k=0, dx=0, dy=0, interpolation=cv2.INTER_LINEAR, **params):
        return F.optical_distortion(img, k, dx, dy, interpolation, self.border_mode, self.value)

    def apply_to_mask(self, img, k=0, dx=0, dy=0, **params):
        return F.optical_distortion(img, k, dx, dy, cv2.INTER_NEAREST, self.border_mode, self.mask_value)

    def get_params(self):
        return {
            "k": random.uniform(self.distort_limit[0], self.distort_limit[1]),
            "dx": round(random.uniform(self.shift_limit[0], self.shift_limit[1])),
            "dy": round(random.uniform(self.shift_limit[0], self.shift_limit[1])),
        }

    def get_transform_init_args_names(self):
        return (
            "distort_limit",
            "shift_limit",
            "interpolation",
            "border_mode",
            "value",
            "mask_value",
        )


class GridDistortion(DualTransform):
    """
    Args:
        num_steps (int): count of grid cells on each side.
        distort_limit (float, (float, float)): If distort_limit is a single float, the range
            will be (-distort_limit, distort_limit). Default: (-0.03, 0.03).
        interpolation (OpenCV flag): flag that is used to specify the interpolation algorithm. Should be one of:
            cv2.INTER_NEAREST, cv2.INTER_LINEAR, cv2.INTER_CUBIC, cv2.INTER_AREA, cv2.INTER_LANCZOS4.
            Default: cv2.INTER_LINEAR.
        border_mode (OpenCV flag): flag that is used to specify the pixel extrapolation method. Should be one of:
            cv2.BORDER_CONSTANT, cv2.BORDER_REPLICATE, cv2.BORDER_REFLECT, cv2.BORDER_WRAP, cv2.BORDER_REFLECT_101.
            Default: cv2.BORDER_REFLECT_101
        value (int, float, list of ints, list of float): padding value if border_mode is cv2.BORDER_CONSTANT.
        mask_value (int, float,
                    list of ints,
                    list of float): padding value if border_mode is cv2.BORDER_CONSTANT applied for masks.

    Targets:
        image, mask

    Image types:
        uint8, float32
    """

    def __init__(
        self,
        num_steps=5,
        distort_limit=0.3,
        interpolation=cv2.INTER_LINEAR,
        border_mode=cv2.BORDER_REFLECT_101,
        value=None,
        mask_value=None,
        always_apply=False,
        p=0.5,
    ):
        super(GridDistortion, self).__init__(always_apply, p)
        self.num_steps = num_steps
        self.distort_limit = to_tuple(distort_limit)
        self.interpolation = interpolation
        self.border_mode = border_mode
        self.value = value
        self.mask_value = mask_value

    def apply(self, img, stepsx=(), stepsy=(), interpolation=cv2.INTER_LINEAR, **params):
        return F.grid_distortion(
            img,
            self.num_steps,
            stepsx,
            stepsy,
            interpolation,
            self.border_mode,
            self.value,
        )

    def apply_to_mask(self, img, stepsx=(), stepsy=(), **params):
        return F.grid_distortion(
            img,
            self.num_steps,
            stepsx,
            stepsy,
            cv2.INTER_NEAREST,
            self.border_mode,
            self.mask_value,
        )

    def get_params(self):
        stepsx = [1 + random.uniform(self.distort_limit[0], self.distort_limit[1]) for i in range(self.num_steps + 1)]
        stepsy = [1 + random.uniform(self.distort_limit[0], self.distort_limit[1]) for i in range(self.num_steps + 1)]
        return {"stepsx": stepsx, "stepsy": stepsy}

    def get_transform_init_args_names(self):
        return (
            "num_steps",
            "distort_limit",
            "interpolation",
            "border_mode",
            "value",
            "mask_value",
        )


class RandomGridShuffle(DualTransform):
    """
    Random shuffle grid's cells on image.

    Args:
        grid ((int, int)): size of grid for splitting image.

    Targets:
        image, mask, keypoints

    Image types:
        uint8, float32
    """

    def __init__(self, grid: Tuple[int, int] = (3, 3), always_apply: bool = False, p: float = 0.5):
        super(RandomGridShuffle, self).__init__(always_apply, p)
        self.grid = grid

    def apply(self, img: np.ndarray, tiles: np.ndarray = None, **params):
        if tiles is not None:
            img = F.swap_tiles_on_image(img, tiles)
        return img

    def apply_to_mask(self, img: np.ndarray, tiles: np.ndarray = None, **params):
        if tiles is not None:
            img = F.swap_tiles_on_image(img, tiles)
        return img

    def apply_to_keypoint(
        self, keypoint: Tuple[float, ...], tiles: np.ndarray = None, rows: int = 0, cols: int = 0, **params
    ):
        if tiles is None:
            return keypoint

        for (
            current_left_up_corner_row,
            current_left_up_corner_col,
            old_left_up_corner_row,
            old_left_up_corner_col,
            height_tile,
            width_tile,
        ) in tiles:
            x, y = keypoint[:2]

            if (old_left_up_corner_row <= y < (old_left_up_corner_row + height_tile)) and (
                old_left_up_corner_col <= x < (old_left_up_corner_col + width_tile)
            ):
                x = x - old_left_up_corner_col + current_left_up_corner_col
                y = y - old_left_up_corner_row + current_left_up_corner_row
                keypoint = (x, y) + tuple(keypoint[2:])
                break

        return keypoint

    def get_params_dependent_on_targets(self, params):
        height, width = params["image"].shape[:2]
        n, m = self.grid

        if n <= 0 or m <= 0:
            raise ValueError("Grid's values must be positive. Current grid [%s, %s]" % (n, m))

        if n > height // 2 or m > width // 2:
            raise ValueError("Incorrect size cell of grid. Just shuffle pixels of image")

        height_split = np.linspace(0, height, n + 1, dtype=np.int)
        width_split = np.linspace(0, width, m + 1, dtype=np.int)

        height_matrix, width_matrix = np.meshgrid(height_split, width_split, indexing="ij")

        index_height_matrix = height_matrix[:-1, :-1]
        index_width_matrix = width_matrix[:-1, :-1]

        shifted_index_height_matrix = height_matrix[1:, 1:]
        shifted_index_width_matrix = width_matrix[1:, 1:]

        height_tile_sizes = shifted_index_height_matrix - index_height_matrix
        width_tile_sizes = shifted_index_width_matrix - index_width_matrix

        tiles_sizes = np.stack((height_tile_sizes, width_tile_sizes), axis=2)

        index_matrix = np.indices((n, m))
        new_index_matrix = np.stack(index_matrix, axis=2)

        for bbox_size in np.unique(tiles_sizes.reshape(-1, 2), axis=0):
            eq_mat = np.all(tiles_sizes == bbox_size, axis=2)
            new_index_matrix[eq_mat] = random_utils.permutation(new_index_matrix[eq_mat])

        new_index_matrix = np.split(new_index_matrix, 2, axis=2)

        old_x = index_height_matrix[new_index_matrix[0], new_index_matrix[1]].reshape(-1)
        old_y = index_width_matrix[new_index_matrix[0], new_index_matrix[1]].reshape(-1)

        shift_x = height_tile_sizes.reshape(-1)
        shift_y = width_tile_sizes.reshape(-1)

        curr_x = index_height_matrix.reshape(-1)
        curr_y = index_width_matrix.reshape(-1)

        tiles = np.stack([curr_x, curr_y, old_x, old_y, shift_x, shift_y], axis=1)

        return {"tiles": tiles}

    @property
    def targets_as_params(self):
        return ["image"]

    def get_transform_init_args_names(self):
        return ("grid",)


class Normalize(ImageOnlyTransform):
    """Normalization is applied by the formula: `img = (img - mean * max_pixel_value) / (std * max_pixel_value)`

    Args:
        mean (float, list of float): mean values
        std  (float, list of float): std values
        max_pixel_value (float): maximum possible pixel value

    Targets:
        image

    Image types:
        uint8, float32
    """

    def __init__(
        self,
        mean=(0.485, 0.456, 0.406),
        std=(0.229, 0.224, 0.225),
        max_pixel_value=255.0,
        always_apply=False,
        p=1.0,
    ):
        super(Normalize, self).__init__(always_apply, p)
        self.mean = mean
        self.std = std
        self.max_pixel_value = max_pixel_value

    def apply(self, image, **params):
        return F.normalize(image, self.mean, self.std, self.max_pixel_value)

    def get_transform_init_args_names(self):
        return ("mean", "std", "max_pixel_value")


class ImageCompression(ImageOnlyTransform):
    """Decrease Jpeg, WebP compression of an image.

    Args:
        quality_lower (float): lower bound on the image quality.
                               Should be in [0, 100] range for jpeg and [1, 100] for webp.
        quality_upper (float): upper bound on the image quality.
                               Should be in [0, 100] range for jpeg and [1, 100] for webp.
        compression_type (ImageCompressionType): should be ImageCompressionType.JPEG or ImageCompressionType.WEBP.
            Default: ImageCompressionType.JPEG

    Targets:
        image

    Image types:
        uint8, float32
    """

    class ImageCompressionType(IntEnum):
        JPEG = 0
        WEBP = 1

    def __init__(
        self,
        quality_lower=99,
        quality_upper=100,
        compression_type=ImageCompressionType.JPEG,
        always_apply=False,
        p=0.5,
    ):
        super(ImageCompression, self).__init__(always_apply, p)

        self.compression_type = ImageCompression.ImageCompressionType(compression_type)
        low_thresh_quality_assert = 0

        if self.compression_type == ImageCompression.ImageCompressionType.WEBP:
            low_thresh_quality_assert = 1

        if not low_thresh_quality_assert <= quality_lower <= 100:
            raise ValueError("Invalid quality_lower. Got: {}".format(quality_lower))
        if not low_thresh_quality_assert <= quality_upper <= 100:
            raise ValueError("Invalid quality_upper. Got: {}".format(quality_upper))

        self.quality_lower = quality_lower
        self.quality_upper = quality_upper

    def apply(self, image, quality=100, image_type=".jpg", **params):
        if not image.ndim == 2 and image.shape[-1] not in (1, 3, 4):
            raise TypeError("ImageCompression transformation expects 1, 3 or 4 channel images.")
        return F.image_compression(image, quality, image_type)

    def get_params(self):
        image_type = ".jpg"

        if self.compression_type == ImageCompression.ImageCompressionType.WEBP:
            image_type = ".webp"

        return {
            "quality": random.randint(self.quality_lower, self.quality_upper),
            "image_type": image_type,
        }

    def get_transform_init_args(self):
        return {
            "quality_lower": self.quality_lower,
            "quality_upper": self.quality_upper,
            "compression_type": self.compression_type.value,
        }


class JpegCompression(ImageCompression):
    """Decrease Jpeg compression of an image.

    Args:
        quality_lower (float): lower bound on the jpeg quality. Should be in [0, 100] range
        quality_upper (float): upper bound on the jpeg quality. Should be in [0, 100] range

    Targets:
        image

    Image types:
        uint8, float32
    """

    def __init__(self, quality_lower=99, quality_upper=100, always_apply=False, p=0.5):
        super(JpegCompression, self).__init__(
            quality_lower=quality_lower,
            quality_upper=quality_upper,
            compression_type=ImageCompression.ImageCompressionType.JPEG,
            always_apply=always_apply,
            p=p,
        )
        warnings.warn(
            f"{self.__class__.__name__} has been deprecated. Please use ImageCompression",
            FutureWarning,
        )

    def get_transform_init_args(self):
        return {
            "quality_lower": self.quality_lower,
            "quality_upper": self.quality_upper,
        }


class RandomSnow(ImageOnlyTransform):
    """Bleach out some pixel values simulating snow.

    From https://github.com/UjjwalSaxena/Automold--Road-Augmentation-Library

    Args:
        snow_point_lower (float): lower_bond of the amount of snow. Should be in [0, 1] range
        snow_point_upper (float): upper_bond of the amount of snow. Should be in [0, 1] range
        brightness_coeff (float): larger number will lead to a more snow on the image. Should be >= 0

    Targets:
        image

    Image types:
        uint8, float32
    """

    def __init__(
        self,
        snow_point_lower=0.1,
        snow_point_upper=0.3,
        brightness_coeff=2.5,
        always_apply=False,
        p=0.5,
    ):
        super(RandomSnow, self).__init__(always_apply, p)

        if not 0 <= snow_point_lower <= snow_point_upper <= 1:
            raise ValueError(
                "Invalid combination of snow_point_lower and snow_point_upper. Got: {}".format(
                    (snow_point_lower, snow_point_upper)
                )
            )
        if brightness_coeff < 0:
            raise ValueError("brightness_coeff must be greater than 0. Got: {}".format(brightness_coeff))

        self.snow_point_lower = snow_point_lower
        self.snow_point_upper = snow_point_upper
        self.brightness_coeff = brightness_coeff

    def apply(self, image, snow_point=0.1, **params):
        return F.add_snow(image, snow_point, self.brightness_coeff)

    def get_params(self):
        return {"snow_point": random.uniform(self.snow_point_lower, self.snow_point_upper)}

    def get_transform_init_args_names(self):
        return ("snow_point_lower", "snow_point_upper", "brightness_coeff")


class RandomRain(ImageOnlyTransform):
    """Adds rain effects.

    From https://github.com/UjjwalSaxena/Automold--Road-Augmentation-Library

    Args:
        slant_lower: should be in range [-20, 20].
        slant_upper: should be in range [-20, 20].
        drop_length: should be in range [0, 100].
        drop_width: should be in range [1, 5].
        drop_color (list of (r, g, b)): rain lines color.
        blur_value (int): rainy view are blurry
        brightness_coefficient (float): rainy days are usually shady. Should be in range [0, 1].
        rain_type: One of [None, "drizzle", "heavy", "torrestial"]

    Targets:
        image

    Image types:
        uint8, float32
    """

    def __init__(
        self,
        slant_lower=-10,
        slant_upper=10,
        drop_length=20,
        drop_width=1,
        drop_color=(200, 200, 200),
        blur_value=7,
        brightness_coefficient=0.7,
        rain_type=None,
        always_apply=False,
        p=0.5,
    ):
        super(RandomRain, self).__init__(always_apply, p)

        if rain_type not in ["drizzle", "heavy", "torrential", None]:
            raise ValueError(
                "raint_type must be one of ({}). Got: {}".format(["drizzle", "heavy", "torrential", None], rain_type)
            )
        if not -20 <= slant_lower <= slant_upper <= 20:
            raise ValueError(
                "Invalid combination of slant_lower and slant_upper. Got: {}".format((slant_lower, slant_upper))
            )
        if not 1 <= drop_width <= 5:
            raise ValueError("drop_width must be in range [1, 5]. Got: {}".format(drop_width))
        if not 0 <= drop_length <= 100:
            raise ValueError("drop_length must be in range [0, 100]. Got: {}".format(drop_length))
        if not 0 <= brightness_coefficient <= 1:
            raise ValueError("brightness_coefficient must be in range [0, 1]. Got: {}".format(brightness_coefficient))

        self.slant_lower = slant_lower
        self.slant_upper = slant_upper

        self.drop_length = drop_length
        self.drop_width = drop_width
        self.drop_color = drop_color
        self.blur_value = blur_value
        self.brightness_coefficient = brightness_coefficient
        self.rain_type = rain_type

    def apply(self, image, slant=10, drop_length=20, rain_drops=(), **params):
        return F.add_rain(
            image,
            slant,
            drop_length,
            self.drop_width,
            self.drop_color,
            self.blur_value,
            self.brightness_coefficient,
            rain_drops,
        )

    @property
    def targets_as_params(self):
        return ["image"]

    def get_params_dependent_on_targets(self, params):
        img = params["image"]
        slant = int(random.uniform(self.slant_lower, self.slant_upper))

        height, width = img.shape[:2]
        area = height * width

        if self.rain_type == "drizzle":
            num_drops = area // 770
            drop_length = 10
        elif self.rain_type == "heavy":
            num_drops = width * height // 600
            drop_length = 30
        elif self.rain_type == "torrential":
            num_drops = area // 500
            drop_length = 60
        else:
            drop_length = self.drop_length
            num_drops = area // 600

        rain_drops = []

        for _i in range(num_drops):  # If You want heavy rain, try increasing this
            if slant < 0:
                x = random.randint(slant, width)
            else:
                x = random.randint(0, width - slant)

            y = random.randint(0, height - drop_length)

            rain_drops.append((x, y))

        return {"drop_length": drop_length, "slant": slant, "rain_drops": rain_drops}

    def get_transform_init_args_names(self):
        return (
            "slant_lower",
            "slant_upper",
            "drop_length",
            "drop_width",
            "drop_color",
            "blur_value",
            "brightness_coefficient",
            "rain_type",
        )


class RandomFog(ImageOnlyTransform):
    """Simulates fog for the image

    From https://github.com/UjjwalSaxena/Automold--Road-Augmentation-Library

    Args:
        fog_coef_lower (float): lower limit for fog intensity coefficient. Should be in [0, 1] range.
        fog_coef_upper (float): upper limit for fog intensity coefficient. Should be in [0, 1] range.
        alpha_coef (float): transparency of the fog circles. Should be in [0, 1] range.

    Targets:
        image

    Image types:
        uint8, float32
    """

    def __init__(
        self,
        fog_coef_lower=0.3,
        fog_coef_upper=1,
        alpha_coef=0.08,
        always_apply=False,
        p=0.5,
    ):
        super(RandomFog, self).__init__(always_apply, p)

        if not 0 <= fog_coef_lower <= fog_coef_upper <= 1:
            raise ValueError(
                "Invalid combination if fog_coef_lower and fog_coef_upper. Got: {}".format(
                    (fog_coef_lower, fog_coef_upper)
                )
            )
        if not 0 <= alpha_coef <= 1:
            raise ValueError("alpha_coef must be in range [0, 1]. Got: {}".format(alpha_coef))

        self.fog_coef_lower = fog_coef_lower
        self.fog_coef_upper = fog_coef_upper
        self.alpha_coef = alpha_coef

    def apply(self, image, fog_coef=0.1, haze_list=(), **params):
        return F.add_fog(image, fog_coef, self.alpha_coef, haze_list)

    @property
    def targets_as_params(self):
        return ["image"]

    def get_params_dependent_on_targets(self, params):
        img = params["image"]
        fog_coef = random.uniform(self.fog_coef_lower, self.fog_coef_upper)

        height, width = imshape = img.shape[:2]

        hw = max(1, int(width // 3 * fog_coef))

        haze_list = []
        midx = width // 2 - 2 * hw
        midy = height // 2 - hw
        index = 1

        while midx > -hw or midy > -hw:
            for _i in range(hw // 10 * index):
                x = random.randint(midx, width - midx - hw)
                y = random.randint(midy, height - midy - hw)
                haze_list.append((x, y))

            midx -= 3 * hw * width // sum(imshape)
            midy -= 3 * hw * height // sum(imshape)
            index += 1

        return {"haze_list": haze_list, "fog_coef": fog_coef}

    def get_transform_init_args_names(self):
        return ("fog_coef_lower", "fog_coef_upper", "alpha_coef")


class RandomSunFlare(ImageOnlyTransform):
    """Simulates Sun Flare for the image

    From https://github.com/UjjwalSaxena/Automold--Road-Augmentation-Library

    Args:
        flare_roi (float, float, float, float): region of the image where flare will
            appear (x_min, y_min, x_max, y_max). All values should be in range [0, 1].
        angle_lower (float): should be in range [0, `angle_upper`].
        angle_upper (float): should be in range [`angle_lower`, 1].
        num_flare_circles_lower (int): lower limit for the number of flare circles.
            Should be in range [0, `num_flare_circles_upper`].
        num_flare_circles_upper (int): upper limit for the number of flare circles.
            Should be in range [`num_flare_circles_lower`, inf].
        src_radius (int):
        src_color ((int, int, int)): color of the flare

    Targets:
        image

    Image types:
        uint8, float32
    """

    def __init__(
        self,
        flare_roi=(0, 0, 1, 0.5),
        angle_lower=0,
        angle_upper=1,
        num_flare_circles_lower=6,
        num_flare_circles_upper=10,
        src_radius=400,
        src_color=(255, 255, 255),
        always_apply=False,
        p=0.5,
    ):
        super(RandomSunFlare, self).__init__(always_apply, p)

        (
            flare_center_lower_x,
            flare_center_lower_y,
            flare_center_upper_x,
            flare_center_upper_y,
        ) = flare_roi

        if (
            not 0 <= flare_center_lower_x < flare_center_upper_x <= 1
            or not 0 <= flare_center_lower_y < flare_center_upper_y <= 1
        ):
            raise ValueError("Invalid flare_roi. Got: {}".format(flare_roi))
        if not 0 <= angle_lower < angle_upper <= 1:
            raise ValueError(
                "Invalid combination of angle_lower nad angle_upper. Got: {}".format((angle_lower, angle_upper))
            )
        if not 0 <= num_flare_circles_lower < num_flare_circles_upper:
            raise ValueError(
                "Invalid combination of num_flare_circles_lower nad num_flare_circles_upper. Got: {}".format(
                    (num_flare_circles_lower, num_flare_circles_upper)
                )
            )

        self.flare_center_lower_x = flare_center_lower_x
        self.flare_center_upper_x = flare_center_upper_x

        self.flare_center_lower_y = flare_center_lower_y
        self.flare_center_upper_y = flare_center_upper_y

        self.angle_lower = angle_lower
        self.angle_upper = angle_upper
        self.num_flare_circles_lower = num_flare_circles_lower
        self.num_flare_circles_upper = num_flare_circles_upper

        self.src_radius = src_radius
        self.src_color = src_color

    def apply(self, image, flare_center_x=0.5, flare_center_y=0.5, circles=(), **params):
        return F.add_sun_flare(
            image,
            flare_center_x,
            flare_center_y,
            self.src_radius,
            self.src_color,
            circles,
        )

    @property
    def targets_as_params(self):
        return ["image"]

    def get_params_dependent_on_targets(self, params):
        img = params["image"]
        height, width = img.shape[:2]

        angle = 2 * math.pi * random.uniform(self.angle_lower, self.angle_upper)

        flare_center_x = random.uniform(self.flare_center_lower_x, self.flare_center_upper_x)
        flare_center_y = random.uniform(self.flare_center_lower_y, self.flare_center_upper_y)

        flare_center_x = int(width * flare_center_x)
        flare_center_y = int(height * flare_center_y)

        num_circles = random.randint(self.num_flare_circles_lower, self.num_flare_circles_upper)

        circles = []

        x = []
        y = []

        for rand_x in range(0, width, 10):
            rand_y = math.tan(angle) * (rand_x - flare_center_x) + flare_center_y
            x.append(rand_x)
            y.append(2 * flare_center_y - rand_y)

        for _i in range(num_circles):
            alpha = random.uniform(0.05, 0.2)
            r = random.randint(0, len(x) - 1)
            rad = random.randint(1, max(height // 100 - 2, 2))

            r_color = random.randint(max(self.src_color[0] - 50, 0), self.src_color[0])
            g_color = random.randint(max(self.src_color[0] - 50, 0), self.src_color[0])
            b_color = random.randint(max(self.src_color[0] - 50, 0), self.src_color[0])

            circles += [
                (
                    alpha,
                    (int(x[r]), int(y[r])),
                    pow(rad, 3),
                    (r_color, g_color, b_color),
                )
            ]

        return {
            "circles": circles,
            "flare_center_x": flare_center_x,
            "flare_center_y": flare_center_y,
        }

    def get_transform_init_args(self):
        return {
            "flare_roi": (
                self.flare_center_lower_x,
                self.flare_center_lower_y,
                self.flare_center_upper_x,
                self.flare_center_upper_y,
            ),
            "angle_lower": self.angle_lower,
            "angle_upper": self.angle_upper,
            "num_flare_circles_lower": self.num_flare_circles_lower,
            "num_flare_circles_upper": self.num_flare_circles_upper,
            "src_radius": self.src_radius,
            "src_color": self.src_color,
        }


class RandomShadow(ImageOnlyTransform):
    """Simulates shadows for the image

    From https://github.com/UjjwalSaxena/Automold--Road-Augmentation-Library

    Args:
        shadow_roi (float, float, float, float): region of the image where shadows
            will appear (x_min, y_min, x_max, y_max). All values should be in range [0, 1].
        num_shadows_lower (int): Lower limit for the possible number of shadows.
            Should be in range [0, `num_shadows_upper`].
        num_shadows_upper (int): Lower limit for the possible number of shadows.
            Should be in range [`num_shadows_lower`, inf].
        shadow_dimension (int): number of edges in the shadow polygons

    Targets:
        image

    Image types:
        uint8, float32
    """

    def __init__(
        self,
        shadow_roi=(0, 0.5, 1, 1),
        num_shadows_lower=1,
        num_shadows_upper=2,
        shadow_dimension=5,
        always_apply=False,
        p=0.5,
    ):
        super(RandomShadow, self).__init__(always_apply, p)

        (shadow_lower_x, shadow_lower_y, shadow_upper_x, shadow_upper_y) = shadow_roi

        if not 0 <= shadow_lower_x <= shadow_upper_x <= 1 or not 0 <= shadow_lower_y <= shadow_upper_y <= 1:
            raise ValueError("Invalid shadow_roi. Got: {}".format(shadow_roi))
        if not 0 <= num_shadows_lower <= num_shadows_upper:
            raise ValueError(
                "Invalid combination of num_shadows_lower nad num_shadows_upper. Got: {}".format(
                    (num_shadows_lower, num_shadows_upper)
                )
            )

        self.shadow_roi = shadow_roi

        self.num_shadows_lower = num_shadows_lower
        self.num_shadows_upper = num_shadows_upper

        self.shadow_dimension = shadow_dimension

    def apply(self, image, vertices_list=(), **params):
        return F.add_shadow(image, vertices_list)

    @property
    def targets_as_params(self):
        return ["image"]

    def get_params_dependent_on_targets(self, params):
        img = params["image"]
        height, width = img.shape[:2]

        num_shadows = random.randint(self.num_shadows_lower, self.num_shadows_upper)

        x_min, y_min, x_max, y_max = self.shadow_roi

        x_min = int(x_min * width)
        x_max = int(x_max * width)
        y_min = int(y_min * height)
        y_max = int(y_max * height)

        vertices_list = []

        for _index in range(num_shadows):
            vertex = []
            for _dimension in range(self.shadow_dimension):
                vertex.append((random.randint(x_min, x_max), random.randint(y_min, y_max)))

            vertices = np.array([vertex], dtype=np.int32)
            vertices_list.append(vertices)

        return {"vertices_list": vertices_list}

    def get_transform_init_args_names(self):
        return (
            "shadow_roi",
            "num_shadows_lower",
            "num_shadows_upper",
            "shadow_dimension",
        )


class RandomToneCurve(ImageOnlyTransform):
    """Randomly change the relationship between bright and dark areas of the image by manipulating its tone curve.

    Args:
        scale (float): standard deviation of the normal distribution.
            Used to sample random distances to move two control points that modify the image's curve.
            Values should be in range [0, 1]. Default: 0.1


    Targets:
        image

    Image types:
        uint8
    """

    def __init__(
        self,
        scale=0.1,
        always_apply=False,
        p=0.5,
    ):
        super(RandomToneCurve, self).__init__(always_apply, p)
        self.scale = scale

    def apply(self, image, low_y, high_y, **params):
        return F.move_tone_curve(image, low_y, high_y)

    def get_params(self):
        return {
            "low_y": np.clip(random_utils.normal(loc=0.25, scale=self.scale), 0, 1),
            "high_y": np.clip(random_utils.normal(loc=0.75, scale=self.scale), 0, 1),
        }

    def get_transform_init_args_names(self):
        return ("scale",)


class HueSaturationValue(ImageOnlyTransform):
    """Randomly change hue, saturation and value of the input image.

    Args:
        hue_shift_limit ((int, int) or int): range for changing hue. If hue_shift_limit is a single int, the range
            will be (-hue_shift_limit, hue_shift_limit). Default: (-20, 20).
        sat_shift_limit ((int, int) or int): range for changing saturation. If sat_shift_limit is a single int,
            the range will be (-sat_shift_limit, sat_shift_limit). Default: (-30, 30).
        val_shift_limit ((int, int) or int): range for changing value. If val_shift_limit is a single int, the range
            will be (-val_shift_limit, val_shift_limit). Default: (-20, 20).
        p (float): probability of applying the transform. Default: 0.5.

    Targets:
        image

    Image types:
        uint8, float32
    """

    def __init__(
        self,
        hue_shift_limit=20,
        sat_shift_limit=30,
        val_shift_limit=20,
        always_apply=False,
        p=0.5,
    ):
        super(HueSaturationValue, self).__init__(always_apply, p)
        self.hue_shift_limit = to_tuple(hue_shift_limit)
        self.sat_shift_limit = to_tuple(sat_shift_limit)
        self.val_shift_limit = to_tuple(val_shift_limit)

    def apply(self, image, hue_shift=0, sat_shift=0, val_shift=0, **params):
        if not F.is_rgb_image(image) and not F.is_grayscale_image(image):
            raise TypeError("HueSaturationValue transformation expects 1-channel or 3-channel images.")
        return F.shift_hsv(image, hue_shift, sat_shift, val_shift)

    def get_params(self):
        return {
            "hue_shift": random.uniform(self.hue_shift_limit[0], self.hue_shift_limit[1]),
            "sat_shift": random.uniform(self.sat_shift_limit[0], self.sat_shift_limit[1]),
            "val_shift": random.uniform(self.val_shift_limit[0], self.val_shift_limit[1]),
        }

    def get_transform_init_args_names(self):
        return ("hue_shift_limit", "sat_shift_limit", "val_shift_limit")


class Solarize(ImageOnlyTransform):
    """Invert all pixel values above a threshold.

    Args:
        threshold ((int, int) or int, or (float, float) or float): range for solarizing threshold.
            If threshold is a single value, the range will be [threshold, threshold]. Default: 128.
        p (float): probability of applying the transform. Default: 0.5.

    Targets:
        image

    Image types:
        any
    """

    def __init__(self, threshold=128, always_apply=False, p=0.5):
        super(Solarize, self).__init__(always_apply, p)

        if isinstance(threshold, (int, float)):
            self.threshold = to_tuple(threshold, low=threshold)
        else:
            self.threshold = to_tuple(threshold, low=0)

    def apply(self, image, threshold=0, **params):
        return F.solarize(image, threshold)

    def get_params(self):
        return {"threshold": random.uniform(self.threshold[0], self.threshold[1])}

    def get_transform_init_args_names(self):
        return ("threshold",)


class Posterize(ImageOnlyTransform):
    """Reduce the number of bits for each color channel.

    Args:
        num_bits ((int, int) or int,
                  or list of ints [r, g, b],
                  or list of ints [[r1, r1], [g1, g2], [b1, b2]]): number of high bits.
            If num_bits is a single value, the range will be [num_bits, num_bits].
            Must be in range [0, 8]. Default: 4.
        p (float): probability of applying the transform. Default: 0.5.

    Targets:
    image

    Image types:
        uint8
    """

    def __init__(self, num_bits=4, always_apply=False, p=0.5):
        super(Posterize, self).__init__(always_apply, p)

        if isinstance(num_bits, (list, tuple)):
            if len(num_bits) == 3:
                self.num_bits = [to_tuple(i, 0) for i in num_bits]
            else:
                self.num_bits = to_tuple(num_bits, 0)
        else:
            self.num_bits = to_tuple(num_bits, num_bits)

    def apply(self, image, num_bits=1, **params):
        return F.posterize(image, num_bits)

    def get_params(self):
        if len(self.num_bits) == 3:
            return {"num_bits": [random.randint(i[0], i[1]) for i in self.num_bits]}
        return {"num_bits": random.randint(self.num_bits[0], self.num_bits[1])}

    def get_transform_init_args_names(self):
        return ("num_bits",)


class Equalize(ImageOnlyTransform):
    """Equalize the image histogram.

    Args:
        mode (str): {'cv', 'pil'}. Use OpenCV or Pillow equalization method.
        by_channels (bool): If True, use equalization by channels separately,
            else convert image to YCbCr representation and use equalization by `Y` channel.
        mask (np.ndarray, callable): If given, only the pixels selected by
            the mask are included in the analysis. Maybe 1 channel or 3 channel array or callable.
            Function signature must include `image` argument.
        mask_params (list of str): Params for mask function.

    Targets:
        image

    Image types:
        uint8
    """

    def __init__(
        self,
        mode="cv",
        by_channels=True,
        mask=None,
        mask_params=(),
        always_apply=False,
        p=0.5,
    ):
        modes = ["cv", "pil"]
        if mode not in modes:
            raise ValueError("Unsupported equalization mode. Supports: {}. " "Got: {}".format(modes, mode))

        super(Equalize, self).__init__(always_apply, p)
        self.mode = mode
        self.by_channels = by_channels
        self.mask = mask
        self.mask_params = mask_params

    def apply(self, image, mask=None, **params):
        return F.equalize(image, mode=self.mode, by_channels=self.by_channels, mask=mask)

    def get_params_dependent_on_targets(self, params):
        if not callable(self.mask):
            return {"mask": self.mask}

        return {"mask": self.mask(**params)}

    @property
    def targets_as_params(self):
        return ["image"] + list(self.mask_params)

    def get_transform_init_args_names(self):
        return ("mode", "by_channels")


class RGBShift(ImageOnlyTransform):
    """Randomly shift values for each channel of the input RGB image.

    Args:
        r_shift_limit ((int, int) or int): range for changing values for the red channel. If r_shift_limit is a single
            int, the range will be (-r_shift_limit, r_shift_limit). Default: (-20, 20).
        g_shift_limit ((int, int) or int): range for changing values for the green channel. If g_shift_limit is a
            single int, the range  will be (-g_shift_limit, g_shift_limit). Default: (-20, 20).
        b_shift_limit ((int, int) or int): range for changing values for the blue channel. If b_shift_limit is a single
            int, the range will be (-b_shift_limit, b_shift_limit). Default: (-20, 20).
        p (float): probability of applying the transform. Default: 0.5.

    Targets:
        image

    Image types:
        uint8, float32
    """

    def __init__(
        self,
        r_shift_limit=20,
        g_shift_limit=20,
        b_shift_limit=20,
        always_apply=False,
        p=0.5,
    ):
        super(RGBShift, self).__init__(always_apply, p)
        self.r_shift_limit = to_tuple(r_shift_limit)
        self.g_shift_limit = to_tuple(g_shift_limit)
        self.b_shift_limit = to_tuple(b_shift_limit)

    def apply(self, image, r_shift=0, g_shift=0, b_shift=0, **params):
        if not F.is_rgb_image(image):
            raise TypeError("RGBShift transformation expects 3-channel images.")
        return F.shift_rgb(image, r_shift, g_shift, b_shift)

    def get_params(self):
        return {
            "r_shift": random.uniform(self.r_shift_limit[0], self.r_shift_limit[1]),
            "g_shift": random.uniform(self.g_shift_limit[0], self.g_shift_limit[1]),
            "b_shift": random.uniform(self.b_shift_limit[0], self.b_shift_limit[1]),
        }

    def get_transform_init_args_names(self):
        return ("r_shift_limit", "g_shift_limit", "b_shift_limit")


class RandomBrightnessContrast(ImageOnlyTransform):
    """Randomly change brightness and contrast of the input image.

    Args:
        brightness_limit ((float, float) or float): factor range for changing brightness.
            If limit is a single float, the range will be (-limit, limit). Default: (-0.2, 0.2).
        contrast_limit ((float, float) or float): factor range for changing contrast.
            If limit is a single float, the range will be (-limit, limit). Default: (-0.2, 0.2).
        brightness_by_max (Boolean): If True adjust contrast by image dtype maximum,
            else adjust contrast by image mean.
        p (float): probability of applying the transform. Default: 0.5.

    Targets:
        image

    Image types:
        uint8, float32
    """

    def __init__(
        self,
        brightness_limit=0.2,
        contrast_limit=0.2,
        brightness_by_max=True,
        always_apply=False,
        p=0.5,
    ):
        super(RandomBrightnessContrast, self).__init__(always_apply, p)
        self.brightness_limit = to_tuple(brightness_limit)
        self.contrast_limit = to_tuple(contrast_limit)
        self.brightness_by_max = brightness_by_max

    def apply(self, img, alpha=1.0, beta=0.0, **params):
        return F.brightness_contrast_adjust(img, alpha, beta, self.brightness_by_max)

    def get_params(self):
        return {
            "alpha": 1.0 + random.uniform(self.contrast_limit[0], self.contrast_limit[1]),
            "beta": 0.0 + random.uniform(self.brightness_limit[0], self.brightness_limit[1]),
        }

    def get_transform_init_args_names(self):
        return ("brightness_limit", "contrast_limit", "brightness_by_max")


class RandomBrightness(RandomBrightnessContrast):
    """Randomly change brightness of the input image.

    Args:
        limit ((float, float) or float): factor range for changing brightness.
            If limit is a single float, the range will be (-limit, limit). Default: (-0.2, 0.2).
        p (float): probability of applying the transform. Default: 0.5.

    Targets:
        image

    Image types:
        uint8, float32
    """

    def __init__(self, limit=0.2, always_apply=False, p=0.5):
        super(RandomBrightness, self).__init__(
            brightness_limit=limit, contrast_limit=0, always_apply=always_apply, p=p
        )
        warnings.warn(
            "This class has been deprecated. Please use RandomBrightnessContrast",
            FutureWarning,
        )

    def get_transform_init_args(self):
        return {"limit": self.brightness_limit}


class RandomContrast(RandomBrightnessContrast):
    """Randomly change contrast of the input image.

    Args:
        limit ((float, float) or float): factor range for changing contrast.
            If limit is a single float, the range will be (-limit, limit). Default: (-0.2, 0.2).
        p (float): probability of applying the transform. Default: 0.5.

    Targets:
        image

    Image types:
        uint8, float32
    """

    def __init__(self, limit=0.2, always_apply=False, p=0.5):
        super(RandomContrast, self).__init__(brightness_limit=0, contrast_limit=limit, always_apply=always_apply, p=p)
        warnings.warn(
            f"{self.__class__.__name__} has been deprecated. Please use RandomBrightnessContrast",
            FutureWarning,
        )

    def get_transform_init_args(self):
        return {"limit": self.contrast_limit}


class Blur(ImageOnlyTransform):
    """Blur the input image using a random-sized kernel.

    Args:
        blur_limit (int, (int, int)): maximum kernel size for blurring the input image.
            Should be in range [3, inf). Default: (3, 7).
        p (float): probability of applying the transform. Default: 0.5.

    Targets:
        image

    Image types:
        uint8, float32
    """

    def __init__(self, blur_limit=7, always_apply=False, p=0.5):
        super(Blur, self).__init__(always_apply, p)
        self.blur_limit = to_tuple(blur_limit, 3)

    def apply(self, image, ksize=3, **params):
        return F.blur(image, ksize)

    def get_params(self):
        return {"ksize": int(random.choice(np.arange(self.blur_limit[0], self.blur_limit[1] + 1, 2)))}

    def get_transform_init_args_names(self):
        return ("blur_limit",)


class MotionBlur(Blur):
    """Apply motion blur to the input image using a random-sized kernel.

    Args:
        blur_limit (int): maximum kernel size for blurring the input image.
            Should be in range [3, inf). Default: (3, 7).
        p (float): probability of applying the transform. Default: 0.5.

    Targets:
        image

    Image types:
        uint8, float32
    """

    def apply(self, img, kernel=None, **params):
        return F.convolve(img, kernel=kernel)

    def get_params(self):
        ksize = random.choice(np.arange(self.blur_limit[0], self.blur_limit[1] + 1, 2))
        if ksize <= 2:
            raise ValueError("ksize must be > 2. Got: {}".format(ksize))
        kernel = np.zeros((ksize, ksize), dtype=np.uint8)
        xs, xe = random.randint(0, ksize - 1), random.randint(0, ksize - 1)
        if xs == xe:
            ys, ye = random.sample(range(ksize), 2)
        else:
            ys, ye = random.randint(0, ksize - 1), random.randint(0, ksize - 1)
        cv2.line(kernel, (xs, ys), (xe, ye), 1, thickness=1)

        # Normalize kernel
        kernel = kernel.astype(np.float32) / np.sum(kernel)
        return {"kernel": kernel}


class MedianBlur(Blur):
    """Blur the input image using a median filter with a random aperture linear size.

    Args:
        blur_limit (int): maximum aperture linear size for blurring the input image.
            Must be odd and in range [3, inf). Default: (3, 7).
        p (float): probability of applying the transform. Default: 0.5.

    Targets:
        image

    Image types:
        uint8, float32
    """

    def __init__(self, blur_limit=7, always_apply=False, p=0.5):
        super(MedianBlur, self).__init__(blur_limit, always_apply, p)

        if self.blur_limit[0] % 2 != 1 or self.blur_limit[1] % 2 != 1:
            raise ValueError("MedianBlur supports only odd blur limits.")

    def apply(self, image, ksize=3, **params):
        return F.median_blur(image, ksize)


class GaussianBlur(ImageOnlyTransform):
    """Blur the input image using a Gaussian filter with a random kernel size.

    Args:
        blur_limit (int, (int, int)): maximum Gaussian kernel size for blurring the input image.
            Must be zero or odd and in range [0, inf). If set to 0 it will be computed from sigma
            as `round(sigma * (3 if img.dtype == np.uint8 else 4) * 2 + 1) + 1`.
            If set single value `blur_limit` will be in range (0, blur_limit).
            Default: (3, 7).
        sigma_limit (float, (float, float)): Gaussian kernel standard deviation. Must be in range [0, inf).
            If set single value `sigma_limit` will be in range (0, sigma_limit).
            If set to 0 sigma will be computed as `sigma = 0.3*((ksize-1)*0.5 - 1) + 0.8`. Default: 0.
        p (float): probability of applying the transform. Default: 0.5.

    Targets:
        image

    Image types:
        uint8, float32
    """

    def __init__(self, blur_limit=(3, 7), sigma_limit=0, always_apply=False, p=0.5):
        super(GaussianBlur, self).__init__(always_apply, p)
        self.blur_limit = to_tuple(blur_limit, 0)
        self.sigma_limit = to_tuple(sigma_limit if sigma_limit is not None else 0, 0)

        if self.blur_limit[0] == 0 and self.sigma_limit[0] == 0:
            self.blur_limit = 3, max(3, self.blur_limit[1])
            warnings.warn(
                "blur_limit and sigma_limit minimum value can not be both equal to 0. "
                "blur_limit minimum value changed to 3."
            )

        if (self.blur_limit[0] != 0 and self.blur_limit[0] % 2 != 1) or (
            self.blur_limit[1] != 0 and self.blur_limit[1] % 2 != 1
        ):
            raise ValueError("GaussianBlur supports only odd blur limits.")

    def apply(self, image, ksize=3, sigma=0, **params):
        return F.gaussian_blur(image, ksize, sigma=sigma)

    def get_params(self):
        ksize = random.randrange(self.blur_limit[0], self.blur_limit[1] + 1)
        if ksize != 0 and ksize % 2 != 1:
            ksize = (ksize + 1) % (self.blur_limit[1] + 1)

        return {"ksize": ksize, "sigma": random.uniform(*self.sigma_limit)}

    def get_transform_init_args_names(self):
        return ("blur_limit", "sigma_limit")


class GaussNoise(ImageOnlyTransform):
    """Apply gaussian noise to the input image.

    Args:
        var_limit ((float, float) or float): variance range for noise. If var_limit is a single float, the range
            will be (0, var_limit). Default: (10.0, 50.0).
        mean (float): mean of the noise. Default: 0
        per_channel (bool): if set to True, noise will be sampled for each channel independently.
            Otherwise, the noise will be sampled once for all channels. Default: True
        p (float): probability of applying the transform. Default: 0.5.

    Targets:
        image

    Image types:
        uint8, float32
    """

    def __init__(self, var_limit=(10.0, 50.0), mean=0, per_channel=True, always_apply=False, p=0.5):
        super(GaussNoise, self).__init__(always_apply, p)
        if isinstance(var_limit, (tuple, list)):
            if var_limit[0] < 0:
                raise ValueError("Lower var_limit should be non negative.")
            if var_limit[1] < 0:
                raise ValueError("Upper var_limit should be non negative.")
            self.var_limit = var_limit
        elif isinstance(var_limit, (int, float)):
            if var_limit < 0:
                raise ValueError("var_limit should be non negative.")

            self.var_limit = (0, var_limit)
        else:
            raise TypeError(
                "Expected var_limit type to be one of (int, float, tuple, list), got {}".format(type(var_limit))
            )

        self.mean = mean
        self.per_channel = per_channel

    def apply(self, img, gauss=None, **params):
        return F.gauss_noise(img, gauss=gauss)

    def get_params_dependent_on_targets(self, params):
        image = params["image"]
        var = random.uniform(self.var_limit[0], self.var_limit[1])
        sigma = var**0.5

        if self.per_channel:
            gauss = random_utils.normal(self.mean, sigma, image.shape)
        else:
            gauss = random_utils.normal(self.mean, sigma, image.shape[:2])
            if len(image.shape) == 3:
                gauss = np.expand_dims(gauss, -1)

        return {"gauss": gauss}

    @property
    def targets_as_params(self):
        return ["image"]

    def get_transform_init_args_names(self):
        return ("var_limit", "per_channel", "mean")


class ISONoise(ImageOnlyTransform):
    """
    Apply camera sensor noise.

    Args:
        color_shift (float, float): variance range for color hue change.
            Measured as a fraction of 360 degree Hue angle in HLS colorspace.
        intensity ((float, float): Multiplicative factor that control strength
            of color and luminace noise.
        p (float): probability of applying the transform. Default: 0.5.

    Targets:
        image

    Image types:
        uint8
    """

    def __init__(self, color_shift=(0.01, 0.05), intensity=(0.1, 0.5), always_apply=False, p=0.5):
        super(ISONoise, self).__init__(always_apply, p)
        self.intensity = intensity
        self.color_shift = color_shift

    def apply(self, img, color_shift=0.05, intensity=1.0, random_state=None, **params):
        return F.iso_noise(img, color_shift, intensity, np.random.RandomState(random_state))

    def get_params(self):
        return {
            "color_shift": random.uniform(self.color_shift[0], self.color_shift[1]),
            "intensity": random.uniform(self.intensity[0], self.intensity[1]),
            "random_state": random.randint(0, 65536),
        }

    def get_transform_init_args_names(self):
        return ("intensity", "color_shift")


class CLAHE(ImageOnlyTransform):
    """Apply Contrast Limited Adaptive Histogram Equalization to the input image.

    Args:
        clip_limit (float or (float, float)): upper threshold value for contrast limiting.
            If clip_limit is a single float value, the range will be (1, clip_limit). Default: (1, 4).
        tile_grid_size ((int, int)): size of grid for histogram equalization. Default: (8, 8).
        p (float): probability of applying the transform. Default: 0.5.

    Targets:
        image

    Image types:
        uint8
    """

    def __init__(self, clip_limit=4.0, tile_grid_size=(8, 8), always_apply=False, p=0.5):
        super(CLAHE, self).__init__(always_apply, p)
        self.clip_limit = to_tuple(clip_limit, 1)
        self.tile_grid_size = tuple(tile_grid_size)

    def apply(self, img, clip_limit=2, **params):
        if not F.is_rgb_image(img) and not F.is_grayscale_image(img):
            raise TypeError("CLAHE transformation expects 1-channel or 3-channel images.")

        return F.clahe(img, clip_limit, self.tile_grid_size)

    def get_params(self):
        return {"clip_limit": random.uniform(self.clip_limit[0], self.clip_limit[1])}

    def get_transform_init_args_names(self):
        return ("clip_limit", "tile_grid_size")


class ChannelShuffle(ImageOnlyTransform):
    """Randomly rearrange channels of the input RGB image.

    Args:
        p (float): probability of applying the transform. Default: 0.5.

    Targets:
        image

    Image types:
        uint8, float32
    """

    @property
    def targets_as_params(self):
        return ["image"]

    def apply(self, img, channels_shuffled=(0, 1, 2), **params):
        return F.channel_shuffle(img, channels_shuffled)

    def get_params_dependent_on_targets(self, params):
        img = params["image"]
        ch_arr = list(range(img.shape[2]))
        random.shuffle(ch_arr)
        return {"channels_shuffled": ch_arr}

    def get_transform_init_args_names(self):
        return ()


class InvertImg(ImageOnlyTransform):
    """Invert the input image by subtracting pixel values from 255.

    Args:
        p (float): probability of applying the transform. Default: 0.5.

    Targets:
        image

    Image types:
        uint8
    """

    def apply(self, img, **params):
        return F.invert(img)

    def get_transform_init_args_names(self):
        return ()


class RandomGamma(ImageOnlyTransform):
    """
    Args:
        gamma_limit (float or (float, float)): If gamma_limit is a single float value,
            the range will be (-gamma_limit, gamma_limit). Default: (80, 120).
        eps: Deprecated.

    Targets:
        image

    Image types:
        uint8, float32
    """

    def __init__(self, gamma_limit=(80, 120), eps=None, always_apply=False, p=0.5):
        super(RandomGamma, self).__init__(always_apply, p)
        self.gamma_limit = to_tuple(gamma_limit)
        self.eps = eps

    def apply(self, img, gamma=1, **params):
        return F.gamma_transform(img, gamma=gamma)

    def get_params(self):
        return {"gamma": random.randint(self.gamma_limit[0], self.gamma_limit[1]) / 100.0}

    def get_transform_init_args_names(self):
        return ("gamma_limit", "eps")


class ToGray(ImageOnlyTransform):
    """Convert the input RGB image to grayscale. If the mean pixel value for the resulting image is greater
    than 127, invert the resulting grayscale image.

    Args:
        p (float): probability of applying the transform. Default: 0.5.

    Targets:
        image

    Image types:
        uint8, float32
    """

    def apply(self, img, **params):
        if F.is_grayscale_image(img):
            warnings.warn("The image is already gray.")
            return img
        if not F.is_rgb_image(img):
            raise TypeError("ToGray transformation expects 3-channel images.")

        return F.to_gray(img)

    def get_transform_init_args_names(self):
        return ()


class ToSepia(ImageOnlyTransform):
    """Applies sepia filter to the input RGB image

    Args:
        p (float): probability of applying the transform. Default: 0.5.

    Targets:
        image

    Image types:
        uint8, float32
    """

    def __init__(self, always_apply=False, p=0.5):
        super(ToSepia, self).__init__(always_apply, p)
        self.sepia_transformation_matrix = np.matrix(
            [[0.393, 0.769, 0.189], [0.349, 0.686, 0.168], [0.272, 0.534, 0.131]]
        )

    def apply(self, image, **params):
        if not F.is_rgb_image(image):
            raise TypeError("ToSepia transformation expects 3-channel images.")
        return F.linear_transformation_rgb(image, self.sepia_transformation_matrix)

    def get_transform_init_args_names(self):
        return ()


class ToFloat(ImageOnlyTransform):
    """Divide pixel values by `max_value` to get a float32 output array where all values lie in the range [0, 1.0].
    If `max_value` is None the transform will try to infer the maximum value by inspecting the data type of the input
    image.

    See Also:
        :class:`~albumentations.augmentations.transforms.FromFloat`

    Args:
        max_value (float): maximum possible input value. Default: None.
        p (float): probability of applying the transform. Default: 1.0.

    Targets:
        image

    Image types:
        any type

    """

    def __init__(self, max_value=None, always_apply=False, p=1.0):
        super(ToFloat, self).__init__(always_apply, p)
        self.max_value = max_value

    def apply(self, img, **params):
        return F.to_float(img, self.max_value)

    def get_transform_init_args_names(self):
        return ("max_value",)


class FromFloat(ImageOnlyTransform):
    """Take an input array where all values should lie in the range [0, 1.0], multiply them by `max_value` and then
    cast the resulted value to a type specified by `dtype`. If `max_value` is None the transform will try to infer
    the maximum value for the data type from the `dtype` argument.

    This is the inverse transform for :class:`~albumentations.augmentations.transforms.ToFloat`.

    Args:
        max_value (float): maximum possible input value. Default: None.
        dtype (string or numpy data type): data type of the output. See the `'Data types' page from the NumPy docs`_.
            Default: 'uint16'.
        p (float): probability of applying the transform. Default: 1.0.

    Targets:
        image

    Image types:
        float32

    .. _'Data types' page from the NumPy docs:
       https://docs.scipy.org/doc/numpy/user/basics.types.html
    """

    def __init__(self, dtype="uint16", max_value=None, always_apply=False, p=1.0):
        super(FromFloat, self).__init__(always_apply, p)
        self.dtype = np.dtype(dtype)
        self.max_value = max_value

    def apply(self, img, **params):
        return F.from_float(img, self.dtype, self.max_value)

    def get_transform_init_args(self):
        return {"dtype": self.dtype.name, "max_value": self.max_value}


class Downscale(ImageOnlyTransform):
    """Decreases image quality by downscaling and upscaling back.

    Args:
        scale_min (float): lower bound on the image scale. Should be < 1.
        scale_max (float):  lower bound on the image scale. Should be .
        interpolation: cv2 interpolation method. cv2.INTER_NEAREST by default

    Targets:
        image

    Image types:
        uint8, float32
    """

    def __init__(
        self,
        scale_min=0.25,
        scale_max=0.25,
        interpolation=cv2.INTER_NEAREST,
        always_apply=False,
        p=0.5,
    ):
        super(Downscale, self).__init__(always_apply, p)
        if scale_min > scale_max:
            raise ValueError("Expected scale_min be less or equal scale_max, got {} {}".format(scale_min, scale_max))
        if scale_max >= 1:
            raise ValueError("Expected scale_max to be less than 1, got {}".format(scale_max))
        self.scale_min = scale_min
        self.scale_max = scale_max
        self.interpolation = interpolation

    def apply(self, image, scale, interpolation, **params):
        return F.downscale(image, scale=scale, interpolation=interpolation)

    def get_params(self):
        return {
            "scale": random.uniform(self.scale_min, self.scale_max),
            "interpolation": self.interpolation,
        }

    def get_transform_init_args_names(self):
        return "scale_min", "scale_max", "interpolation"


class Lambda(NoOp):
    """A flexible transformation class for using user-defined transformation functions per targets.
    Function signature must include **kwargs to accept optinal arguments like interpolation method, image size, etc:

    Args:
        image (callable): Image transformation function.
        mask (callable): Mask transformation function.
        keypoint (callable): Keypoint transformation function.
        bbox (callable): BBox transformation function.
        always_apply (bool): Indicates whether this transformation should be always applied.
        p (float): probability of applying the transform. Default: 1.0.

    Targets:
        image, mask, bboxes, keypoints

    Image types:
        Any
    """

    def __init__(
        self,
        image=None,
        mask=None,
        keypoint=None,
        bbox=None,
        name=None,
        always_apply=False,
        p=1.0,
    ):
        super(Lambda, self).__init__(always_apply, p)

        self.name = name
        self.custom_apply_fns = {target_name: F.noop for target_name in ("image", "mask", "keypoint", "bbox")}
        for target_name, custom_apply_fn in {
            "image": image,
            "mask": mask,
            "keypoint": keypoint,
            "bbox": bbox,
        }.items():
            if custom_apply_fn is not None:
                if isinstance(custom_apply_fn, LambdaType) and custom_apply_fn.__name__ == "<lambda>":
                    warnings.warn(
                        "Using lambda is incompatible with multiprocessing. "
                        "Consider using regular functions or partial()."
                    )

                self.custom_apply_fns[target_name] = custom_apply_fn

    def apply(self, img, **params):
        fn = self.custom_apply_fns["image"]
        return fn(img, **params)

    def apply_to_mask(self, mask, **params):
        fn = self.custom_apply_fns["mask"]
        return fn(mask, **params)

    def apply_to_bbox(self, bbox, **params):
        fn = self.custom_apply_fns["bbox"]
        return fn(bbox, **params)

    def apply_to_keypoint(self, keypoint, **params):
        fn = self.custom_apply_fns["keypoint"]
        return fn(keypoint, **params)

    @classmethod
    def is_serializable(cls):
        return False

    def _to_dict(self):
        if self.name is None:
            raise ValueError(
                "To make a Lambda transform serializable you should provide the `name` argument, "
                "e.g. `Lambda(name='my_transform', image=<some func>, ...)`."
            )
        return {"__class_fullname__": self.get_class_fullname(), "__name__": self.name}

    def __repr__(self):
        state = {"name": self.name}
        state.update(self.custom_apply_fns.items())
        state.update(self.get_base_init_args())
        return "{name}({args})".format(name=self.__class__.__name__, args=format_args(state))


class MultiplicativeNoise(ImageOnlyTransform):
    """Multiply image to random number or array of numbers.

    Args:
        multiplier (float or tuple of floats): If single float image will be multiplied to this number.
            If tuple of float multiplier will be in range `[multiplier[0], multiplier[1])`. Default: (0.9, 1.1).
        per_channel (bool): If `False`, same values for all channels will be used.
            If `True` use sample values for each channels. Default False.
        elementwise (bool): If `False` multiply multiply all pixels in an image with a random value sampled once.
            If `True` Multiply image pixels with values that are pixelwise randomly sampled. Defaule: False.

    Targets:
        image

    Image types:
        Any
    """

    def __init__(
        self,
        multiplier=(0.9, 1.1),
        per_channel=False,
        elementwise=False,
        always_apply=False,
        p=0.5,
    ):
        super(MultiplicativeNoise, self).__init__(always_apply, p)
        self.multiplier = to_tuple(multiplier, multiplier)
        self.per_channel = per_channel
        self.elementwise = elementwise

    def apply(self, img, multiplier=np.array([1]), **kwargs):
        return F.multiply(img, multiplier)

    def get_params_dependent_on_targets(self, params):
        if self.multiplier[0] == self.multiplier[1]:
            return {"multiplier": np.array([self.multiplier[0]])}

        img = params["image"]

        h, w = img.shape[:2]

        if self.per_channel:
            c = 1 if F.is_grayscale_image(img) else img.shape[-1]
        else:
            c = 1

        if self.elementwise:
            shape = [h, w, c]
        else:
            shape = [c]

        multiplier = random_utils.uniform(self.multiplier[0], self.multiplier[1], shape)
        if F.is_grayscale_image(img) and img.ndim == 2:
            multiplier = np.squeeze(multiplier)

        return {"multiplier": multiplier}

    @property
    def targets_as_params(self):
        return ["image"]

    def get_transform_init_args_names(self):
        return "multiplier", "per_channel", "elementwise"


class FancyPCA(ImageOnlyTransform):
    """Augment RGB image using FancyPCA from Krizhevsky's paper
    "ImageNet Classification with Deep Convolutional Neural Networks"

    Args:
        alpha (float):  how much to perturb/scale the eigen vecs and vals.
            scale is samples from gaussian distribution (mu=0, sigma=alpha)

    Targets:
        image

    Image types:
        3-channel uint8 images only

    Credit:
        http://papers.nips.cc/paper/4824-imagenet-classification-with-deep-convolutional-neural-networks.pdf
        https://deshanadesai.github.io/notes/Fancy-PCA-with-Scikit-Image
        https://pixelatedbrian.github.io/2018-04-29-fancy_pca/
    """

    def __init__(self, alpha=0.1, always_apply=False, p=0.5):
        super(FancyPCA, self).__init__(always_apply=always_apply, p=p)
        self.alpha = alpha

    def apply(self, img, alpha=0.1, **params):
        img = F.fancy_pca(img, alpha)
        return img

    def get_params(self):
        return {"alpha": random.gauss(0, self.alpha)}

    def get_transform_init_args_names(self):
        return ("alpha",)


class GlassBlur(Blur):
    """Apply glass noise to the input image.

    Args:
        sigma (float): standard deviation for Gaussian kernel.
        max_delta (int): max distance between pixels which are swapped.
        iterations (int): number of repeats.
            Should be in range [1, inf). Default: (2).
        mode (str): mode of computation: fast or exact. Default: "fast".
        p (float): probability of applying the transform. Default: 0.5.

    Targets:
        image

    Image types:
        uint8, float32

    Reference:
    |  https://arxiv.org/abs/1903.12261
    |  https://github.com/hendrycks/robustness/blob/master/ImageNet-C/create_c/make_imagenet_c.py
    """

    def __init__(
        self,
        sigma=0.7,
        max_delta=4,
        iterations=2,
        always_apply=False,
        mode="fast",
        p=0.5,
    ):
        super(GlassBlur, self).__init__(always_apply=always_apply, p=p)
        if iterations < 1:
            raise ValueError("Iterations should be more or equal to 1, but we got {}".format(iterations))

        if mode not in ["fast", "exact"]:
            raise ValueError("Mode should be 'fast' or 'exact', but we got {}".format(iterations))

        self.sigma = sigma
        self.max_delta = max_delta
        self.iterations = iterations
        self.mode = mode

    def apply(self, img, dxy=0, **params):
        return F.glass_blur(img, self.sigma, self.max_delta, self.iterations, dxy, self.mode)

    def get_params_dependent_on_targets(self, params):
        img = params["image"]

        # generate array containing all necessary values for transformations
        width_pixels = img.shape[0] - self.max_delta * 2
        height_pixels = img.shape[1] - self.max_delta * 2
        total_pixels = width_pixels * height_pixels
        dxy = random_utils.randint(-self.max_delta, self.max_delta, size=(total_pixels, self.iterations, 2))

        return {"dxy": dxy}

    def get_transform_init_args_names(self):
        return ("sigma", "max_delta", "iterations")

    @property
    def targets_as_params(self):
        return ["image"]


class ColorJitter(ImageOnlyTransform):
    """Randomly changes the brightness, contrast, and saturation of an image. Compared to ColorJitter from torchvision,
    this transform gives a little bit different results because Pillow (used in torchvision) and OpenCV (used in
    Albumentations) transform an image to HSV format by different formulas. Another difference - Pillow uses uint8
    overflow, but we use value saturation.

    Args:
        brightness (float or tuple of float (min, max)): How much to jitter brightness.
            brightness_factor is chosen uniformly from [max(0, 1 - brightness), 1 + brightness]
            or the given [min, max]. Should be non negative numbers.
        contrast (float or tuple of float (min, max)): How much to jitter contrast.
            contrast_factor is chosen uniformly from [max(0, 1 - contrast), 1 + contrast]
            or the given [min, max]. Should be non negative numbers.
        saturation (float or tuple of float (min, max)): How much to jitter saturation.
            saturation_factor is chosen uniformly from [max(0, 1 - saturation), 1 + saturation]
            or the given [min, max]. Should be non negative numbers.
        hue (float or tuple of float (min, max)): How much to jitter hue.
            hue_factor is chosen uniformly from [-hue, hue] or the given [min, max].
            Should have 0 <= hue <= 0.5 or -0.5 <= min <= max <= 0.5.
    """

    def __init__(
        self,
        brightness=0.2,
        contrast=0.2,
        saturation=0.2,
        hue=0.2,
        always_apply=False,
        p=0.5,
    ):
        super(ColorJitter, self).__init__(always_apply=always_apply, p=p)

        self.brightness = self.__check_values(brightness, "brightness")
        self.contrast = self.__check_values(contrast, "contrast")
        self.saturation = self.__check_values(saturation, "saturation")
        self.hue = self.__check_values(hue, "hue", offset=0, bounds=[-0.5, 0.5], clip=False)

    @staticmethod
    def __check_values(value, name, offset=1, bounds=(0, float("inf")), clip=True):
        if isinstance(value, numbers.Number):
            if value < 0:
                raise ValueError("If {} is a single number, it must be non negative.".format(name))
            value = [offset - value, offset + value]
            if clip:
                value[0] = max(value[0], 0)
        elif isinstance(value, (tuple, list)) and len(value) == 2:
            if not bounds[0] <= value[0] <= value[1] <= bounds[1]:
                raise ValueError("{} values should be between {}".format(name, bounds))
        else:
            raise TypeError("{} should be a single number or a list/tuple with length 2.".format(name))

        return value

    def get_params(self):
        brightness = random.uniform(self.brightness[0], self.brightness[1])
        contrast = random.uniform(self.contrast[0], self.contrast[1])
        saturation = random.uniform(self.saturation[0], self.saturation[1])
        hue = random.uniform(self.hue[0], self.hue[1])

        transforms = [
            lambda x: F.adjust_brightness_torchvision(x, brightness),
            lambda x: F.adjust_contrast_torchvision(x, contrast),
            lambda x: F.adjust_saturation_torchvision(x, saturation),
            lambda x: F.adjust_hue_torchvision(x, hue),
        ]
        random.shuffle(transforms)

        return {"transforms": transforms}

    def apply(self, img, transforms=(), **params):
        if not F.is_rgb_image(img) and not F.is_grayscale_image(img):
            raise TypeError("ColorJitter transformation expects 1-channel or 3-channel images.")

        for transform in transforms:
            img = transform(img)
        return img

    def get_transform_init_args_names(self):
        return ("brightness", "contrast", "saturation", "hue")


class Sharpen(ImageOnlyTransform):
    """Sharpen the input image and overlays the result with the original image.

    Args:
        alpha ((float, float)): range to choose the visibility of the sharpened image. At 0, only the original image is
            visible, at 1.0 only its sharpened version is visible. Default: (0.2, 0.5).
        lightness ((float, float)): range to choose the lightness of the sharpened image. Default: (0.5, 1.0).
        p (float): probability of applying the transform. Default: 0.5.

    Targets:
        image
    """

    def __init__(self, alpha=(0.2, 0.5), lightness=(0.5, 1.0), always_apply=False, p=0.5):
        super(Sharpen, self).__init__(always_apply, p)
        self.alpha = self.__check_values(to_tuple(alpha, 0.0), name="alpha", bounds=(0.0, 1.0))
        self.lightness = self.__check_values(to_tuple(lightness, 0.0), name="lightness")

    @staticmethod
    def __check_values(value, name, bounds=(0, float("inf"))):
        if not bounds[0] <= value[0] <= value[1] <= bounds[1]:
            raise ValueError("{} values should be between {}".format(name, bounds))
        return value

    @staticmethod
    def __generate_sharpening_matrix(alpha_sample, lightness_sample):
        matrix_nochange = np.array([[0, 0, 0], [0, 1, 0], [0, 0, 0]], dtype=np.float32)
        matrix_effect = np.array(
            [[-1, -1, -1], [-1, 8 + lightness_sample, -1], [-1, -1, -1]],
            dtype=np.float32,
        )

        matrix = (1 - alpha_sample) * matrix_nochange + alpha_sample * matrix_effect
        return matrix

    def get_params(self):
        alpha = random.uniform(*self.alpha)
        lightness = random.uniform(*self.lightness)
        sharpening_matrix = self.__generate_sharpening_matrix(alpha_sample=alpha, lightness_sample=lightness)
        return {"sharpening_matrix": sharpening_matrix}

    def apply(self, img, sharpening_matrix=None, **params):
        return F.convolve(img, sharpening_matrix)

    def get_transform_init_args_names(self):
        return ("alpha", "lightness")


class Emboss(ImageOnlyTransform):
    """Emboss the input image and overlays the result with the original image.

    Args:
        alpha ((float, float)): range to choose the visibility of the embossed image. At 0, only the original image is
            visible,at 1.0 only its embossed version is visible. Default: (0.2, 0.5).
        strength ((float, float)): strength range of the embossing. Default: (0.2, 0.7).
        p (float): probability of applying the transform. Default: 0.5.

    Targets:
        image
    """

    def __init__(self, alpha=(0.2, 0.5), strength=(0.2, 0.7), always_apply=False, p=0.5):
        super(Emboss, self).__init__(always_apply, p)
        self.alpha = self.__check_values(to_tuple(alpha, 0.0), name="alpha", bounds=(0.0, 1.0))
        self.strength = self.__check_values(to_tuple(strength, 0.0), name="strength")

    @staticmethod
    def __check_values(value, name, bounds=(0, float("inf"))):
        if not bounds[0] <= value[0] <= value[1] <= bounds[1]:
            raise ValueError("{} values should be between {}".format(name, bounds))
        return value

    @staticmethod
    def __generate_emboss_matrix(alpha_sample, strength_sample):
        matrix_nochange = np.array([[0, 0, 0], [0, 1, 0], [0, 0, 0]], dtype=np.float32)
        matrix_effect = np.array(
            [
                [-1 - strength_sample, 0 - strength_sample, 0],
                [0 - strength_sample, 1, 0 + strength_sample],
                [0, 0 + strength_sample, 1 + strength_sample],
            ],
            dtype=np.float32,
        )
        matrix = (1 - alpha_sample) * matrix_nochange + alpha_sample * matrix_effect
        return matrix

    def get_params(self):
        alpha = random.uniform(*self.alpha)
        strength = random.uniform(*self.strength)
        emboss_matrix = self.__generate_emboss_matrix(alpha_sample=alpha, strength_sample=strength)
        return {"emboss_matrix": emboss_matrix}

    def apply(self, img, emboss_matrix=None, **params):
        return F.convolve(img, emboss_matrix)

    def get_transform_init_args_names(self):
        return ("alpha", "strength")


class Superpixels(ImageOnlyTransform):
    """Transform images partially/completely to their superpixel representation.
    This implementation uses skimage's version of the SLIC algorithm.

    Args:
        p_replace (float or tuple of float): Defines for any segment the probability that the pixels within that
            segment are replaced by their average color (otherwise, the pixels are not changed).
            Examples:
                * A probability of ``0.0`` would mean, that the pixels in no
                  segment are replaced by their average color (image is not
                  changed at all).
                * A probability of ``0.5`` would mean, that around half of all
                  segments are replaced by their average color.
                * A probability of ``1.0`` would mean, that all segments are
                  replaced by their average color (resulting in a voronoi
                  image).
            Behaviour based on chosen data types for this parameter:
                * If a ``float``, then that ``flat`` will always be used.
                * If ``tuple`` ``(a, b)``, then a random probability will be
                  sampled from the interval ``[a, b]`` per image.
        n_segments (int, or tuple of int): Rough target number of how many superpixels to generate (the algorithm
            may deviate from this number). Lower value will lead to coarser superpixels.
            Higher values are computationally more intensive and will hence lead to a slowdown
            * If a single ``int``, then that value will always be used as the
              number of segments.
            * If a ``tuple`` ``(a, b)``, then a value from the discrete
              interval ``[a..b]`` will be sampled per image.
        max_size (int or None): Maximum image size at which the augmentation is performed.
            If the width or height of an image exceeds this value, it will be
            downscaled before the augmentation so that the longest side matches `max_size`.
            This is done to speed up the process. The final output image has the same size as the input image.
            Note that in case `p_replace` is below ``1.0``,
            the down-/upscaling will affect the not-replaced pixels too.
            Use ``None`` to apply no down-/upscaling.
        interpolation (OpenCV flag): flag that is used to specify the interpolation algorithm. Should be one of:
            cv2.INTER_NEAREST, cv2.INTER_LINEAR, cv2.INTER_CUBIC, cv2.INTER_AREA, cv2.INTER_LANCZOS4.
            Default: cv2.INTER_LINEAR.
        p (float): probability of applying the transform. Default: 0.5.

    Targets:
        image
    """

    def __init__(
        self,
        p_replace: Union[float, Sequence[float]] = 0.1,
        n_segments: Union[int, Sequence[int]] = 100,
        max_size: Optional[int] = 128,
        interpolation: int = cv2.INTER_LINEAR,
        always_apply: bool = False,
        p: float = 0.5,
    ):
        super().__init__(always_apply=always_apply, p=p)
        self.p_replace = to_tuple(p_replace, p_replace)
        self.n_segments = to_tuple(n_segments, n_segments)
        self.max_size = max_size
        self.interpolation = interpolation

        if min(self.n_segments) < 1:
            raise ValueError(f"n_segments must be >= 1. Got: {n_segments}")

    def get_transform_init_args_names(self) -> Tuple[str, str, str, str]:
        return ("p_replace", "n_segments", "max_size", "interpolation")

    def get_params(self) -> dict:
        n_segments = random.randint(*self.n_segments)
        p = random.uniform(*self.p_replace)
        return {"replace_samples": random_utils.random(n_segments) < p, "n_segments": n_segments}

    def apply(self, img: np.ndarray, replace_samples: Sequence[bool] = (False,), n_segments: int = 1, **kwargs):
        return F.superpixels(img, n_segments, replace_samples, self.max_size, self.interpolation)


class TemplateTransform(ImageOnlyTransform):
    """
    Apply blending of input image with specified templates
    Args:
        templates (numpy array or list of numpy arrays): Images as template for transform.
        img_weight ((float, float) or float): If single float will be used as weight for input image.
            If tuple of float img_weight will be in range `[img_weight[0], img_weight[1])`. Default: 0.5.
        template_weight ((float, float) or float): If single float will be used as weight for template.
            If tuple of float template_weight will be in range `[template_weight[0], template_weight[1])`.
            Default: 0.5.
        template_transform: transformation object which could be applied to template,
            must produce template the same size as input image.
        name (string): (Optional) Name of transform, used only for deserialization.
        p (float): probability of applying the transform. Default: 0.5.
    Targets:
        image
    Image types:
        uint8, float32
    """

    def __init__(
        self,
        templates,
        img_weight=0.5,
        template_weight=0.5,
        template_transform=None,
        name=None,
        always_apply=False,
        p=0.5,
    ):
        super().__init__(always_apply, p)

        self.templates = templates if isinstance(templates, (list, tuple)) else [templates]
        self.img_weight = to_tuple(img_weight, img_weight)
        self.template_weight = to_tuple(template_weight, template_weight)
        self.template_transform = template_transform
        self.name = name

    def apply(self, img, template=None, img_weight=0.5, template_weight=0.5, **params):
        return F.add_weighted(img, img_weight, template, template_weight)

    def get_params(self):
        return {
            "img_weight": random.uniform(self.img_weight[0], self.img_weight[1]),
            "template_weight": random.uniform(self.template_weight[0], self.template_weight[1]),
        }

    def get_params_dependent_on_targets(self, params):
        img = params["image"]
        template = random.choice(self.templates)

        if self.template_transform is not None:
            template = self.template_transform(image=template)["image"]

        if F.get_num_channels(template) not in [1, F.get_num_channels(img)]:
            raise ValueError(
                "Template must be a single channel or "
                "has the same number of channels as input image ({}), got {}".format(
                    F.get_num_channels(img), F.get_num_channels(template)
                )
            )

        if template.dtype != img.dtype:
            raise ValueError("Image and template must be the same image type")

        if img.shape[:2] != template.shape[:2]:
            raise ValueError(
                "Image and template must be the same size, got {} and {}".format(img.shape[:2], template.shape[:2])
            )

        if F.get_num_channels(template) == 1 and F.get_num_channels(img) > 1:
            template = np.stack((template,) * F.get_num_channels(img), axis=-1)

        # in order to support grayscale image with dummy dim
        template = template.reshape(img.shape)

        return {"template": template}

    @classmethod
    def is_serializable(cls):
        return False

    @property
    def targets_as_params(self):
        return ["image"]

    def _to_dict(self):
        if self.name is None:
            raise ValueError(
                "To make a TemplateTransform serializable you should provide the `name` argument, "
                "e.g. `TemplateTransform(name='my_transform', ...)`."
            )
        return {"__class_fullname__": self.get_class_fullname(), "__name__": self.name}


class RingingOvershoot(ImageOnlyTransform):
    """Create ringing or overshoot artefacts by conlvolving image with 2D sinc filter.

    Args:
        blur_limit (int, (int, int)): maximum kernel size for sinc filter.
            Should be in range [3, inf). Default: (7, 15).
        cutoff (float, (float, float)): range to choose the cutoff frequency in radians.
            Should be in range (0, np.pi)
            Default: (np.pi / 4, np.pi / 2).
        p (float): probability of applying the transform. Default: 0.5.

    Reference:
        dsp.stackexchange.com/questions/58301/2-d-circularly-symmetric-low-pass-filter
        https://arxiv.org/abs/2107.10833

    Targets:
        image
    """

    def __init__(
        self,
        blur_limit: Union[int, Sequence[int]] = (7, 15),
        cutoff: Union[float, Sequence[float]] = (np.pi / 4, np.pi / 2),
        always_apply=False,
        p=0.5,
    ):
        super(RingingOvershoot, self).__init__(always_apply, p)
        self.blur_limit = to_tuple(blur_limit, 3)
        self.cutoff = self.__check_values(to_tuple(cutoff, np.pi / 2), name="cutoff", bounds=(0, np.pi))

    @staticmethod
    def __check_values(value, name, bounds=(0, float("inf"))):
        if not bounds[0] <= value[0] <= value[1] <= bounds[1]:
            raise ValueError(f"{name} values should be between {bounds}")
        return value

    def get_params(self):
        ksize = random.randrange(self.blur_limit[0], self.blur_limit[1] + 1, 2)
        if ksize % 2 == 0:
            raise ValueError(f"Kernel size must be odd. Got: {ksize}")

        cutoff = random.uniform(*self.cutoff)

        # From dsp.stackexchange.com/questions/58301/2-d-circularly-symmetric-low-pass-filter
<<<<<<< HEAD
        with np.errstate(divide='ignore',invalid='ignore'):
            kernel = np.fromfunction(
                lambda x, y: cutoff
                * special.j1(cutoff * np.sqrt((x - (ksize - 1) / 2) ** 2 + (y - (ksize - 1) / 2) ** 2))
                / (2 * np.pi * np.sqrt((x - (ksize - 1) / 2) ** 2 + (y - (ksize - 1) / 2) ** 2)),
                [ksize, ksize],
            )
        kernel[(ksize - 1) // 2, (ksize - 1) // 2] = cutoff ** 2 / (4 * np.pi)
=======
        kernel = np.fromfunction(
            lambda x, y: cutoff
            * special.j1(cutoff * np.sqrt((x - (ksize - 1) / 2) ** 2 + (y - (ksize - 1) / 2) ** 2))
            / (2 * np.pi * np.sqrt((x - (ksize - 1) / 2) ** 2 + (y - (ksize - 1) / 2) ** 2)),
            [ksize, ksize],
        )
        kernel[(ksize - 1) // 2, (ksize - 1) // 2] = cutoff**2 / (4 * np.pi)
>>>>>>> ada461bd

        # Normalize kernel
        kernel = kernel.astype(np.float32) / np.sum(kernel)

        return {"kernel": kernel}

    def apply(self, img, kernel=None, **params):
        return F.convolve(img, kernel)

    def get_transform_init_args_names(self):
        return ("blur_limit", "cutoff")


class UnsharpMask(ImageOnlyTransform):
    """
    Sharpen the input image using Unsharp Masking processing and overlays the result with the original image.

    Args:
        blur_limit (int, (int, int)): maximum Gaussian kernel size for blurring the input image.
            Must be zero or odd and in range [0, inf). If set to 0 it will be computed from sigma
            as `round(sigma * (3 if img.dtype == np.uint8 else 4) * 2 + 1) + 1`.
            If set single value `blur_limit` will be in range (0, blur_limit).
            Default: (3, 7).
        sigma_limit (float, (float, float)): Gaussian kernel standard deviation. Must be in range [0, inf).
            If set single value `sigma_limit` will be in range (0, sigma_limit).
            If set to 0 sigma will be computed as `sigma = 0.3*((ksize-1)*0.5 - 1) + 0.8`. Default: 0.
        alpha (float, (float, float)): range to choose the visibility of the sharpened image.
            At 0, only the original image is visible, at 1.0 only its sharpened version is visible.
            Default: (0.2, 0.5).
        threshold (int): Value to limit sharpening only for areas with high pixel difference between original image
            and it's smoothed version. Higher threshold means less sharpening on flat areas.
            Must be in range [0, 255]. Default: 10.
        p (float): probability of applying the transform. Default: 0.5.

    Reference:
        arxiv.org/pdf/2107.10833.pdf

    Targets:
        image
    """

    def __init__(
        self,
        blur_limit: Union[int, Sequence[int]] = (3, 7),
        sigma_limit: Union[float, Sequence[float]] = 0.0,
        alpha: Union[float, Sequence[float]] = (0.2, 0.5),
        threshold: int = 10,
        always_apply=False,
        p=0.5,
    ):
        super(UnsharpMask, self).__init__(always_apply, p)
        self.blur_limit = to_tuple(blur_limit, 3)
        self.sigma_limit = self.__check_values(to_tuple(sigma_limit, 0.0), name="sigma_limit")
        self.alpha = self.__check_values(to_tuple(alpha, 0.0), name="alpha", bounds=(0.0, 1.0))
        self.threshold = threshold

        if self.blur_limit[0] == 0 and self.sigma_limit[0] == 0:
            self.blur_limit = 3, max(3, self.blur_limit[1])
            raise ValueError("blur_limit and sigma_limit minimum value can not be both equal to 0.")

        if (self.blur_limit[0] != 0 and self.blur_limit[0] % 2 != 1) or (
            self.blur_limit[1] != 0 and self.blur_limit[1] % 2 != 1
        ):
            raise ValueError("UnsharpMask supports only odd blur limits.")

    @staticmethod
    def __check_values(value, name, bounds=(0, float("inf"))):
        if not bounds[0] <= value[0] <= value[1] <= bounds[1]:
            raise ValueError(f"{name} values should be between {bounds}")
        return value

    def get_params(self):
        return {
            "ksize": random.randrange(self.blur_limit[0], self.blur_limit[1] + 1, 2),
            "sigma": random.uniform(*self.sigma_limit),
            "alpha": random.uniform(*self.alpha),
        }

    def apply(self, img, ksize=3, sigma=0, alpha=0.2, **params):
        return F.unsharp_mask(img, ksize, sigma=sigma, alpha=alpha, threshold=self.threshold)

    def get_transform_init_args_names(self):
        return ("blur_limit", "sigma_limit", "alpha", "threshold")


class AdvancedBlur(ImageOnlyTransform):
    """Blur the input image using a Generalized Normal filter with a randomly selected parameters.
        This transform also adds multiplicative noise to generated kernel before convolution.

    Args:
        blur_limit: maximum Gaussian kernel size for blurring the input image.
            Must be zero or odd and in range [0, inf). If set to 0 it will be computed from sigma
            as `round(sigma * (3 if img.dtype == np.uint8 else 4) * 2 + 1) + 1`.
            If set single value `blur_limit` will be in range (0, blur_limit).
            Default: (3, 7).
        sigmaX_limit: Gaussian kernel standard deviation. Must be in range [0, inf).
            If set single value `sigmaX_limit` will be in range (0, sigma_limit).
            If set to 0 sigma will be computed as `sigma = 0.3*((ksize-1)*0.5 - 1) + 0.8`. Default: 0.
        sigmaY_limit: Same as `sigmaY_limit` for another dimension.
        rotate_limit: Range from which a random angle used to rotate Gaussian kernel is picked.
            If limit is a single int an angle is picked from (-rotate_limit, rotate_limit). Default: (-90, 90).
        beta_limit: Distribution shape parameter, 1 is the normal distribution. Values below 1.0 make distribution
            tails heavier than normal, values above 1.0 make it lighter than normal. Default: (0.5, 8.0).
        noise_limit: Multiplicative factor that control strength of kernel noise. Must be positive and preferably
            centered around 1.0. If set single value `noise_limit` will be in range (0, noise_limit).
            Default: (0.75, 1.25).
        p (float): probability of applying the transform. Default: 0.5.

    Reference:
        https://arxiv.org/abs/2107.10833

    Targets:
        image
    Image types:
        uint8, float32
    """

    def __init__(
        self,
        blur_limit: Union[int, Sequence[int]] = (3, 7),
        sigmaX_limit: Union[float, Sequence[float]] = (0.2, 1.0),
        sigmaY_limit: Union[float, Sequence[float]] = (0.2, 1.0),
        rotate_limit: Union[int, Sequence[int]] = 90,
        beta_limit: Union[float, Sequence[float]] = (0.5, 8.0),
        noise_limit: Union[float, Sequence[float]] = (0.9, 1.1),
        always_apply=False,
        p=0.5,
    ):
        super(AdvancedBlur, self).__init__(always_apply, p)
        self.blur_limit = to_tuple(blur_limit, 3)
        self.sigmaX_limit = self.__check_values(to_tuple(sigmaX_limit, 0.0), name="sigmaX_limit")
        self.sigmaY_limit = self.__check_values(to_tuple(sigmaY_limit, 0.0), name="sigmaY_limit")
        self.rotate_limit = to_tuple(rotate_limit)
        self.beta_limit = to_tuple(beta_limit, low=0.0)
        self.noise_limit = self.__check_values(to_tuple(noise_limit, 0.0), name="noise_limit")

        if (self.blur_limit[0] != 0 and self.blur_limit[0] % 2 != 1) or (
            self.blur_limit[1] != 0 and self.blur_limit[1] % 2 != 1
        ):
            raise ValueError("AdvancedBlur supports only odd blur limits.")

        if self.sigmaX_limit[0] == 0 and self.sigmaY_limit[0] == 0:
            raise ValueError("sigmaX_limit and sigmaY_limit minimum value can not be both equal to 0.")

        if not (self.beta_limit[0] < 1.0 < self.beta_limit[1]):
            raise ValueError("Beta limit is expected to include 1.0")

    @staticmethod
    def __check_values(value, name, bounds=(0, float("inf"))):
        if not bounds[0] <= value[0] <= value[1] <= bounds[1]:
            raise ValueError(f"{name} values should be between {bounds}")
        return value

    def apply(self, img, kernel=None, **params):
        return F.convolve(img, kernel=kernel)

    def get_params(self):
        ksize = random.randrange(self.blur_limit[0], self.blur_limit[1] + 1, 2)
        sigmaX = random.uniform(*self.sigmaX_limit)
        sigmaY = random.uniform(*self.sigmaY_limit)
        angle = np.deg2rad(random.uniform(*self.rotate_limit))

        # Split into 2 cases to avoid selection of narrow kernels (beta > 1) too often.
        if random.random() < 0.5:
            beta = random.uniform(self.beta_limit[0], 1)
        else:
            beta = random.uniform(1, self.beta_limit[1])

        random_state = np.random.RandomState(random.randint(0, 65536))
        noise_matrix = random_state.uniform(*self.noise_limit, size=[ksize, ksize])

        # Generate mesh grid centered at zero.
        ax = np.arange(-ksize // 2 + 1.0, ksize // 2 + 1.0)
        # Shape (ksize, ksize, 2)
        grid = np.stack(np.meshgrid(ax, ax), axis=-1)

        # Calculate rotated sigma matrix
        d_matrix = np.array([[sigmaX**2, 0], [0, sigmaY**2]])
        u_matrix = np.array([[np.cos(angle), -np.sin(angle)], [np.sin(angle), np.cos(angle)]])
        sigma_matrix = np.dot(u_matrix, np.dot(d_matrix, u_matrix.T))

        inverse_sigma = np.linalg.inv(sigma_matrix)
        # Described in "Parameter Estimation For Multivariate Generalized Gaussian Distributions"
        kernel = np.exp(-0.5 * np.power(np.sum(np.dot(grid, inverse_sigma) * grid, 2), beta))
        # Add noise
        kernel = kernel * noise_matrix

        # Normalize kernel
        kernel = kernel.astype(np.float32) / np.sum(kernel)
        return {"kernel": kernel}

    def get_transform_init_args_names(self):
        return (
            "blur_limit",
            "sigmaX_limit",
            "sigmaY_limit",
            "rotate_limit",
            "beta_limit",
            "noise_limit",
        )


class PixelDropout(DualTransform):
    """Set pixels to 0 with some probability.

    Args:
        dropout_prob (float): pixel drop probability. Default: 0.01
        per_channel (bool): if set to `True` drop mask will be sampled fo each channel,
            otherwise the same mask will be sampled for all channels. Default: False
        drop_value (number or sequence of numbers or None): Value that will be set in dropped place.
            If set to None value will be sampled randomly, default ranges will be used:
                - uint8 - [0, 255]
                - uint16 - [0, 65535]
                - uint32 - [0, 4294967295]
                - float, double - [0, 1]
            Default: 0
        mask_drop_value (number or sequence of numbers or None): Value that will be set in dropped place in masks.
            If set to None masks will be unchanged. Default: 0
        p (float): probability of applying the transform. Default: 0.5.

    Targets:
        image, mask
    Image types:
        any
    """

    def __init__(
        self,
        dropout_prob: float = 0.01,
        per_channel: bool = False,
        drop_value: Optional[Union[float, Sequence[float]]] = 0,
        mask_drop_value: Optional[Union[float, Sequence[float]]] = None,
        always_apply: bool = False,
        p: float = 0.5,
    ):
        super().__init__(always_apply, p)
        self.dropout_prob = dropout_prob
        self.per_channel = per_channel
        self.drop_value = drop_value
        self.mask_drop_value = mask_drop_value

        if self.mask_drop_value is not None and self.per_channel:
            raise ValueError("PixelDropout supports mask only with per_channel=False")

    def apply(
        self, img: np.ndarray, drop_mask: np.ndarray = None, drop_value: Union[float, Sequence[float]] = None, **params
    ) -> np.ndarray:
        return F.pixel_dropout(img, drop_mask, drop_value)

    def apply_to_mask(self, img: np.ndarray, drop_mask: np.ndarray = np.array([]), **params) -> np.ndarray:
        if self.mask_drop_value is None:
            return img

        if img.ndim == 2:
            drop_mask = np.squeeze(drop_mask)

        return F.pixel_dropout(img, drop_mask, self.mask_drop_value)

    def apply_to_bbox(self, bbox, **params):
        return bbox

    def apply_to_keypoint(self, keypoint, **params):
        return keypoint

    def get_params_dependent_on_targets(self, params: Dict[str, Any]) -> Dict[str, Any]:
        img = params["image"]
        shape = img.shape if self.per_channel else img.shape[:2]

        rnd = np.random.RandomState(random.randint(0, 1 << 31))
        # Use choice to create boolean matrix, if we will use binomial after that we will need type conversion
        drop_mask = rnd.choice([True, False], shape, p=[self.dropout_prob, 1 - self.dropout_prob])

        drop_value: Union[float, Sequence[float], np.ndarray]
        if drop_mask.ndim != img.ndim:
            drop_mask = np.expand_dims(drop_mask, -1)
        if self.drop_value is None:
            drop_shape = 1 if F.is_grayscale_image(img) else int(img.shape[-1])

            if img.dtype in (np.uint8, np.uint16, np.uint32):
                drop_value = rnd.randint(0, int(F.MAX_VALUES_BY_DTYPE[img.dtype]), drop_shape, img.dtype)
            elif img.dtype in [np.float32, np.double]:
                drop_value = rnd.uniform(0, 1, drop_shape).astype(img.dtpye)
            else:
                raise ValueError(f"Unsupported dtype: {img.dtype}")
        else:
            drop_value = self.drop_value

        return {"drop_mask": drop_mask, "drop_value": drop_value}

    @property
    def targets_as_params(self) -> List[str]:
        return ["image"]

    def get_transform_init_args_names(self) -> Tuple[str, str, str, str]:
        return ("dropout_prob", "per_channel", "drop_value", "mask_drop_value")<|MERGE_RESOLUTION|>--- conflicted
+++ resolved
@@ -2807,7 +2807,6 @@
         cutoff = random.uniform(*self.cutoff)
 
         # From dsp.stackexchange.com/questions/58301/2-d-circularly-symmetric-low-pass-filter
-<<<<<<< HEAD
         with np.errstate(divide='ignore',invalid='ignore'):
             kernel = np.fromfunction(
                 lambda x, y: cutoff
@@ -2816,15 +2815,6 @@
                 [ksize, ksize],
             )
         kernel[(ksize - 1) // 2, (ksize - 1) // 2] = cutoff ** 2 / (4 * np.pi)
-=======
-        kernel = np.fromfunction(
-            lambda x, y: cutoff
-            * special.j1(cutoff * np.sqrt((x - (ksize - 1) / 2) ** 2 + (y - (ksize - 1) / 2) ** 2))
-            / (2 * np.pi * np.sqrt((x - (ksize - 1) / 2) ** 2 + (y - (ksize - 1) / 2) ** 2)),
-            [ksize, ksize],
-        )
-        kernel[(ksize - 1) // 2, (ksize - 1) // 2] = cutoff**2 / (4 * np.pi)
->>>>>>> ada461bd
 
         # Normalize kernel
         kernel = kernel.astype(np.float32) / np.sum(kernel)
