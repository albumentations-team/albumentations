--- conflicted
+++ resolved
@@ -73,12 +73,9 @@
     "UnsharpMask",
     "AdvancedBlur",
     "PixelDropout",
-<<<<<<< HEAD
+    "Spatter",
     "Defocus",
     "ZoomBlur",
-=======
-    "Spatter",
->>>>>>> a02bb776
 ]
 
 
@@ -2737,17 +2734,6 @@
         return ("dropout_prob", "per_channel", "drop_value", "mask_drop_value")
 
 
-<<<<<<< HEAD
-class Defocus(ImageOnlyTransform):
-    """
-    Apply defocus transform. See https://arxiv.org/abs/1903.12261.
-
-    Args:
-        radius ((int, int) or int): range for radius of defocusing.
-            If limit is a single int, the range will be [1, limit]. Default: (3, 10).
-        alias_blur ((float, float) or float): range for alias_blur of defocusing (sigma of gaussian blur).
-            If limit is a single float, the range will be (0, limit). Default: (0.1, 0.5).
-=======
 class Spatter(ImageOnlyTransform):
     """
     Apply spatter transform. It simulates corruption which can occlude a lens in the form of rain or mud.
@@ -2771,102 +2757,21 @@
             If tuple of float intensity will be sampled from range `[intensity[0], intensity[1])`. Default: (0.6).
         mode (string, or list of strings): Type of corruption. Currently, supported options are 'rain' and 'mud'.
              If list is provided type of corruption will be sampled list. Default: ("rain").
->>>>>>> a02bb776
         p (float): probability of applying the transform. Default: 0.5.
 
     Targets:
         image
 
     Image types:
-<<<<<<< HEAD
-        Any
-=======
         uint8, float32
 
     Reference:
     |  https://arxiv.org/pdf/1903.12261.pdf
     |  https://github.com/hendrycks/robustness/blob/master/ImageNet-C/create_c/make_imagenet_c.py
->>>>>>> a02bb776
     """
 
     def __init__(
         self,
-<<<<<<< HEAD
-        radius: ScaleIntType = (3, 10),
-        alias_blur: ScaleFloatType = (0.1, 0.5),
-        always_apply: bool = False,
-        p: float = 0.5,
-    ):
-        super().__init__(always_apply, p)
-        self.radius = to_tuple(radius, low=1)
-        self.alias_blur = to_tuple(alias_blur, low=0)
-
-        if self.radius[0] <= 0:
-            raise ValueError("Parameter radius must be positive")
-
-        if self.alias_blur[0] < 0:
-            raise ValueError("Parameter alias_blur must be non-negative")
-
-    def apply(self, img: np.ndarray, radius: int = 3, alias_blur: float = 0.5, **params) -> np.ndarray:
-        return F.defocus(img, radius, alias_blur)
-
-    def get_params(self) -> Dict[str, Any]:
-        return {
-            "radius": random_utils.randint(self.radius[0], self.radius[1] + 1),
-            "alias_blur": random_utils.uniform(self.alias_blur[0], self.alias_blur[1]),
-        }
-
-    def get_transform_init_args_names(self) -> Tuple[str, str]:
-        return ("radius", "alias_blur")
-
-
-class ZoomBlur(ImageOnlyTransform):
-    """
-    Apply zoom blur transform. See https://arxiv.org/abs/1903.12261.
-
-    Args:
-        max_factor ((float, float) or float): range for max factor for blurring.
-            If max_factor is a single float, the range will be (1, limit). Default: (1, 1.31).
-            All max_factor values should be larger than 1.
-        step_factor ((float, float) or float): If single float will be used as step parameter for np.arange.
-            If tuple of float step_factor will be in range `[step_factor[0], step_factor[1])`. Default: (0.01, 0.03).
-            All step_factor values should be positive.
-        p (float): probability of applying the transform. Default: 0.5.
-
-    Targets:
-        image
-
-    Image types:
-        Any
-    """
-
-    def __init__(
-        self,
-        max_factor: ScaleFloatType = 1.31,
-        step_factor: ScaleFloatType = (0.01, 0.03),
-        always_apply: bool = False,
-        p: float = 0.5,
-    ):
-        super().__init__(always_apply, p)
-        self.max_factor = to_tuple(max_factor, low=1.0)
-        self.step_factor = to_tuple(step_factor, step_factor)
-
-        if self.max_factor[0] < 1:
-            raise ValueError("Max factor must be larger or equal 1")
-        if self.step_factor[0] <= 0:
-            raise ValueError("Step factor must be positive")
-
-    def apply(self, img: np.ndarray, zoom_factors: np.ndarray = None, **params) -> np.ndarray:
-        return F.zoom_blur(img, zoom_factors)
-
-    def get_params(self) -> Dict[str, Any]:
-        max_factor = random.uniform(self.max_factor[0], self.max_factor[1])
-        step_factor = random.uniform(self.step_factor[0], self.step_factor[1])
-        return {"zoom_factors": np.arange(1.0, max_factor, step_factor)}
-
-    def get_transform_init_args_names(self) -> Tuple[str, str]:
-        return ("max_factor", "step_factor")
-=======
         mean: ScaleFloatType = 0.65,
         std: ScaleFloatType = 0.3,
         gauss_sigma: ScaleFloatType = 2,
@@ -2953,4 +2858,99 @@
 
     def get_transform_init_args_names(self) -> Tuple[str, str, str, str, str, str]:
         return "mean", "std", "gauss_sigma", "intensity", "cutout_threshold", "mode"
->>>>>>> a02bb776
+
+
+class Defocus(ImageOnlyTransform):
+    """
+    Apply defocus transform. See https://arxiv.org/abs/1903.12261.
+
+    Args:
+        radius ((int, int) or int): range for radius of defocusing.
+            If limit is a single int, the range will be [1, limit]. Default: (3, 10).
+        alias_blur ((float, float) or float): range for alias_blur of defocusing (sigma of gaussian blur).
+            If limit is a single float, the range will be (0, limit). Default: (0.1, 0.5).
+        p (float): probability of applying the transform. Default: 0.5.
+
+    Targets:
+        image
+
+    Image types:
+        Any
+    """
+
+    def __init__(
+        self,
+        radius: ScaleIntType = (3, 10),
+        alias_blur: ScaleFloatType = (0.1, 0.5),
+        always_apply: bool = False,
+        p: float = 0.5,
+    ):
+        super().__init__(always_apply, p)
+        self.radius = to_tuple(radius, low=1)
+        self.alias_blur = to_tuple(alias_blur, low=0)
+
+        if self.radius[0] <= 0:
+            raise ValueError("Parameter radius must be positive")
+
+        if self.alias_blur[0] < 0:
+            raise ValueError("Parameter alias_blur must be non-negative")
+
+    def apply(self, img: np.ndarray, radius: int = 3, alias_blur: float = 0.5, **params) -> np.ndarray:
+        return F.defocus(img, radius, alias_blur)
+
+    def get_params(self) -> Dict[str, Any]:
+        return {
+            "radius": random_utils.randint(self.radius[0], self.radius[1] + 1),
+            "alias_blur": random_utils.uniform(self.alias_blur[0], self.alias_blur[1]),
+        }
+
+    def get_transform_init_args_names(self) -> Tuple[str, str]:
+        return ("radius", "alias_blur")
+
+
+class ZoomBlur(ImageOnlyTransform):
+    """
+    Apply zoom blur transform. See https://arxiv.org/abs/1903.12261.
+
+    Args:
+        max_factor ((float, float) or float): range for max factor for blurring.
+            If max_factor is a single float, the range will be (1, limit). Default: (1, 1.31).
+            All max_factor values should be larger than 1.
+        step_factor ((float, float) or float): If single float will be used as step parameter for np.arange.
+            If tuple of float step_factor will be in range `[step_factor[0], step_factor[1])`. Default: (0.01, 0.03).
+            All step_factor values should be positive.
+        p (float): probability of applying the transform. Default: 0.5.
+
+    Targets:
+        image
+
+    Image types:
+        Any
+    """
+
+    def __init__(
+        self,
+        max_factor: ScaleFloatType = 1.31,
+        step_factor: ScaleFloatType = (0.01, 0.03),
+        always_apply: bool = False,
+        p: float = 0.5,
+    ):
+        super().__init__(always_apply, p)
+        self.max_factor = to_tuple(max_factor, low=1.0)
+        self.step_factor = to_tuple(step_factor, step_factor)
+
+        if self.max_factor[0] < 1:
+            raise ValueError("Max factor must be larger or equal 1")
+        if self.step_factor[0] <= 0:
+            raise ValueError("Step factor must be positive")
+
+    def apply(self, img: np.ndarray, zoom_factors: np.ndarray = None, **params) -> np.ndarray:
+        return F.zoom_blur(img, zoom_factors)
+
+    def get_params(self) -> Dict[str, Any]:
+        max_factor = random.uniform(self.max_factor[0], self.max_factor[1])
+        step_factor = random.uniform(self.step_factor[0], self.step_factor[1])
+        return {"zoom_factors": np.arange(1.0, max_factor, step_factor)}
+
+    def get_transform_init_args_names(self) -> Tuple[str, str]:
+        return ("max_factor", "step_factor")