from __future__ import absolute_import, division

import math
import numbers
import random
import warnings
from enum import Enum, IntEnum
from types import LambdaType
from typing import Optional, Sequence, Tuple, Union

import cv2
import numpy as np
from scipy import special
from skimage.measure import label

from ..core.transforms_interface import (
    DualTransform,
    ImageOnlyTransform,
    NoOp,
    to_tuple,
)
from ..core.utils import format_args
from . import functional as F
from .bbox_utils import denormalize_bbox, normalize_bbox

__all__ = [
    "Blur",
    "VerticalFlip",
    "HorizontalFlip",
    "Flip",
    "Normalize",
    "Transpose",
    "RandomGamma",
    "OpticalDistortion",
    "GridDistortion",
    "RandomGridShuffle",
    "HueSaturationValue",
    "PadIfNeeded",
    "RGBShift",
    "RandomBrightness",
    "RandomContrast",
    "MotionBlur",
    "MedianBlur",
    "GaussianBlur",
    "GaussNoise",
    "GlassBlur",
    "CLAHE",
    "ChannelShuffle",
    "InvertImg",
    "ToGray",
    "ToSepia",
    "JpegCompression",
    "ImageCompression",
    "Cutout",
    "CoarseDropout",
    "ToFloat",
    "FromFloat",
    "RandomBrightnessContrast",
    "RandomSnow",
    "RandomRain",
    "RandomFog",
    "RandomSunFlare",
    "RandomShadow",
    "RandomToneCurve",
    "Lambda",
    "ChannelDropout",
    "ISONoise",
    "Solarize",
    "Equalize",
    "Posterize",
    "Downscale",
    "MultiplicativeNoise",
    "FancyPCA",
    "MaskDropout",
    "GridDropout",
    "ColorJitter",
    "Sharpen",
    "Emboss",
    "Superpixels",
    "TemplateTransform",
<<<<<<< HEAD
    "RingingOvershoot",
=======
    "UnsharpMask",
>>>>>>> 7cf53fd9
]


class PadIfNeeded(DualTransform):
    """Pad side of the image / max if side is less than desired number.

    Args:
        min_height (int): minimal result image height.
        min_width (int): minimal result image width.
        pad_height_divisor (int): if not None, ensures image height is dividable by value of this argument.
        pad_width_divisor (int): if not None, ensures image width is dividable by value of this argument.
        position (Union[str, PositionType]): Position of the image. should be PositionType.CENTER or
            PositionType.TOP_LEFT or PositionType.TOP_RIGHT or PositionType.BOTTOM_LEFT or PositionType.BOTTOM_RIGHT.
            Default: PositionType.CENTER.
        border_mode (OpenCV flag): OpenCV border mode.
        value (int, float, list of int, list of float): padding value if border_mode is cv2.BORDER_CONSTANT.
        mask_value (int, float,
                    list of int,
                    list of float): padding value for mask if border_mode is cv2.BORDER_CONSTANT.
        p (float): probability of applying the transform. Default: 1.0.

    Targets:
        image, mask, bbox, keypoints

    Image types:
        uint8, float32
    """

    class PositionType(Enum):
        CENTER = "center"
        TOP_LEFT = "top_left"
        TOP_RIGHT = "top_right"
        BOTTOM_LEFT = "bottom_left"
        BOTTOM_RIGHT = "bottom_right"

    def __init__(
        self,
        min_height: Optional[int] = 1024,
        min_width: Optional[int] = 1024,
        pad_height_divisor: Optional[int] = None,
        pad_width_divisor: Optional[int] = None,
        position: Union[PositionType, str] = PositionType.CENTER,
        border_mode=cv2.BORDER_REFLECT_101,
        value=None,
        mask_value=None,
        always_apply=False,
        p=1.0,
    ):
        if (min_height is None) == (pad_height_divisor is None):
            raise ValueError("Only one of 'min_height' and 'pad_height_divisor' parameters must be set")

        if (min_width is None) == (pad_width_divisor is None):
            raise ValueError("Only one of 'min_width' and 'pad_width_divisor' parameters must be set")

        super(PadIfNeeded, self).__init__(always_apply, p)
        self.min_height = min_height
        self.min_width = min_width
        self.pad_width_divisor = pad_width_divisor
        self.pad_height_divisor = pad_height_divisor
        self.position = PadIfNeeded.PositionType(position)
        self.border_mode = border_mode
        self.value = value
        self.mask_value = mask_value

    def update_params(self, params, **kwargs):
        params = super(PadIfNeeded, self).update_params(params, **kwargs)
        rows = params["rows"]
        cols = params["cols"]

        if self.min_height is not None:
            if rows < self.min_height:
                h_pad_top = int((self.min_height - rows) / 2.0)
                h_pad_bottom = self.min_height - rows - h_pad_top
            else:
                h_pad_top = 0
                h_pad_bottom = 0
        else:
            pad_remained = rows % self.pad_height_divisor
            pad_rows = self.pad_height_divisor - pad_remained if pad_remained > 0 else 0

            h_pad_top = pad_rows // 2
            h_pad_bottom = pad_rows - h_pad_top

        if self.min_width is not None:
            if cols < self.min_width:
                w_pad_left = int((self.min_width - cols) / 2.0)
                w_pad_right = self.min_width - cols - w_pad_left
            else:
                w_pad_left = 0
                w_pad_right = 0
        else:
            pad_remainder = cols % self.pad_width_divisor
            pad_cols = self.pad_width_divisor - pad_remainder if pad_remainder > 0 else 0

            w_pad_left = pad_cols // 2
            w_pad_right = pad_cols - w_pad_left

        h_pad_top, h_pad_bottom, w_pad_left, w_pad_right = self.__update_position_params(
            h_top=h_pad_top, h_bottom=h_pad_bottom, w_left=w_pad_left, w_right=w_pad_right
        )

        params.update(
            {
                "pad_top": h_pad_top,
                "pad_bottom": h_pad_bottom,
                "pad_left": w_pad_left,
                "pad_right": w_pad_right,
            }
        )
        return params

    def apply(self, img, pad_top=0, pad_bottom=0, pad_left=0, pad_right=0, **params):
        return F.pad_with_params(
            img,
            pad_top,
            pad_bottom,
            pad_left,
            pad_right,
            border_mode=self.border_mode,
            value=self.value,
        )

    def apply_to_mask(self, img, pad_top=0, pad_bottom=0, pad_left=0, pad_right=0, **params):
        return F.pad_with_params(
            img,
            pad_top,
            pad_bottom,
            pad_left,
            pad_right,
            border_mode=self.border_mode,
            value=self.mask_value,
        )

    def apply_to_bbox(self, bbox, pad_top=0, pad_bottom=0, pad_left=0, pad_right=0, rows=0, cols=0, **params):
        x_min, y_min, x_max, y_max = denormalize_bbox(bbox, rows, cols)
        bbox = x_min + pad_left, y_min + pad_top, x_max + pad_left, y_max + pad_top
        return normalize_bbox(bbox, rows + pad_top + pad_bottom, cols + pad_left + pad_right)

    # skipcq: PYL-W0613
    def apply_to_keypoint(self, keypoint, pad_top=0, pad_bottom=0, pad_left=0, pad_right=0, **params):
        x, y, angle, scale = keypoint
        return x + pad_left, y + pad_top, angle, scale

    def get_transform_init_args_names(self):
        return (
            "min_height",
            "min_width",
            "pad_height_divisor",
            "pad_width_divisor",
            "border_mode",
            "value",
            "mask_value",
        )

    def __update_position_params(
        self, h_top: int, h_bottom: int, w_left: int, w_right: int
    ) -> Tuple[int, int, int, int]:
        if self.position == PadIfNeeded.PositionType.TOP_LEFT:
            h_bottom += h_top
            w_right += w_left
            h_top = 0
            w_left = 0

        elif self.position == PadIfNeeded.PositionType.TOP_RIGHT:
            h_bottom += h_top
            w_left += w_right
            h_top = 0
            w_right = 0

        elif self.position == PadIfNeeded.PositionType.BOTTOM_LEFT:
            h_top += h_bottom
            w_right += w_left
            h_bottom = 0
            w_left = 0

        elif self.position == PadIfNeeded.PositionType.BOTTOM_RIGHT:
            h_top += h_bottom
            w_left += w_right
            h_bottom = 0
            w_right = 0

        return h_top, h_bottom, w_left, w_right


class VerticalFlip(DualTransform):
    """Flip the input vertically around the x-axis.

    Args:
        p (float): probability of applying the transform. Default: 0.5.

    Targets:
        image, mask, bboxes, keypoints

    Image types:
        uint8, float32
    """

    def apply(self, img, **params):
        return F.vflip(img)

    def apply_to_bbox(self, bbox, **params):
        return F.bbox_vflip(bbox, **params)

    def apply_to_keypoint(self, keypoint, **params):
        return F.keypoint_vflip(keypoint, **params)

    def get_transform_init_args_names(self):
        return ()


class HorizontalFlip(DualTransform):
    """Flip the input horizontally around the y-axis.

    Args:
        p (float): probability of applying the transform. Default: 0.5.

    Targets:
        image, mask, bboxes, keypoints

    Image types:
        uint8, float32
    """

    def apply(self, img, **params):
        if img.ndim == 3 and img.shape[2] > 1 and img.dtype == np.uint8:
            # Opencv is faster than numpy only in case of
            # non-gray scale 8bits images
            return F.hflip_cv2(img)

        return F.hflip(img)

    def apply_to_bbox(self, bbox, **params):
        return F.bbox_hflip(bbox, **params)

    def apply_to_keypoint(self, keypoint, **params):
        return F.keypoint_hflip(keypoint, **params)

    def get_transform_init_args_names(self):
        return ()


class Flip(DualTransform):
    """Flip the input either horizontally, vertically or both horizontally and vertically.

    Args:
        p (float): probability of applying the transform. Default: 0.5.

    Targets:
        image, mask, bboxes, keypoints

    Image types:
        uint8, float32
    """

    def apply(self, img, d=0, **params):
        """Args:
        d (int): code that specifies how to flip the input. 0 for vertical flipping, 1 for horizontal flipping,
                -1 for both vertical and horizontal flipping (which is also could be seen as rotating the input by
                180 degrees).
        """
        return F.random_flip(img, d)

    def get_params(self):
        # Random int in the range [-1, 1]
        return {"d": random.randint(-1, 1)}

    def apply_to_bbox(self, bbox, **params):
        return F.bbox_flip(bbox, **params)

    def apply_to_keypoint(self, keypoint, **params):
        return F.keypoint_flip(keypoint, **params)

    def get_transform_init_args_names(self):
        return ()


class Transpose(DualTransform):
    """Transpose the input by swapping rows and columns.

    Args:
        p (float): probability of applying the transform. Default: 0.5.

    Targets:
        image, mask, bboxes, keypoints

    Image types:
        uint8, float32
    """

    def apply(self, img, **params):
        return F.transpose(img)

    def apply_to_bbox(self, bbox, **params):
        return F.bbox_transpose(bbox, 0, **params)

    def apply_to_keypoint(self, keypoint, **params):
        return F.keypoint_transpose(keypoint)

    def get_transform_init_args_names(self):
        return ()


class OpticalDistortion(DualTransform):
    """
    Args:
        distort_limit (float, (float, float)): If distort_limit is a single float, the range
            will be (-distort_limit, distort_limit). Default: (-0.05, 0.05).
        shift_limit (float, (float, float))): If shift_limit is a single float, the range
            will be (-shift_limit, shift_limit). Default: (-0.05, 0.05).
        interpolation (OpenCV flag): flag that is used to specify the interpolation algorithm. Should be one of:
            cv2.INTER_NEAREST, cv2.INTER_LINEAR, cv2.INTER_CUBIC, cv2.INTER_AREA, cv2.INTER_LANCZOS4.
            Default: cv2.INTER_LINEAR.
        border_mode (OpenCV flag): flag that is used to specify the pixel extrapolation method. Should be one of:
            cv2.BORDER_CONSTANT, cv2.BORDER_REPLICATE, cv2.BORDER_REFLECT, cv2.BORDER_WRAP, cv2.BORDER_REFLECT_101.
            Default: cv2.BORDER_REFLECT_101
        value (int, float, list of ints, list of float): padding value if border_mode is cv2.BORDER_CONSTANT.
        mask_value (int, float,
                    list of ints,
                    list of float): padding value if border_mode is cv2.BORDER_CONSTANT applied for masks.

    Targets:
        image, mask

    Image types:
        uint8, float32
    """

    def __init__(
        self,
        distort_limit=0.05,
        shift_limit=0.05,
        interpolation=cv2.INTER_LINEAR,
        border_mode=cv2.BORDER_REFLECT_101,
        value=None,
        mask_value=None,
        always_apply=False,
        p=0.5,
    ):
        super(OpticalDistortion, self).__init__(always_apply, p)
        self.shift_limit = to_tuple(shift_limit)
        self.distort_limit = to_tuple(distort_limit)
        self.interpolation = interpolation
        self.border_mode = border_mode
        self.value = value
        self.mask_value = mask_value

    def apply(self, img, k=0, dx=0, dy=0, interpolation=cv2.INTER_LINEAR, **params):
        return F.optical_distortion(img, k, dx, dy, interpolation, self.border_mode, self.value)

    def apply_to_mask(self, img, k=0, dx=0, dy=0, **params):
        return F.optical_distortion(img, k, dx, dy, cv2.INTER_NEAREST, self.border_mode, self.mask_value)

    def get_params(self):
        return {
            "k": random.uniform(self.distort_limit[0], self.distort_limit[1]),
            "dx": round(random.uniform(self.shift_limit[0], self.shift_limit[1])),
            "dy": round(random.uniform(self.shift_limit[0], self.shift_limit[1])),
        }

    def get_transform_init_args_names(self):
        return (
            "distort_limit",
            "shift_limit",
            "interpolation",
            "border_mode",
            "value",
            "mask_value",
        )


class GridDistortion(DualTransform):
    """
    Args:
        num_steps (int): count of grid cells on each side.
        distort_limit (float, (float, float)): If distort_limit is a single float, the range
            will be (-distort_limit, distort_limit). Default: (-0.03, 0.03).
        interpolation (OpenCV flag): flag that is used to specify the interpolation algorithm. Should be one of:
            cv2.INTER_NEAREST, cv2.INTER_LINEAR, cv2.INTER_CUBIC, cv2.INTER_AREA, cv2.INTER_LANCZOS4.
            Default: cv2.INTER_LINEAR.
        border_mode (OpenCV flag): flag that is used to specify the pixel extrapolation method. Should be one of:
            cv2.BORDER_CONSTANT, cv2.BORDER_REPLICATE, cv2.BORDER_REFLECT, cv2.BORDER_WRAP, cv2.BORDER_REFLECT_101.
            Default: cv2.BORDER_REFLECT_101
        value (int, float, list of ints, list of float): padding value if border_mode is cv2.BORDER_CONSTANT.
        mask_value (int, float,
                    list of ints,
                    list of float): padding value if border_mode is cv2.BORDER_CONSTANT applied for masks.

    Targets:
        image, mask

    Image types:
        uint8, float32
    """

    def __init__(
        self,
        num_steps=5,
        distort_limit=0.3,
        interpolation=cv2.INTER_LINEAR,
        border_mode=cv2.BORDER_REFLECT_101,
        value=None,
        mask_value=None,
        always_apply=False,
        p=0.5,
    ):
        super(GridDistortion, self).__init__(always_apply, p)
        self.num_steps = num_steps
        self.distort_limit = to_tuple(distort_limit)
        self.interpolation = interpolation
        self.border_mode = border_mode
        self.value = value
        self.mask_value = mask_value

    def apply(self, img, stepsx=(), stepsy=(), interpolation=cv2.INTER_LINEAR, **params):
        return F.grid_distortion(
            img,
            self.num_steps,
            stepsx,
            stepsy,
            interpolation,
            self.border_mode,
            self.value,
        )

    def apply_to_mask(self, img, stepsx=(), stepsy=(), **params):
        return F.grid_distortion(
            img,
            self.num_steps,
            stepsx,
            stepsy,
            cv2.INTER_NEAREST,
            self.border_mode,
            self.mask_value,
        )

    def get_params(self):
        stepsx = [1 + random.uniform(self.distort_limit[0], self.distort_limit[1]) for i in range(self.num_steps + 1)]
        stepsy = [1 + random.uniform(self.distort_limit[0], self.distort_limit[1]) for i in range(self.num_steps + 1)]
        return {"stepsx": stepsx, "stepsy": stepsy}

    def get_transform_init_args_names(self):
        return (
            "num_steps",
            "distort_limit",
            "interpolation",
            "border_mode",
            "value",
            "mask_value",
        )


class RandomGridShuffle(DualTransform):
    """
    Random shuffle grid's cells on image.

    Args:
        grid ((int, int)): size of grid for splitting image.

    Targets:
        image, mask

    Image types:
        uint8, float32
    """

    def __init__(self, grid=(3, 3), always_apply=False, p=0.5):
        super(RandomGridShuffle, self).__init__(always_apply, p)
        self.grid = grid

    def apply(self, img, tiles=None, **params):
        if tiles is None:
            tiles = []

        return F.swap_tiles_on_image(img, tiles)

    def apply_to_mask(self, img, tiles=None, **params):
        if tiles is None:
            tiles = []

        return F.swap_tiles_on_image(img, tiles)

    def get_params_dependent_on_targets(self, params):
        height, width = params["image"].shape[:2]
        n, m = self.grid

        if n <= 0 or m <= 0:
            raise ValueError("Grid's values must be positive. Current grid [%s, %s]" % (n, m))

        if n > height // 2 or m > width // 2:
            raise ValueError("Incorrect size cell of grid. Just shuffle pixels of image")

        random_state = np.random.RandomState(random.randint(0, 10000))

        height_split = np.linspace(0, height, n + 1, dtype=np.int)
        width_split = np.linspace(0, width, m + 1, dtype=np.int)

        height_matrix, width_matrix = np.meshgrid(height_split, width_split, indexing="ij")

        index_height_matrix = height_matrix[:-1, :-1]
        index_width_matrix = width_matrix[:-1, :-1]

        shifted_index_height_matrix = height_matrix[1:, 1:]
        shifted_index_width_matrix = width_matrix[1:, 1:]

        height_tile_sizes = shifted_index_height_matrix - index_height_matrix
        width_tile_sizes = shifted_index_width_matrix - index_width_matrix

        tiles_sizes = np.stack((height_tile_sizes, width_tile_sizes), axis=2)

        index_matrix = np.indices((n, m))
        new_index_matrix = np.stack(index_matrix, axis=2)

        for bbox_size in np.unique(tiles_sizes.reshape(-1, 2), axis=0):
            eq_mat = np.all(tiles_sizes == bbox_size, axis=2)
            new_index_matrix[eq_mat] = random_state.permutation(new_index_matrix[eq_mat])

        new_index_matrix = np.split(new_index_matrix, 2, axis=2)

        old_x = index_height_matrix[new_index_matrix[0], new_index_matrix[1]].reshape(-1)
        old_y = index_width_matrix[new_index_matrix[0], new_index_matrix[1]].reshape(-1)

        shift_x = height_tile_sizes.reshape(-1)
        shift_y = width_tile_sizes.reshape(-1)

        curr_x = index_height_matrix.reshape(-1)
        curr_y = index_width_matrix.reshape(-1)

        tiles = np.stack([curr_x, curr_y, old_x, old_y, shift_x, shift_y], axis=1)

        return {"tiles": tiles}

    @property
    def targets_as_params(self):
        return ["image"]

    def get_transform_init_args_names(self):
        return ("grid",)


class Normalize(ImageOnlyTransform):
    """Normalization is applied by the formula: `img = (img - mean * max_pixel_value) / (std * max_pixel_value)`

    Args:
        mean (float, list of float): mean values
        std  (float, list of float): std values
        max_pixel_value (float): maximum possible pixel value

    Targets:
        image

    Image types:
        uint8, float32
    """

    def __init__(
        self,
        mean=(0.485, 0.456, 0.406),
        std=(0.229, 0.224, 0.225),
        max_pixel_value=255.0,
        always_apply=False,
        p=1.0,
    ):
        super(Normalize, self).__init__(always_apply, p)
        self.mean = mean
        self.std = std
        self.max_pixel_value = max_pixel_value

    def apply(self, image, **params):
        return F.normalize(image, self.mean, self.std, self.max_pixel_value)

    def get_transform_init_args_names(self):
        return ("mean", "std", "max_pixel_value")


class Cutout(ImageOnlyTransform):
    """CoarseDropout of the square regions in the image.

    Args:
        num_holes (int): number of regions to zero out
        max_h_size (int): maximum height of the hole
        max_w_size (int): maximum width of the hole
        fill_value (int, float, list of int, list of float): value for dropped pixels.

    Targets:
        image

    Image types:
        uint8, float32

    Reference:
    |  https://arxiv.org/abs/1708.04552
    |  https://github.com/uoguelph-mlrg/Cutout/blob/master/util/cutout.py
    |  https://github.com/aleju/imgaug/blob/master/imgaug/augmenters/arithmetic.py
    """

    def __init__(
        self,
        num_holes=8,
        max_h_size=8,
        max_w_size=8,
        fill_value=0,
        always_apply=False,
        p=0.5,
    ):
        super(Cutout, self).__init__(always_apply, p)
        self.num_holes = num_holes
        self.max_h_size = max_h_size
        self.max_w_size = max_w_size
        self.fill_value = fill_value
        warnings.warn(
            "This class has been deprecated. Please use CoarseDropout",
            FutureWarning,
        )

    def apply(self, image, fill_value=0, holes=(), **params):
        return F.cutout(image, holes, fill_value)

    def get_params_dependent_on_targets(self, params):
        img = params["image"]
        height, width = img.shape[:2]

        holes = []
        for _n in range(self.num_holes):
            y = random.randint(0, height)
            x = random.randint(0, width)

            y1 = np.clip(y - self.max_h_size // 2, 0, height)
            y2 = np.clip(y1 + self.max_h_size, 0, height)
            x1 = np.clip(x - self.max_w_size // 2, 0, width)
            x2 = np.clip(x1 + self.max_w_size, 0, width)
            holes.append((x1, y1, x2, y2))

        return {"holes": holes}

    @property
    def targets_as_params(self):
        return ["image"]

    def get_transform_init_args_names(self):
        return ("num_holes", "max_h_size", "max_w_size")


class CoarseDropout(DualTransform):
    """CoarseDropout of the rectangular regions in the image.

    Args:
        max_holes (int): Maximum number of regions to zero out.
        max_height (int, float): Maximum height of the hole.
        If float, it is calculated as a fraction of the image height.
        max_width (int, float): Maximum width of the hole.
        If float, it is calculated as a fraction of the image width.
        min_holes (int): Minimum number of regions to zero out. If `None`,
            `min_holes` is be set to `max_holes`. Default: `None`.
        min_height (int, float): Minimum height of the hole. Default: None. If `None`,
            `min_height` is set to `max_height`. Default: `None`.
            If float, it is calculated as a fraction of the image height.
        min_width (int, float): Minimum width of the hole. If `None`, `min_height` is
            set to `max_width`. Default: `None`.
            If float, it is calculated as a fraction of the image width.

        fill_value (int, float, list of int, list of float): value for dropped pixels.
        mask_fill_value (int, float, list of int, list of float): fill value for dropped pixels
            in mask. If `None` - mask is not affected. Default: `None`.

    Targets:
        image, mask

    Image types:
        uint8, float32

    Reference:
    |  https://arxiv.org/abs/1708.04552
    |  https://github.com/uoguelph-mlrg/Cutout/blob/master/util/cutout.py
    |  https://github.com/aleju/imgaug/blob/master/imgaug/augmenters/arithmetic.py
    """

    def __init__(
        self,
        max_holes=8,
        max_height=8,
        max_width=8,
        min_holes=None,
        min_height=None,
        min_width=None,
        fill_value=0,
        mask_fill_value=None,
        always_apply=False,
        p=0.5,
    ):
        super(CoarseDropout, self).__init__(always_apply, p)
        self.max_holes = max_holes
        self.max_height = max_height
        self.max_width = max_width
        self.min_holes = min_holes if min_holes is not None else max_holes
        self.min_height = min_height if min_height is not None else max_height
        self.min_width = min_width if min_width is not None else max_width
        self.fill_value = fill_value
        self.mask_fill_value = mask_fill_value
        if not 0 < self.min_holes <= self.max_holes:
            raise ValueError("Invalid combination of min_holes and max_holes. Got: {}".format([min_holes, max_holes]))

        self.check_range(self.max_height)
        self.check_range(self.min_height)
        self.check_range(self.max_width)
        self.check_range(self.min_width)

        if not 0 < self.min_height <= self.max_height:
            raise ValueError(
                "Invalid combination of min_height and max_height. Got: {}".format([min_height, max_height])
            )
        if not 0 < self.min_width <= self.max_width:
            raise ValueError("Invalid combination of min_width and max_width. Got: {}".format([min_width, max_width]))

    def check_range(self, dimension):
        if isinstance(dimension, float) and not 0 <= dimension < 1.0:
            raise ValueError(
                "Invalid value {}. If using floats, the value should be in the range [0.0, 1.0)".format(dimension)
            )

    def apply(self, image, fill_value=0, holes=(), **params):
        return F.cutout(image, holes, fill_value)

    def apply_to_mask(self, image, mask_fill_value=0, holes=(), **params):
        if mask_fill_value is None:
            return image
        return F.cutout(image, holes, mask_fill_value)

    def get_params_dependent_on_targets(self, params):
        img = params["image"]
        height, width = img.shape[:2]

        holes = []
        for _n in range(random.randint(self.min_holes, self.max_holes)):
            if all(
                [
                    isinstance(self.min_height, int),
                    isinstance(self.min_width, int),
                    isinstance(self.max_height, int),
                    isinstance(self.max_width, int),
                ]
            ):
                hole_height = random.randint(self.min_height, self.max_height)
                hole_width = random.randint(self.min_width, self.max_width)
            elif all(
                [
                    isinstance(self.min_height, float),
                    isinstance(self.min_width, float),
                    isinstance(self.max_height, float),
                    isinstance(self.max_width, float),
                ]
            ):
                hole_height = int(height * random.uniform(self.min_height, self.max_height))
                hole_width = int(width * random.uniform(self.min_width, self.max_width))
            else:
                raise ValueError(
                    "Min width, max width, \
                    min height and max height \
                    should all either be ints or floats. \
                    Got: {} respectively".format(
                        [
                            type(self.min_width),
                            type(self.max_width),
                            type(self.min_height),
                            type(self.max_height),
                        ]
                    )
                )

            y1 = random.randint(0, height - hole_height)
            x1 = random.randint(0, width - hole_width)
            y2 = y1 + hole_height
            x2 = x1 + hole_width
            holes.append((x1, y1, x2, y2))

        return {"holes": holes}

    @property
    def targets_as_params(self):
        return ["image"]

    def get_transform_init_args_names(self):
        return (
            "max_holes",
            "max_height",
            "max_width",
            "min_holes",
            "min_height",
            "min_width",
            "fill_value",
            "mask_fill_value",
        )


class ImageCompression(ImageOnlyTransform):
    """Decrease Jpeg, WebP compression of an image.

    Args:
        quality_lower (float): lower bound on the image quality.
                               Should be in [0, 100] range for jpeg and [1, 100] for webp.
        quality_upper (float): upper bound on the image quality.
                               Should be in [0, 100] range for jpeg and [1, 100] for webp.
        compression_type (ImageCompressionType): should be ImageCompressionType.JPEG or ImageCompressionType.WEBP.
            Default: ImageCompressionType.JPEG

    Targets:
        image

    Image types:
        uint8, float32
    """

    class ImageCompressionType(IntEnum):
        JPEG = 0
        WEBP = 1

    def __init__(
        self,
        quality_lower=99,
        quality_upper=100,
        compression_type=ImageCompressionType.JPEG,
        always_apply=False,
        p=0.5,
    ):
        super(ImageCompression, self).__init__(always_apply, p)

        self.compression_type = ImageCompression.ImageCompressionType(compression_type)
        low_thresh_quality_assert = 0

        if self.compression_type == ImageCompression.ImageCompressionType.WEBP:
            low_thresh_quality_assert = 1

        if not low_thresh_quality_assert <= quality_lower <= 100:
            raise ValueError("Invalid quality_lower. Got: {}".format(quality_lower))
        if not low_thresh_quality_assert <= quality_upper <= 100:
            raise ValueError("Invalid quality_upper. Got: {}".format(quality_upper))

        self.quality_lower = quality_lower
        self.quality_upper = quality_upper

    def apply(self, image, quality=100, image_type=".jpg", **params):
        if not image.ndim == 2 and image.shape[-1] not in (1, 3, 4):
            raise TypeError("ImageCompression transformation expects 1, 3 or 4 channel images.")
        return F.image_compression(image, quality, image_type)

    def get_params(self):
        image_type = ".jpg"

        if self.compression_type == ImageCompression.ImageCompressionType.WEBP:
            image_type = ".webp"

        return {
            "quality": random.randint(self.quality_lower, self.quality_upper),
            "image_type": image_type,
        }

    def get_transform_init_args(self):
        return {
            "quality_lower": self.quality_lower,
            "quality_upper": self.quality_upper,
            "compression_type": self.compression_type.value,
        }


class JpegCompression(ImageCompression):
    """Decrease Jpeg compression of an image.

    Args:
        quality_lower (float): lower bound on the jpeg quality. Should be in [0, 100] range
        quality_upper (float): upper bound on the jpeg quality. Should be in [0, 100] range

    Targets:
        image

    Image types:
        uint8, float32
    """

    def __init__(self, quality_lower=99, quality_upper=100, always_apply=False, p=0.5):
        super(JpegCompression, self).__init__(
            quality_lower=quality_lower,
            quality_upper=quality_upper,
            compression_type=ImageCompression.ImageCompressionType.JPEG,
            always_apply=always_apply,
            p=p,
        )
        warnings.warn(
            "This class has been deprecated. Please use ImageCompression",
            FutureWarning,
        )

    def get_transform_init_args(self):
        return {
            "quality_lower": self.quality_lower,
            "quality_upper": self.quality_upper,
        }


class RandomSnow(ImageOnlyTransform):
    """Bleach out some pixel values simulating snow.

    From https://github.com/UjjwalSaxena/Automold--Road-Augmentation-Library

    Args:
        snow_point_lower (float): lower_bond of the amount of snow. Should be in [0, 1] range
        snow_point_upper (float): upper_bond of the amount of snow. Should be in [0, 1] range
        brightness_coeff (float): larger number will lead to a more snow on the image. Should be >= 0

    Targets:
        image

    Image types:
        uint8, float32
    """

    def __init__(
        self,
        snow_point_lower=0.1,
        snow_point_upper=0.3,
        brightness_coeff=2.5,
        always_apply=False,
        p=0.5,
    ):
        super(RandomSnow, self).__init__(always_apply, p)

        if not 0 <= snow_point_lower <= snow_point_upper <= 1:
            raise ValueError(
                "Invalid combination of snow_point_lower and snow_point_upper. Got: {}".format(
                    (snow_point_lower, snow_point_upper)
                )
            )
        if brightness_coeff < 0:
            raise ValueError("brightness_coeff must be greater than 0. Got: {}".format(brightness_coeff))

        self.snow_point_lower = snow_point_lower
        self.snow_point_upper = snow_point_upper
        self.brightness_coeff = brightness_coeff

    def apply(self, image, snow_point=0.1, **params):
        return F.add_snow(image, snow_point, self.brightness_coeff)

    def get_params(self):
        return {"snow_point": random.uniform(self.snow_point_lower, self.snow_point_upper)}

    def get_transform_init_args_names(self):
        return ("snow_point_lower", "snow_point_upper", "brightness_coeff")


class RandomRain(ImageOnlyTransform):
    """Adds rain effects.

    From https://github.com/UjjwalSaxena/Automold--Road-Augmentation-Library

    Args:
        slant_lower: should be in range [-20, 20].
        slant_upper: should be in range [-20, 20].
        drop_length: should be in range [0, 100].
        drop_width: should be in range [1, 5].
        drop_color (list of (r, g, b)): rain lines color.
        blur_value (int): rainy view are blurry
        brightness_coefficient (float): rainy days are usually shady. Should be in range [0, 1].
        rain_type: One of [None, "drizzle", "heavy", "torrestial"]

    Targets:
        image

    Image types:
        uint8, float32
    """

    def __init__(
        self,
        slant_lower=-10,
        slant_upper=10,
        drop_length=20,
        drop_width=1,
        drop_color=(200, 200, 200),
        blur_value=7,
        brightness_coefficient=0.7,
        rain_type=None,
        always_apply=False,
        p=0.5,
    ):
        super(RandomRain, self).__init__(always_apply, p)

        if rain_type not in ["drizzle", "heavy", "torrential", None]:
            raise ValueError(
                "raint_type must be one of ({}). Got: {}".format(["drizzle", "heavy", "torrential", None], rain_type)
            )
        if not -20 <= slant_lower <= slant_upper <= 20:
            raise ValueError(
                "Invalid combination of slant_lower and slant_upper. Got: {}".format((slant_lower, slant_upper))
            )
        if not 1 <= drop_width <= 5:
            raise ValueError("drop_width must be in range [1, 5]. Got: {}".format(drop_width))
        if not 0 <= drop_length <= 100:
            raise ValueError("drop_length must be in range [0, 100]. Got: {}".format(drop_length))
        if not 0 <= brightness_coefficient <= 1:
            raise ValueError("brightness_coefficient must be in range [0, 1]. Got: {}".format(brightness_coefficient))

        self.slant_lower = slant_lower
        self.slant_upper = slant_upper

        self.drop_length = drop_length
        self.drop_width = drop_width
        self.drop_color = drop_color
        self.blur_value = blur_value
        self.brightness_coefficient = brightness_coefficient
        self.rain_type = rain_type

    def apply(self, image, slant=10, drop_length=20, rain_drops=(), **params):
        return F.add_rain(
            image,
            slant,
            drop_length,
            self.drop_width,
            self.drop_color,
            self.blur_value,
            self.brightness_coefficient,
            rain_drops,
        )

    @property
    def targets_as_params(self):
        return ["image"]

    def get_params_dependent_on_targets(self, params):
        img = params["image"]
        slant = int(random.uniform(self.slant_lower, self.slant_upper))

        height, width = img.shape[:2]
        area = height * width

        if self.rain_type == "drizzle":
            num_drops = area // 770
            drop_length = 10
        elif self.rain_type == "heavy":
            num_drops = width * height // 600
            drop_length = 30
        elif self.rain_type == "torrential":
            num_drops = area // 500
            drop_length = 60
        else:
            drop_length = self.drop_length
            num_drops = area // 600

        rain_drops = []

        for _i in range(num_drops):  # If You want heavy rain, try increasing this
            if slant < 0:
                x = random.randint(slant, width)
            else:
                x = random.randint(0, width - slant)

            y = random.randint(0, height - drop_length)

            rain_drops.append((x, y))

        return {"drop_length": drop_length, "rain_drops": rain_drops}

    def get_transform_init_args_names(self):
        return (
            "slant_lower",
            "slant_upper",
            "drop_length",
            "drop_width",
            "drop_color",
            "blur_value",
            "brightness_coefficient",
            "rain_type",
        )


class RandomFog(ImageOnlyTransform):
    """Simulates fog for the image

    From https://github.com/UjjwalSaxena/Automold--Road-Augmentation-Library

    Args:
        fog_coef_lower (float): lower limit for fog intensity coefficient. Should be in [0, 1] range.
        fog_coef_upper (float): upper limit for fog intensity coefficient. Should be in [0, 1] range.
        alpha_coef (float): transparency of the fog circles. Should be in [0, 1] range.

    Targets:
        image

    Image types:
        uint8, float32
    """

    def __init__(
        self,
        fog_coef_lower=0.3,
        fog_coef_upper=1,
        alpha_coef=0.08,
        always_apply=False,
        p=0.5,
    ):
        super(RandomFog, self).__init__(always_apply, p)

        if not 0 <= fog_coef_lower <= fog_coef_upper <= 1:
            raise ValueError(
                "Invalid combination if fog_coef_lower and fog_coef_upper. Got: {}".format(
                    (fog_coef_lower, fog_coef_upper)
                )
            )
        if not 0 <= alpha_coef <= 1:
            raise ValueError("alpha_coef must be in range [0, 1]. Got: {}".format(alpha_coef))

        self.fog_coef_lower = fog_coef_lower
        self.fog_coef_upper = fog_coef_upper
        self.alpha_coef = alpha_coef

    def apply(self, image, fog_coef=0.1, haze_list=(), **params):
        return F.add_fog(image, fog_coef, self.alpha_coef, haze_list)

    @property
    def targets_as_params(self):
        return ["image"]

    def get_params_dependent_on_targets(self, params):
        img = params["image"]
        fog_coef = random.uniform(self.fog_coef_lower, self.fog_coef_upper)

        height, width = imshape = img.shape[:2]

        hw = max(1, int(width // 3 * fog_coef))

        haze_list = []
        midx = width // 2 - 2 * hw
        midy = height // 2 - hw
        index = 1

        while midx > -hw or midy > -hw:
            for _i in range(hw // 10 * index):
                x = random.randint(midx, width - midx - hw)
                y = random.randint(midy, height - midy - hw)
                haze_list.append((x, y))

            midx -= 3 * hw * width // sum(imshape)
            midy -= 3 * hw * height // sum(imshape)
            index += 1

        return {"haze_list": haze_list, "fog_coef": fog_coef}

    def get_transform_init_args_names(self):
        return ("fog_coef_lower", "fog_coef_upper", "alpha_coef")


class RandomSunFlare(ImageOnlyTransform):
    """Simulates Sun Flare for the image

    From https://github.com/UjjwalSaxena/Automold--Road-Augmentation-Library

    Args:
        flare_roi (float, float, float, float): region of the image where flare will
            appear (x_min, y_min, x_max, y_max). All values should be in range [0, 1].
        angle_lower (float): should be in range [0, `angle_upper`].
        angle_upper (float): should be in range [`angle_lower`, 1].
        num_flare_circles_lower (int): lower limit for the number of flare circles.
            Should be in range [0, `num_flare_circles_upper`].
        num_flare_circles_upper (int): upper limit for the number of flare circles.
            Should be in range [`num_flare_circles_lower`, inf].
        src_radius (int):
        src_color ((int, int, int)): color of the flare

    Targets:
        image

    Image types:
        uint8, float32
    """

    def __init__(
        self,
        flare_roi=(0, 0, 1, 0.5),
        angle_lower=0,
        angle_upper=1,
        num_flare_circles_lower=6,
        num_flare_circles_upper=10,
        src_radius=400,
        src_color=(255, 255, 255),
        always_apply=False,
        p=0.5,
    ):
        super(RandomSunFlare, self).__init__(always_apply, p)

        (
            flare_center_lower_x,
            flare_center_lower_y,
            flare_center_upper_x,
            flare_center_upper_y,
        ) = flare_roi

        if (
            not 0 <= flare_center_lower_x < flare_center_upper_x <= 1
            or not 0 <= flare_center_lower_y < flare_center_upper_y <= 1
        ):
            raise ValueError("Invalid flare_roi. Got: {}".format(flare_roi))
        if not 0 <= angle_lower < angle_upper <= 1:
            raise ValueError(
                "Invalid combination of angle_lower nad angle_upper. Got: {}".format((angle_lower, angle_upper))
            )
        if not 0 <= num_flare_circles_lower < num_flare_circles_upper:
            raise ValueError(
                "Invalid combination of num_flare_circles_lower nad num_flare_circles_upper. Got: {}".format(
                    (num_flare_circles_lower, num_flare_circles_upper)
                )
            )

        self.flare_center_lower_x = flare_center_lower_x
        self.flare_center_upper_x = flare_center_upper_x

        self.flare_center_lower_y = flare_center_lower_y
        self.flare_center_upper_y = flare_center_upper_y

        self.angle_lower = angle_lower
        self.angle_upper = angle_upper
        self.num_flare_circles_lower = num_flare_circles_lower
        self.num_flare_circles_upper = num_flare_circles_upper

        self.src_radius = src_radius
        self.src_color = src_color

    def apply(self, image, flare_center_x=0.5, flare_center_y=0.5, circles=(), **params):
        return F.add_sun_flare(
            image,
            flare_center_x,
            flare_center_y,
            self.src_radius,
            self.src_color,
            circles,
        )

    @property
    def targets_as_params(self):
        return ["image"]

    def get_params_dependent_on_targets(self, params):
        img = params["image"]
        height, width = img.shape[:2]

        angle = 2 * math.pi * random.uniform(self.angle_lower, self.angle_upper)

        flare_center_x = random.uniform(self.flare_center_lower_x, self.flare_center_upper_x)
        flare_center_y = random.uniform(self.flare_center_lower_y, self.flare_center_upper_y)

        flare_center_x = int(width * flare_center_x)
        flare_center_y = int(height * flare_center_y)

        num_circles = random.randint(self.num_flare_circles_lower, self.num_flare_circles_upper)

        circles = []

        x = []
        y = []

        for rand_x in range(0, width, 10):
            rand_y = math.tan(angle) * (rand_x - flare_center_x) + flare_center_y
            x.append(rand_x)
            y.append(2 * flare_center_y - rand_y)

        for _i in range(num_circles):
            alpha = random.uniform(0.05, 0.2)
            r = random.randint(0, len(x) - 1)
            rad = random.randint(1, max(height // 100 - 2, 2))

            r_color = random.randint(max(self.src_color[0] - 50, 0), self.src_color[0])
            g_color = random.randint(max(self.src_color[0] - 50, 0), self.src_color[0])
            b_color = random.randint(max(self.src_color[0] - 50, 0), self.src_color[0])

            circles += [
                (
                    alpha,
                    (int(x[r]), int(y[r])),
                    pow(rad, 3),
                    (r_color, g_color, b_color),
                )
            ]

        return {
            "circles": circles,
            "flare_center_x": flare_center_x,
            "flare_center_y": flare_center_y,
        }

    def get_transform_init_args(self):
        return {
            "flare_roi": (
                self.flare_center_lower_x,
                self.flare_center_lower_y,
                self.flare_center_upper_x,
                self.flare_center_upper_y,
            ),
            "angle_lower": self.angle_lower,
            "angle_upper": self.angle_upper,
            "num_flare_circles_lower": self.num_flare_circles_lower,
            "num_flare_circles_upper": self.num_flare_circles_upper,
            "src_radius": self.src_radius,
            "src_color": self.src_color,
        }


class RandomShadow(ImageOnlyTransform):
    """Simulates shadows for the image

    From https://github.com/UjjwalSaxena/Automold--Road-Augmentation-Library

    Args:
        shadow_roi (float, float, float, float): region of the image where shadows
            will appear (x_min, y_min, x_max, y_max). All values should be in range [0, 1].
        num_shadows_lower (int): Lower limit for the possible number of shadows.
            Should be in range [0, `num_shadows_upper`].
        num_shadows_upper (int): Lower limit for the possible number of shadows.
            Should be in range [`num_shadows_lower`, inf].
        shadow_dimension (int): number of edges in the shadow polygons

    Targets:
        image

    Image types:
        uint8, float32
    """

    def __init__(
        self,
        shadow_roi=(0, 0.5, 1, 1),
        num_shadows_lower=1,
        num_shadows_upper=2,
        shadow_dimension=5,
        always_apply=False,
        p=0.5,
    ):
        super(RandomShadow, self).__init__(always_apply, p)

        (shadow_lower_x, shadow_lower_y, shadow_upper_x, shadow_upper_y) = shadow_roi

        if not 0 <= shadow_lower_x <= shadow_upper_x <= 1 or not 0 <= shadow_lower_y <= shadow_upper_y <= 1:
            raise ValueError("Invalid shadow_roi. Got: {}".format(shadow_roi))
        if not 0 <= num_shadows_lower <= num_shadows_upper:
            raise ValueError(
                "Invalid combination of num_shadows_lower nad num_shadows_upper. Got: {}".format(
                    (num_shadows_lower, num_shadows_upper)
                )
            )

        self.shadow_roi = shadow_roi

        self.num_shadows_lower = num_shadows_lower
        self.num_shadows_upper = num_shadows_upper

        self.shadow_dimension = shadow_dimension

    def apply(self, image, vertices_list=(), **params):
        return F.add_shadow(image, vertices_list)

    @property
    def targets_as_params(self):
        return ["image"]

    def get_params_dependent_on_targets(self, params):
        img = params["image"]
        height, width = img.shape[:2]

        num_shadows = random.randint(self.num_shadows_lower, self.num_shadows_upper)

        x_min, y_min, x_max, y_max = self.shadow_roi

        x_min = int(x_min * width)
        x_max = int(x_max * width)
        y_min = int(y_min * height)
        y_max = int(y_max * height)

        vertices_list = []

        for _index in range(num_shadows):
            vertex = []
            for _dimension in range(self.shadow_dimension):
                vertex.append((random.randint(x_min, x_max), random.randint(y_min, y_max)))

            vertices = np.array([vertex], dtype=np.int32)
            vertices_list.append(vertices)

        return {"vertices_list": vertices_list}

    def get_transform_init_args_names(self):
        return (
            "shadow_roi",
            "num_shadows_lower",
            "num_shadows_upper",
            "shadow_dimension",
        )


class RandomToneCurve(ImageOnlyTransform):
    """Randomly change the relationship between bright and dark areas of the image by manipulating its tone curve.

    Args:
        scale (float): standard deviation of the normal distribution.
            Used to sample random distances to move two control points that modify the image's curve.
            Values should be in range [0, 1]. Default: 0.1


    Targets:
        image

    Image types:
        uint8
    """

    def __init__(
        self,
        scale=0.1,
        always_apply=False,
        p=0.5,
    ):
        super(RandomToneCurve, self).__init__(always_apply, p)
        self.scale = scale

    def apply(self, image, low_y, high_y, **params):
        return F.move_tone_curve(image, low_y, high_y)

    def get_params(self):
        return {
            "low_y": np.clip(np.random.normal(loc=0.25, scale=self.scale), 0, 1),
            "high_y": np.clip(np.random.normal(loc=0.75, scale=self.scale), 0, 1),
        }

    def get_transform_init_args_names(self):
        return ("scale",)


class HueSaturationValue(ImageOnlyTransform):
    """Randomly change hue, saturation and value of the input image.

    Args:
        hue_shift_limit ((int, int) or int): range for changing hue. If hue_shift_limit is a single int, the range
            will be (-hue_shift_limit, hue_shift_limit). Default: (-20, 20).
        sat_shift_limit ((int, int) or int): range for changing saturation. If sat_shift_limit is a single int,
            the range will be (-sat_shift_limit, sat_shift_limit). Default: (-30, 30).
        val_shift_limit ((int, int) or int): range for changing value. If val_shift_limit is a single int, the range
            will be (-val_shift_limit, val_shift_limit). Default: (-20, 20).
        p (float): probability of applying the transform. Default: 0.5.

    Targets:
        image

    Image types:
        uint8, float32
    """

    def __init__(
        self,
        hue_shift_limit=20,
        sat_shift_limit=30,
        val_shift_limit=20,
        always_apply=False,
        p=0.5,
    ):
        super(HueSaturationValue, self).__init__(always_apply, p)
        self.hue_shift_limit = to_tuple(hue_shift_limit)
        self.sat_shift_limit = to_tuple(sat_shift_limit)
        self.val_shift_limit = to_tuple(val_shift_limit)

    def apply(self, image, hue_shift=0, sat_shift=0, val_shift=0, **params):
        if not F.is_rgb_image(image) and not F.is_grayscale_image(image):
            raise TypeError("HueSaturationValue transformation expects 1-channel or 3-channel images.")
        return F.shift_hsv(image, hue_shift, sat_shift, val_shift)

    def get_params(self):
        return {
            "hue_shift": random.uniform(self.hue_shift_limit[0], self.hue_shift_limit[1]),
            "sat_shift": random.uniform(self.sat_shift_limit[0], self.sat_shift_limit[1]),
            "val_shift": random.uniform(self.val_shift_limit[0], self.val_shift_limit[1]),
        }

    def get_transform_init_args_names(self):
        return ("hue_shift_limit", "sat_shift_limit", "val_shift_limit")


class Solarize(ImageOnlyTransform):
    """Invert all pixel values above a threshold.

    Args:
        threshold ((int, int) or int, or (float, float) or float): range for solarizing threshold.
        If threshold is a single value, the range will be [threshold, threshold]. Default: 128.
        p (float): probability of applying the transform. Default: 0.5.

    Targets:
        image

    Image types:
        any
    """

    def __init__(self, threshold=128, always_apply=False, p=0.5):
        super(Solarize, self).__init__(always_apply, p)

        if isinstance(threshold, (int, float)):
            self.threshold = to_tuple(threshold, low=threshold)
        else:
            self.threshold = to_tuple(threshold, low=0)

    def apply(self, image, threshold=0, **params):
        return F.solarize(image, threshold)

    def get_params(self):
        return {"threshold": random.uniform(self.threshold[0], self.threshold[1])}

    def get_transform_init_args_names(self):
        return ("threshold",)


class Posterize(ImageOnlyTransform):
    """Reduce the number of bits for each color channel.

    Args:
        num_bits ((int, int) or int,
                  or list of ints [r, g, b],
                  or list of ints [[r1, r1], [g1, g2], [b1, b2]]): number of high bits.
            If num_bits is a single value, the range will be [num_bits, num_bits].
            Must be in range [0, 8]. Default: 4.
        p (float): probability of applying the transform. Default: 0.5.

    Targets:
    image

    Image types:
        uint8
    """

    def __init__(self, num_bits=4, always_apply=False, p=0.5):
        super(Posterize, self).__init__(always_apply, p)

        if isinstance(num_bits, (list, tuple)):
            if len(num_bits) == 3:
                self.num_bits = [to_tuple(i, 0) for i in num_bits]
            else:
                self.num_bits = to_tuple(num_bits, 0)
        else:
            self.num_bits = to_tuple(num_bits, num_bits)

    def apply(self, image, num_bits=1, **params):
        return F.posterize(image, num_bits)

    def get_params(self):
        if len(self.num_bits) == 3:
            return {"num_bits": [random.randint(i[0], i[1]) for i in self.num_bits]}
        return {"num_bits": random.randint(self.num_bits[0], self.num_bits[1])}

    def get_transform_init_args_names(self):
        return ("num_bits",)


class Equalize(ImageOnlyTransform):
    """Equalize the image histogram.

    Args:
        mode (str): {'cv', 'pil'}. Use OpenCV or Pillow equalization method.
        by_channels (bool): If True, use equalization by channels separately,
            else convert image to YCbCr representation and use equalization by `Y` channel.
        mask (np.ndarray, callable): If given, only the pixels selected by
            the mask are included in the analysis. Maybe 1 channel or 3 channel array or callable.
            Function signature must include `image` argument.
        mask_params (list of str): Params for mask function.

    Targets:
        image

    Image types:
        uint8
    """

    def __init__(
        self,
        mode="cv",
        by_channels=True,
        mask=None,
        mask_params=(),
        always_apply=False,
        p=0.5,
    ):
        modes = ["cv", "pil"]
        if mode not in modes:
            raise ValueError("Unsupported equalization mode. Supports: {}. " "Got: {}".format(modes, mode))

        super(Equalize, self).__init__(always_apply, p)
        self.mode = mode
        self.by_channels = by_channels
        self.mask = mask
        self.mask_params = mask_params

    def apply(self, image, mask=None, **params):
        return F.equalize(image, mode=self.mode, by_channels=self.by_channels, mask=mask)

    def get_params_dependent_on_targets(self, params):
        if not callable(self.mask):
            return {"mask": self.mask}

        return {"mask": self.mask(**params)}

    @property
    def targets_as_params(self):
        return ["image"] + list(self.mask_params)

    def get_transform_init_args_names(self):
        return ("mode", "by_channels")


class RGBShift(ImageOnlyTransform):
    """Randomly shift values for each channel of the input RGB image.

    Args:
        r_shift_limit ((int, int) or int): range for changing values for the red channel. If r_shift_limit is a single
            int, the range will be (-r_shift_limit, r_shift_limit). Default: (-20, 20).
        g_shift_limit ((int, int) or int): range for changing values for the green channel. If g_shift_limit is a
            single int, the range  will be (-g_shift_limit, g_shift_limit). Default: (-20, 20).
        b_shift_limit ((int, int) or int): range for changing values for the blue channel. If b_shift_limit is a single
            int, the range will be (-b_shift_limit, b_shift_limit). Default: (-20, 20).
        p (float): probability of applying the transform. Default: 0.5.

    Targets:
        image

    Image types:
        uint8, float32
    """

    def __init__(
        self,
        r_shift_limit=20,
        g_shift_limit=20,
        b_shift_limit=20,
        always_apply=False,
        p=0.5,
    ):
        super(RGBShift, self).__init__(always_apply, p)
        self.r_shift_limit = to_tuple(r_shift_limit)
        self.g_shift_limit = to_tuple(g_shift_limit)
        self.b_shift_limit = to_tuple(b_shift_limit)

    def apply(self, image, r_shift=0, g_shift=0, b_shift=0, **params):
        if not F.is_rgb_image(image):
            raise TypeError("RGBShift transformation expects 3-channel images.")
        return F.shift_rgb(image, r_shift, g_shift, b_shift)

    def get_params(self):
        return {
            "r_shift": random.uniform(self.r_shift_limit[0], self.r_shift_limit[1]),
            "g_shift": random.uniform(self.g_shift_limit[0], self.g_shift_limit[1]),
            "b_shift": random.uniform(self.b_shift_limit[0], self.b_shift_limit[1]),
        }

    def get_transform_init_args_names(self):
        return ("r_shift_limit", "g_shift_limit", "b_shift_limit")


class RandomBrightnessContrast(ImageOnlyTransform):
    """Randomly change brightness and contrast of the input image.

    Args:
        brightness_limit ((float, float) or float): factor range for changing brightness.
            If limit is a single float, the range will be (-limit, limit). Default: (-0.2, 0.2).
        contrast_limit ((float, float) or float): factor range for changing contrast.
            If limit is a single float, the range will be (-limit, limit). Default: (-0.2, 0.2).
        brightness_by_max (Boolean): If True adjust contrast by image dtype maximum,
            else adjust contrast by image mean.
        p (float): probability of applying the transform. Default: 0.5.

    Targets:
        image

    Image types:
        uint8, float32
    """

    def __init__(
        self,
        brightness_limit=0.2,
        contrast_limit=0.2,
        brightness_by_max=True,
        always_apply=False,
        p=0.5,
    ):
        super(RandomBrightnessContrast, self).__init__(always_apply, p)
        self.brightness_limit = to_tuple(brightness_limit)
        self.contrast_limit = to_tuple(contrast_limit)
        self.brightness_by_max = brightness_by_max

    def apply(self, img, alpha=1.0, beta=0.0, **params):
        return F.brightness_contrast_adjust(img, alpha, beta, self.brightness_by_max)

    def get_params(self):
        return {
            "alpha": 1.0 + random.uniform(self.contrast_limit[0], self.contrast_limit[1]),
            "beta": 0.0 + random.uniform(self.brightness_limit[0], self.brightness_limit[1]),
        }

    def get_transform_init_args_names(self):
        return ("brightness_limit", "contrast_limit", "brightness_by_max")


class RandomBrightness(RandomBrightnessContrast):
    """Randomly change brightness of the input image.

    Args:
        limit ((float, float) or float): factor range for changing brightness.
            If limit is a single float, the range will be (-limit, limit). Default: (-0.2, 0.2).
        p (float): probability of applying the transform. Default: 0.5.

    Targets:
        image

    Image types:
        uint8, float32
    """

    def __init__(self, limit=0.2, always_apply=False, p=0.5):
        super(RandomBrightness, self).__init__(
            brightness_limit=limit, contrast_limit=0, always_apply=always_apply, p=p
        )
        warnings.warn(
            "This class has been deprecated. Please use RandomBrightnessContrast",
            FutureWarning,
        )

    def get_transform_init_args(self):
        return {"limit": self.brightness_limit}


class RandomContrast(RandomBrightnessContrast):
    """Randomly change contrast of the input image.

    Args:
        limit ((float, float) or float): factor range for changing contrast.
            If limit is a single float, the range will be (-limit, limit). Default: (-0.2, 0.2).
        p (float): probability of applying the transform. Default: 0.5.

    Targets:
        image

    Image types:
        uint8, float32
    """

    def __init__(self, limit=0.2, always_apply=False, p=0.5):
        super(RandomContrast, self).__init__(brightness_limit=0, contrast_limit=limit, always_apply=always_apply, p=p)
        warnings.warn(
            "This class has been deprecated. Please use RandomBrightnessContrast",
            FutureWarning,
        )

    def get_transform_init_args(self):
        return {"limit": self.contrast_limit}


class Blur(ImageOnlyTransform):
    """Blur the input image using a random-sized kernel.

    Args:
        blur_limit (int, (int, int)): maximum kernel size for blurring the input image.
            Should be in range [3, inf). Default: (3, 7).
        p (float): probability of applying the transform. Default: 0.5.

    Targets:
        image

    Image types:
        uint8, float32
    """

    def __init__(self, blur_limit=7, always_apply=False, p=0.5):
        super(Blur, self).__init__(always_apply, p)
        self.blur_limit = to_tuple(blur_limit, 3)

    def apply(self, image, ksize=3, **params):
        return F.blur(image, ksize)

    def get_params(self):
        return {"ksize": int(random.choice(np.arange(self.blur_limit[0], self.blur_limit[1] + 1, 2)))}

    def get_transform_init_args_names(self):
        return ("blur_limit",)


class MotionBlur(Blur):
    """Apply motion blur to the input image using a random-sized kernel.

    Args:
        blur_limit (int): maximum kernel size for blurring the input image.
            Should be in range [3, inf). Default: (3, 7).
        p (float): probability of applying the transform. Default: 0.5.

    Targets:
        image

    Image types:
        uint8, float32
    """

    def apply(self, img, kernel=None, **params):
        return F.convolve(img, kernel=kernel)

    def get_params(self):
        ksize = random.choice(np.arange(self.blur_limit[0], self.blur_limit[1] + 1, 2))
        if ksize <= 2:
            raise ValueError("ksize must be > 2. Got: {}".format(ksize))
        kernel = np.zeros((ksize, ksize), dtype=np.uint8)
        xs, xe = random.randint(0, ksize - 1), random.randint(0, ksize - 1)
        if xs == xe:
            ys, ye = random.sample(range(ksize), 2)
        else:
            ys, ye = random.randint(0, ksize - 1), random.randint(0, ksize - 1)
        cv2.line(kernel, (xs, ys), (xe, ye), 1, thickness=1)

        # Normalize kernel
        kernel = kernel.astype(np.float32) / np.sum(kernel)
        return {"kernel": kernel}


class MedianBlur(Blur):
    """Blur the input image using a median filter with a random aperture linear size.

    Args:
        blur_limit (int): maximum aperture linear size for blurring the input image.
            Must be odd and in range [3, inf). Default: (3, 7).
        p (float): probability of applying the transform. Default: 0.5.

    Targets:
        image

    Image types:
        uint8, float32
    """

    def __init__(self, blur_limit=7, always_apply=False, p=0.5):
        super(MedianBlur, self).__init__(blur_limit, always_apply, p)

        if self.blur_limit[0] % 2 != 1 or self.blur_limit[1] % 2 != 1:
            raise ValueError("MedianBlur supports only odd blur limits.")

    def apply(self, image, ksize=3, **params):
        return F.median_blur(image, ksize)


class GaussianBlur(ImageOnlyTransform):
    """Blur the input image using a Gaussian filter with a random kernel size.

    Args:
        blur_limit (int, (int, int)): maximum Gaussian kernel size for blurring the input image.
            Must be zero or odd and in range [0, inf). If set to 0 it will be computed from sigma
            as `round(sigma * (3 if img.dtype == np.uint8 else 4) * 2 + 1) + 1`.
            If set single value `blur_limit` will be in range (0, blur_limit).
            Default: (3, 7).
        sigma_limit (float, (float, float)): Gaussian kernel standard deviation. Must be greater in range [0, inf).
            If set single value `sigma_limit` will be in range (0, sigma_limit).
            If set to 0 sigma will be computed as `sigma = 0.3*((ksize-1)*0.5 - 1) + 0.8`. Default: 0.
        p (float): probability of applying the transform. Default: 0.5.

    Targets:
        image

    Image types:
        uint8, float32
    """

    def __init__(self, blur_limit=(3, 7), sigma_limit=0, always_apply=False, p=0.5):
        super(GaussianBlur, self).__init__(always_apply, p)
        self.blur_limit = to_tuple(blur_limit, 0)
        self.sigma_limit = to_tuple(sigma_limit if sigma_limit is not None else 0, 0)

        if self.blur_limit[0] == 0 and self.sigma_limit[0] == 0:
            self.blur_limit = 3, max(3, self.blur_limit[1])
            warnings.warn(
                "blur_limit and sigma_limit minimum value can not be both equal to 0. "
                "blur_limit minimum value changed to 3."
            )

        if (self.blur_limit[0] != 0 and self.blur_limit[0] % 2 != 1) or (
            self.blur_limit[1] != 0 and self.blur_limit[1] % 2 != 1
        ):
            raise ValueError("GaussianBlur supports only odd blur limits.")

    def apply(self, image, ksize=3, sigma=0, **params):
        return F.gaussian_blur(image, ksize, sigma=sigma)

    def get_params(self):
        ksize = np.random.randint(self.blur_limit[0], self.blur_limit[1] + 1)
        if ksize != 0 and ksize % 2 != 1:
            ksize = (ksize + 1) % (self.blur_limit[1] + 1)

        return {"ksize": ksize, "sigma": random.uniform(*self.sigma_limit)}

    def get_transform_init_args_names(self):
        return ("blur_limit", "sigma_limit")


class GaussNoise(ImageOnlyTransform):
    """Apply gaussian noise to the input image.

    Args:
        var_limit ((float, float) or float): variance range for noise. If var_limit is a single float, the range
            will be (0, var_limit). Default: (10.0, 50.0).
        mean (float): mean of the noise. Default: 0
        per_channel (bool): if set to True, noise will be sampled for each channel independently.
            Otherwise, the noise will be sampled once for all channels. Default: True
        p (float): probability of applying the transform. Default: 0.5.

    Targets:
        image

    Image types:
        uint8, float32
    """

    def __init__(self, var_limit=(10.0, 50.0), mean=0, per_channel=True, always_apply=False, p=0.5):
        super(GaussNoise, self).__init__(always_apply, p)
        if isinstance(var_limit, (tuple, list)):
            if var_limit[0] < 0:
                raise ValueError("Lower var_limit should be non negative.")
            if var_limit[1] < 0:
                raise ValueError("Upper var_limit should be non negative.")
            self.var_limit = var_limit
        elif isinstance(var_limit, (int, float)):
            if var_limit < 0:
                raise ValueError("var_limit should be non negative.")

            self.var_limit = (0, var_limit)
        else:
            raise TypeError(
                "Expected var_limit type to be one of (int, float, tuple, list), got {}".format(type(var_limit))
            )

        self.mean = mean
        self.per_channel = per_channel

    def apply(self, img, gauss=None, **params):
        return F.gauss_noise(img, gauss=gauss)

    def get_params_dependent_on_targets(self, params):
        image = params["image"]
        var = random.uniform(self.var_limit[0], self.var_limit[1])
        sigma = var ** 0.5
        random_state = np.random.RandomState(random.randint(0, 2 ** 32 - 1))

        if self.per_channel:
            gauss = random_state.normal(self.mean, sigma, image.shape)
        else:
            gauss = random_state.normal(self.mean, sigma, image.shape[:2])
            if len(image.shape) == 3:
                gauss = np.expand_dims(gauss, -1)

        return {"gauss": gauss}

    @property
    def targets_as_params(self):
        return ["image"]

    def get_transform_init_args_names(self):
        return ("var_limit", "per_channel", "mean")


class ISONoise(ImageOnlyTransform):
    """
    Apply camera sensor noise.

    Args:
        color_shift (float, float): variance range for color hue change.
            Measured as a fraction of 360 degree Hue angle in HLS colorspace.
        intensity ((float, float): Multiplicative factor that control strength
            of color and luminace noise.
        p (float): probability of applying the transform. Default: 0.5.

    Targets:
        image

    Image types:
        uint8
    """

    def __init__(self, color_shift=(0.01, 0.05), intensity=(0.1, 0.5), always_apply=False, p=0.5):
        super(ISONoise, self).__init__(always_apply, p)
        self.intensity = intensity
        self.color_shift = color_shift

    def apply(self, img, color_shift=0.05, intensity=1.0, random_state=None, **params):
        return F.iso_noise(img, color_shift, intensity, np.random.RandomState(random_state))

    def get_params(self):
        return {
            "color_shift": random.uniform(self.color_shift[0], self.color_shift[1]),
            "intensity": random.uniform(self.intensity[0], self.intensity[1]),
            "random_state": random.randint(0, 65536),
        }

    def get_transform_init_args_names(self):
        return ("intensity", "color_shift")


class CLAHE(ImageOnlyTransform):
    """Apply Contrast Limited Adaptive Histogram Equalization to the input image.

    Args:
        clip_limit (float or (float, float)): upper threshold value for contrast limiting.
            If clip_limit is a single float value, the range will be (1, clip_limit). Default: (1, 4).
        tile_grid_size ((int, int)): size of grid for histogram equalization. Default: (8, 8).
        p (float): probability of applying the transform. Default: 0.5.

    Targets:
        image

    Image types:
        uint8
    """

    def __init__(self, clip_limit=4.0, tile_grid_size=(8, 8), always_apply=False, p=0.5):
        super(CLAHE, self).__init__(always_apply, p)
        self.clip_limit = to_tuple(clip_limit, 1)
        self.tile_grid_size = tuple(tile_grid_size)

    def apply(self, img, clip_limit=2, **params):
        if not F.is_rgb_image(img) and not F.is_grayscale_image(img):
            raise TypeError("CLAHE transformation expects 1-channel or 3-channel images.")

        return F.clahe(img, clip_limit, self.tile_grid_size)

    def get_params(self):
        return {"clip_limit": random.uniform(self.clip_limit[0], self.clip_limit[1])}

    def get_transform_init_args_names(self):
        return ("clip_limit", "tile_grid_size")


class ChannelDropout(ImageOnlyTransform):
    """Randomly Drop Channels in the input Image.

    Args:
        channel_drop_range (int, int): range from which we choose the number of channels to drop.
        fill_value (int, float): pixel value for the dropped channel.
        p (float): probability of applying the transform. Default: 0.5.

    Targets:
        image

    Image types:
        uint8, uint16, unit32, float32
    """

    def __init__(self, channel_drop_range=(1, 1), fill_value=0, always_apply=False, p=0.5):
        super(ChannelDropout, self).__init__(always_apply, p)

        self.channel_drop_range = channel_drop_range

        self.min_channels = channel_drop_range[0]
        self.max_channels = channel_drop_range[1]

        if not 1 <= self.min_channels <= self.max_channels:
            raise ValueError("Invalid channel_drop_range. Got: {}".format(channel_drop_range))

        self.fill_value = fill_value

    def apply(self, img, channels_to_drop=(0,), **params):
        return F.channel_dropout(img, channels_to_drop, self.fill_value)

    def get_params_dependent_on_targets(self, params):
        img = params["image"]

        num_channels = img.shape[-1]

        if len(img.shape) == 2 or num_channels == 1:
            raise NotImplementedError("Images has one channel. ChannelDropout is not defined.")

        if self.max_channels >= num_channels:
            raise ValueError("Can not drop all channels in ChannelDropout.")

        num_drop_channels = random.randint(self.min_channels, self.max_channels)

        channels_to_drop = random.sample(range(num_channels), k=num_drop_channels)

        return {"channels_to_drop": channels_to_drop}

    def get_transform_init_args_names(self):
        return ("channel_drop_range", "fill_value")

    @property
    def targets_as_params(self):
        return ["image"]


class ChannelShuffle(ImageOnlyTransform):
    """Randomly rearrange channels of the input RGB image.

    Args:
        p (float): probability of applying the transform. Default: 0.5.

    Targets:
        image

    Image types:
        uint8, float32
    """

    @property
    def targets_as_params(self):
        return ["image"]

    def apply(self, img, channels_shuffled=(0, 1, 2), **params):
        return F.channel_shuffle(img, channels_shuffled)

    def get_params_dependent_on_targets(self, params):
        img = params["image"]
        ch_arr = list(range(img.shape[2]))
        random.shuffle(ch_arr)
        return {"channels_shuffled": ch_arr}

    def get_transform_init_args_names(self):
        return ()


class InvertImg(ImageOnlyTransform):
    """Invert the input image by subtracting pixel values from 255.

    Args:
        p (float): probability of applying the transform. Default: 0.5.

    Targets:
        image

    Image types:
        uint8
    """

    def apply(self, img, **params):
        return F.invert(img)

    def get_transform_init_args_names(self):
        return ()


class RandomGamma(ImageOnlyTransform):
    """
    Args:
        gamma_limit (float or (float, float)): If gamma_limit is a single float value,
            the range will be (-gamma_limit, gamma_limit). Default: (80, 120).
        eps: Deprecated.

    Targets:
        image

    Image types:
        uint8, float32
    """

    def __init__(self, gamma_limit=(80, 120), eps=None, always_apply=False, p=0.5):
        super(RandomGamma, self).__init__(always_apply, p)
        self.gamma_limit = to_tuple(gamma_limit)
        self.eps = eps

    def apply(self, img, gamma=1, **params):
        return F.gamma_transform(img, gamma=gamma)

    def get_params(self):
        return {"gamma": random.randint(self.gamma_limit[0], self.gamma_limit[1]) / 100.0}

    def get_transform_init_args_names(self):
        return ("gamma_limit", "eps")


class ToGray(ImageOnlyTransform):
    """Convert the input RGB image to grayscale. If the mean pixel value for the resulting image is greater
    than 127, invert the resulting grayscale image.

    Args:
        p (float): probability of applying the transform. Default: 0.5.

    Targets:
        image

    Image types:
        uint8, float32
    """

    def apply(self, img, **params):
        if F.is_grayscale_image(img):
            warnings.warn("The image is already gray.")
            return img
        if not F.is_rgb_image(img):
            raise TypeError("ToGray transformation expects 3-channel images.")

        return F.to_gray(img)

    def get_transform_init_args_names(self):
        return ()


class ToSepia(ImageOnlyTransform):
    """Applies sepia filter to the input RGB image

    Args:
        p (float): probability of applying the transform. Default: 0.5.

    Targets:
        image

    Image types:
        uint8, float32
    """

    def __init__(self, always_apply=False, p=0.5):
        super(ToSepia, self).__init__(always_apply, p)
        self.sepia_transformation_matrix = np.matrix(
            [[0.393, 0.769, 0.189], [0.349, 0.686, 0.168], [0.272, 0.534, 0.131]]
        )

    def apply(self, image, **params):
        if not F.is_rgb_image(image):
            raise TypeError("ToSepia transformation expects 3-channel images.")
        return F.linear_transformation_rgb(image, self.sepia_transformation_matrix)

    def get_transform_init_args_names(self):
        return ()


class ToFloat(ImageOnlyTransform):
    """Divide pixel values by `max_value` to get a float32 output array where all values lie in the range [0, 1.0].
    If `max_value` is None the transform will try to infer the maximum value by inspecting the data type of the input
    image.

    See Also:
        :class:`~albumentations.augmentations.transforms.FromFloat`

    Args:
        max_value (float): maximum possible input value. Default: None.
        p (float): probability of applying the transform. Default: 1.0.

    Targets:
        image

    Image types:
        any type

    """

    def __init__(self, max_value=None, always_apply=False, p=1.0):
        super(ToFloat, self).__init__(always_apply, p)
        self.max_value = max_value

    def apply(self, img, **params):
        return F.to_float(img, self.max_value)

    def get_transform_init_args_names(self):
        return ("max_value",)


class FromFloat(ImageOnlyTransform):
    """Take an input array where all values should lie in the range [0, 1.0], multiply them by `max_value` and then
    cast the resulted value to a type specified by `dtype`. If `max_value` is None the transform will try to infer
    the maximum value for the data type from the `dtype` argument.

    This is the inverse transform for :class:`~albumentations.augmentations.transforms.ToFloat`.

    Args:
        max_value (float): maximum possible input value. Default: None.
        dtype (string or numpy data type): data type of the output. See the `'Data types' page from the NumPy docs`_.
            Default: 'uint16'.
        p (float): probability of applying the transform. Default: 1.0.

    Targets:
        image

    Image types:
        float32

    .. _'Data types' page from the NumPy docs:
       https://docs.scipy.org/doc/numpy/user/basics.types.html
    """

    def __init__(self, dtype="uint16", max_value=None, always_apply=False, p=1.0):
        super(FromFloat, self).__init__(always_apply, p)
        self.dtype = np.dtype(dtype)
        self.max_value = max_value

    def apply(self, img, **params):
        return F.from_float(img, self.dtype, self.max_value)

    def get_transform_init_args(self):
        return {"dtype": self.dtype.name, "max_value": self.max_value}


class Downscale(ImageOnlyTransform):
    """Decreases image quality by downscaling and upscaling back.

    Args:
        scale_min (float): lower bound on the image scale. Should be < 1.
        scale_max (float):  lower bound on the image scale. Should be .
        interpolation: cv2 interpolation method. cv2.INTER_NEAREST by default

    Targets:
        image

    Image types:
        uint8, float32
    """

    def __init__(
        self,
        scale_min=0.25,
        scale_max=0.25,
        interpolation=cv2.INTER_NEAREST,
        always_apply=False,
        p=0.5,
    ):
        super(Downscale, self).__init__(always_apply, p)
        if scale_min > scale_max:
            raise ValueError("Expected scale_min be less or equal scale_max, got {} {}".format(scale_min, scale_max))
        if scale_max >= 1:
            raise ValueError("Expected scale_max to be less than 1, got {}".format(scale_max))
        self.scale_min = scale_min
        self.scale_max = scale_max
        self.interpolation = interpolation

    def apply(self, image, scale, interpolation, **params):
        return F.downscale(image, scale=scale, interpolation=interpolation)

    def get_params(self):
        return {
            "scale": np.random.uniform(self.scale_min, self.scale_max),
            "interpolation": self.interpolation,
        }

    def get_transform_init_args_names(self):
        return "scale_min", "scale_max", "interpolation"


class Lambda(NoOp):
    """A flexible transformation class for using user-defined transformation functions per targets.
    Function signature must include **kwargs to accept optinal arguments like interpolation method, image size, etc:

    Args:
        image (callable): Image transformation function.
        mask (callable): Mask transformation function.
        keypoint (callable): Keypoint transformation function.
        bbox (callable): BBox transformation function.
        always_apply (bool): Indicates whether this transformation should be always applied.
        p (float): probability of applying the transform. Default: 1.0.

    Targets:
        image, mask, bboxes, keypoints

    Image types:
        Any
    """

    def __init__(
        self,
        image=None,
        mask=None,
        keypoint=None,
        bbox=None,
        name=None,
        always_apply=False,
        p=1.0,
    ):
        super(Lambda, self).__init__(always_apply, p)

        self.name = name
        self.custom_apply_fns = {target_name: F.noop for target_name in ("image", "mask", "keypoint", "bbox")}
        for target_name, custom_apply_fn in {
            "image": image,
            "mask": mask,
            "keypoint": keypoint,
            "bbox": bbox,
        }.items():
            if custom_apply_fn is not None:
                if isinstance(custom_apply_fn, LambdaType) and custom_apply_fn.__name__ == "<lambda>":
                    warnings.warn(
                        "Using lambda is incompatible with multiprocessing. "
                        "Consider using regular functions or partial()."
                    )

                self.custom_apply_fns[target_name] = custom_apply_fn

    def apply(self, img, **params):
        fn = self.custom_apply_fns["image"]
        return fn(img, **params)

    def apply_to_mask(self, mask, **params):
        fn = self.custom_apply_fns["mask"]
        return fn(mask, **params)

    def apply_to_bbox(self, bbox, **params):
        fn = self.custom_apply_fns["bbox"]
        return fn(bbox, **params)

    def apply_to_keypoint(self, keypoint, **params):
        fn = self.custom_apply_fns["keypoint"]
        return fn(keypoint, **params)

    @classmethod
    def is_serializable(cls):
        return False

    def _to_dict(self):
        if self.name is None:
            raise ValueError(
                "To make a Lambda transform serializable you should provide the `name` argument, "
                "e.g. `Lambda(name='my_transform', image=<some func>, ...)`."
            )
        return {"__class_fullname__": self.get_class_fullname(), "__name__": self.name}

    def __repr__(self):
        state = {"name": self.name}
        state.update(self.custom_apply_fns.items())
        state.update(self.get_base_init_args())
        return "{name}({args})".format(name=self.__class__.__name__, args=format_args(state))


class MultiplicativeNoise(ImageOnlyTransform):
    """Multiply image to random number or array of numbers.

    Args:
        multiplier (float or tuple of floats): If single float image will be multiplied to this number.
            If tuple of float multiplier will be in range `[multiplier[0], multiplier[1])`. Default: (0.9, 1.1).
        per_channel (bool): If `False`, same values for all channels will be used.
            If `True` use sample values for each channels. Default False.
        elementwise (bool): If `False` multiply multiply all pixels in an image with a random value sampled once.
            If `True` Multiply image pixels with values that are pixelwise randomly sampled. Defaule: False.

    Targets:
        image

    Image types:
        Any
    """

    def __init__(
        self,
        multiplier=(0.9, 1.1),
        per_channel=False,
        elementwise=False,
        always_apply=False,
        p=0.5,
    ):
        super(MultiplicativeNoise, self).__init__(always_apply, p)
        self.multiplier = to_tuple(multiplier, multiplier)
        self.per_channel = per_channel
        self.elementwise = elementwise

    def apply(self, img, multiplier=np.array([1]), **kwargs):
        return F.multiply(img, multiplier)

    def get_params_dependent_on_targets(self, params):
        if self.multiplier[0] == self.multiplier[1]:
            return {"multiplier": np.array([self.multiplier[0]])}

        img = params["image"]

        h, w = img.shape[:2]

        if self.per_channel:
            c = 1 if F.is_grayscale_image(img) else img.shape[-1]
        else:
            c = 1

        if self.elementwise:
            shape = [h, w, c]
        else:
            shape = [c]

        multiplier = np.random.uniform(self.multiplier[0], self.multiplier[1], shape)
        if F.is_grayscale_image(img) and img.ndim == 2:
            multiplier = np.squeeze(multiplier)

        return {"multiplier": multiplier}

    @property
    def targets_as_params(self):
        return ["image"]

    def get_transform_init_args_names(self):
        return "multiplier", "per_channel", "elementwise"


class FancyPCA(ImageOnlyTransform):
    """Augment RGB image using FancyPCA from Krizhevsky's paper
    "ImageNet Classification with Deep Convolutional Neural Networks"

    Args:
        alpha (float):  how much to perturb/scale the eigen vecs and vals.
            scale is samples from gaussian distribution (mu=0, sigma=alpha)

    Targets:
        image

    Image types:
        3-channel uint8 images only

    Credit:
        http://papers.nips.cc/paper/4824-imagenet-classification-with-deep-convolutional-neural-networks.pdf
        https://deshanadesai.github.io/notes/Fancy-PCA-with-Scikit-Image
        https://pixelatedbrian.github.io/2018-04-29-fancy_pca/
    """

    def __init__(self, alpha=0.1, always_apply=False, p=0.5):
        super(FancyPCA, self).__init__(always_apply=always_apply, p=p)
        self.alpha = alpha

    def apply(self, img, alpha=0.1, **params):
        img = F.fancy_pca(img, alpha)
        return img

    def get_params(self):
        return {"alpha": random.gauss(0, self.alpha)}

    def get_transform_init_args_names(self):
        return ("alpha",)


class MaskDropout(DualTransform):
    """
    Image & mask augmentation that zero out mask and image regions corresponding
    to randomly chosen object instance from mask.

    Mask must be single-channel image, zero values treated as background.
    Image can be any number of channels.

    Inspired by https://www.kaggle.com/c/severstal-steel-defect-detection/discussion/114254
    """

    def __init__(
        self,
        max_objects=1,
        image_fill_value=0,
        mask_fill_value=0,
        always_apply=False,
        p=0.5,
    ):
        """
        Args:
            max_objects: Maximum number of labels that can be zeroed out. Can be tuple, in this case it's [min, max]
            image_fill_value: Fill value to use when filling image.
                Can be 'inpaint' to apply inpaining (works only  for 3-chahnel images)
            mask_fill_value: Fill value to use when filling mask.

        Targets:
            image, mask

        Image types:
            uint8, float32
        """
        super(MaskDropout, self).__init__(always_apply, p)
        self.max_objects = to_tuple(max_objects, 1)
        self.image_fill_value = image_fill_value
        self.mask_fill_value = mask_fill_value

    @property
    def targets_as_params(self):
        return ["mask"]

    def get_params_dependent_on_targets(self, params):
        mask = params["mask"]

        label_image, num_labels = label(mask, return_num=True)

        if num_labels == 0:
            dropout_mask = None
        else:
            objects_to_drop = random.randint(self.max_objects[0], self.max_objects[1])
            objects_to_drop = min(num_labels, objects_to_drop)

            if objects_to_drop == num_labels:
                dropout_mask = mask > 0
            else:
                labels_index = random.sample(range(1, num_labels + 1), objects_to_drop)
                dropout_mask = np.zeros((mask.shape[0], mask.shape[1]), dtype=np.bool)
                for label_index in labels_index:
                    dropout_mask |= label_image == label_index

        params.update({"dropout_mask": dropout_mask})
        return params

    def apply(self, img, dropout_mask=None, **params):
        if dropout_mask is None:
            return img

        if self.image_fill_value == "inpaint":
            dropout_mask = dropout_mask.astype(np.uint8)
            _, _, w, h = cv2.boundingRect(dropout_mask)
            radius = min(3, max(w, h) // 2)
            img = cv2.inpaint(img, dropout_mask, radius, cv2.INPAINT_NS)
        else:
            img = img.copy()
            img[dropout_mask] = self.image_fill_value

        return img

    def apply_to_mask(self, img, dropout_mask=None, **params):
        if dropout_mask is None:
            return img

        img = img.copy()
        img[dropout_mask] = self.mask_fill_value
        return img

    def get_transform_init_args_names(self):
        return ("max_objects", "image_fill_value", "mask_fill_value")


class GlassBlur(Blur):
    """Apply glass noise to the input image.

    Args:
        sigma (float): standard deviation for Gaussian kernel.
        max_delta (int): max distance between pixels which are swapped.
        iterations (int): number of repeats.
            Should be in range [1, inf). Default: (2).
        mode (str): mode of computation: fast or exact. Default: "fast".
        p (float): probability of applying the transform. Default: 0.5.

    Targets:
        image

    Image types:
        uint8, float32

    Reference:
    |  https://arxiv.org/abs/1903.12261
    |  https://github.com/hendrycks/robustness/blob/master/ImageNet-C/create_c/make_imagenet_c.py
    """

    def __init__(
        self,
        sigma=0.7,
        max_delta=4,
        iterations=2,
        always_apply=False,
        mode="fast",
        p=0.5,
    ):
        super(GlassBlur, self).__init__(always_apply=always_apply, p=p)
        if iterations < 1:
            raise ValueError("Iterations should be more or equal to 1, but we got {}".format(iterations))

        if mode not in ["fast", "exact"]:
            raise ValueError("Mode should be 'fast' or 'exact', but we got {}".format(iterations))

        self.sigma = sigma
        self.max_delta = max_delta
        self.iterations = iterations
        self.mode = mode

    def apply(self, img, dxy=0, **params):
        return F.glass_blur(img, self.sigma, self.max_delta, self.iterations, dxy, self.mode)

    def get_params_dependent_on_targets(self, params):
        img = params["image"]

        # generate array containing all necessary values for transformations
        width_pixels = img.shape[0] - self.max_delta * 2
        height_pixels = img.shape[1] - self.max_delta * 2
        total_pixels = width_pixels * height_pixels
        dxy = np.random.randint(-self.max_delta, self.max_delta, size=(total_pixels, self.iterations, 2))

        return {"dxy": dxy}

    def get_transform_init_args_names(self):
        return ("sigma", "max_delta", "iterations")

    @property
    def targets_as_params(self):
        return ["image"]


class GridDropout(DualTransform):
    """GridDropout, drops out rectangular regions of an image and the corresponding mask in a grid fashion.

    Args:
        ratio (float): the ratio of the mask holes to the unit_size (same for horizontal and vertical directions).
            Must be between 0 and 1. Default: 0.5.
        unit_size_min (int): minimum size of the grid unit. Must be between 2 and the image shorter edge.
            If 'None', holes_number_x and holes_number_y are used to setup the grid. Default: `None`.
        unit_size_max (int): maximum size of the grid unit. Must be between 2 and the image shorter edge.
            If 'None', holes_number_x and holes_number_y are used to setup the grid. Default: `None`.
        holes_number_x (int): the number of grid units in x direction. Must be between 1 and image width//2.
            If 'None', grid unit width is set as image_width//10. Default: `None`.
        holes_number_y (int): the number of grid units in y direction. Must be between 1 and image height//2.
            If `None`, grid unit height is set equal to the grid unit width or image height, whatever is smaller.
        shift_x (int): offsets of the grid start in x direction from (0,0) coordinate.
            Clipped between 0 and grid unit_width - hole_width. Default: 0.
        shift_y (int): offsets of the grid start in y direction from (0,0) coordinate.
            Clipped between 0 and grid unit height - hole_height. Default: 0.
        random_offset (boolean): weather to offset the grid randomly between 0 and grid unit size - hole size
            If 'True', entered shift_x, shift_y are ignored and set randomly. Default: `False`.
        fill_value (int): value for the dropped pixels. Default = 0
        mask_fill_value (int): value for the dropped pixels in mask.
            If `None`, transformation is not applied to the mask. Default: `None`.

    Targets:
        image, mask

    Image types:
        uint8, float32

    References:
        https://arxiv.org/abs/2001.04086

    """

    def __init__(
        self,
        ratio: float = 0.5,
        unit_size_min: int = None,
        unit_size_max: int = None,
        holes_number_x: int = None,
        holes_number_y: int = None,
        shift_x: int = 0,
        shift_y: int = 0,
        random_offset: bool = False,
        fill_value: int = 0,
        mask_fill_value: int = None,
        always_apply: bool = False,
        p: float = 0.5,
    ):
        super(GridDropout, self).__init__(always_apply, p)
        self.ratio = ratio
        self.unit_size_min = unit_size_min
        self.unit_size_max = unit_size_max
        self.holes_number_x = holes_number_x
        self.holes_number_y = holes_number_y
        self.shift_x = shift_x
        self.shift_y = shift_y
        self.random_offset = random_offset
        self.fill_value = fill_value
        self.mask_fill_value = mask_fill_value
        if not 0 < self.ratio <= 1:
            raise ValueError("ratio must be between 0 and 1.")

    def apply(self, image, holes=(), **params):
        return F.cutout(image, holes, self.fill_value)

    def apply_to_mask(self, image, holes=(), **params):
        if self.mask_fill_value is None:
            return image

        return F.cutout(image, holes, self.mask_fill_value)

    def get_params_dependent_on_targets(self, params):
        img = params["image"]
        height, width = img.shape[:2]
        # set grid using unit size limits
        if self.unit_size_min and self.unit_size_max:
            if not 2 <= self.unit_size_min <= self.unit_size_max:
                raise ValueError("Max unit size should be >= min size, both at least 2 pixels.")
            if self.unit_size_max > min(height, width):
                raise ValueError("Grid size limits must be within the shortest image edge.")
            unit_width = random.randint(self.unit_size_min, self.unit_size_max + 1)
            unit_height = unit_width
        else:
            # set grid using holes numbers
            if self.holes_number_x is None:
                unit_width = max(2, width // 10)
            else:
                if not 1 <= self.holes_number_x <= width // 2:
                    raise ValueError("The hole_number_x must be between 1 and image width//2.")
                unit_width = width // self.holes_number_x
            if self.holes_number_y is None:
                unit_height = max(min(unit_width, height), 2)
            else:
                if not 1 <= self.holes_number_y <= height // 2:
                    raise ValueError("The hole_number_y must be between 1 and image height//2.")
                unit_height = height // self.holes_number_y

        hole_width = int(unit_width * self.ratio)
        hole_height = int(unit_height * self.ratio)
        # min 1 pixel and max unit length - 1
        hole_width = min(max(hole_width, 1), unit_width - 1)
        hole_height = min(max(hole_height, 1), unit_height - 1)
        # set offset of the grid
        if self.shift_x is None:
            shift_x = 0
        else:
            shift_x = min(max(0, self.shift_x), unit_width - hole_width)
        if self.shift_y is None:
            shift_y = 0
        else:
            shift_y = min(max(0, self.shift_y), unit_height - hole_height)
        if self.random_offset:
            shift_x = random.randint(0, unit_width - hole_width)
            shift_y = random.randint(0, unit_height - hole_height)
        holes = []
        for i in range(width // unit_width + 1):
            for j in range(height // unit_height + 1):
                x1 = min(shift_x + unit_width * i, width)
                y1 = min(shift_y + unit_height * j, height)
                x2 = min(x1 + hole_width, width)
                y2 = min(y1 + hole_height, height)
                holes.append((x1, y1, x2, y2))

        return {"holes": holes}

    @property
    def targets_as_params(self):
        return ["image"]

    def get_transform_init_args_names(self):
        return (
            "ratio",
            "unit_size_min",
            "unit_size_max",
            "holes_number_x",
            "holes_number_y",
            "shift_x",
            "shift_y",
            "mask_fill_value",
            "random_offset",
        )


class ColorJitter(ImageOnlyTransform):
    """Randomly changes the brightness, contrast, and saturation of an image. Compared to ColorJitter from torchvision,
    this transform gives a little bit different results because Pillow (used in torchvision) and OpenCV (used in
    Albumentations) transform an image to HSV format by different formulas. Another difference - Pillow uses uint8
    overflow, but we use value saturation.

    Args:
        brightness (float or tuple of float (min, max)): How much to jitter brightness.
            brightness_factor is chosen uniformly from [max(0, 1 - brightness), 1 + brightness]
            or the given [min, max]. Should be non negative numbers.
        contrast (float or tuple of float (min, max)): How much to jitter contrast.
            contrast_factor is chosen uniformly from [max(0, 1 - contrast), 1 + contrast]
            or the given [min, max]. Should be non negative numbers.
        saturation (float or tuple of float (min, max)): How much to jitter saturation.
            saturation_factor is chosen uniformly from [max(0, 1 - saturation), 1 + saturation]
            or the given [min, max]. Should be non negative numbers.
        hue (float or tuple of float (min, max)): How much to jitter hue.
            hue_factor is chosen uniformly from [-hue, hue] or the given [min, max].
            Should have 0 <= hue <= 0.5 or -0.5 <= min <= max <= 0.5.
    """

    def __init__(
        self,
        brightness=0.2,
        contrast=0.2,
        saturation=0.2,
        hue=0.2,
        always_apply=False,
        p=0.5,
    ):
        super(ColorJitter, self).__init__(always_apply=always_apply, p=p)

        self.brightness = self.__check_values(brightness, "brightness")
        self.contrast = self.__check_values(contrast, "contrast")
        self.saturation = self.__check_values(saturation, "saturation")
        self.hue = self.__check_values(hue, "hue", offset=0, bounds=[-0.5, 0.5], clip=False)

    @staticmethod
    def __check_values(value, name, offset=1, bounds=(0, float("inf")), clip=True):
        if isinstance(value, numbers.Number):
            if value < 0:
                raise ValueError("If {} is a single number, it must be non negative.".format(name))
            value = [offset - value, offset + value]
            if clip:
                value[0] = max(value[0], 0)
        elif isinstance(value, (tuple, list)) and len(value) == 2:
            if not bounds[0] <= value[0] <= value[1] <= bounds[1]:
                raise ValueError("{} values should be between {}".format(name, bounds))
        else:
            raise TypeError("{} should be a single number or a list/tuple with length 2.".format(name))

        return value

    def get_params(self):
        brightness = random.uniform(self.brightness[0], self.brightness[1])
        contrast = random.uniform(self.contrast[0], self.contrast[1])
        saturation = random.uniform(self.saturation[0], self.saturation[1])
        hue = random.uniform(self.hue[0], self.hue[1])

        transforms = [
            lambda x: F.adjust_brightness_torchvision(x, brightness),
            lambda x: F.adjust_contrast_torchvision(x, contrast),
            lambda x: F.adjust_saturation_torchvision(x, saturation),
            lambda x: F.adjust_hue_torchvision(x, hue),
        ]
        random.shuffle(transforms)

        return {"transforms": transforms}

    def apply(self, img, transforms=(), **params):
        if not F.is_rgb_image(img) and not F.is_grayscale_image(img):
            raise TypeError("ColorJitter transformation expects 1-channel or 3-channel images.")

        for transform in transforms:
            img = transform(img)
        return img

    def get_transform_init_args_names(self):
        return ("brightness", "contrast", "saturation", "hue")


class Sharpen(ImageOnlyTransform):
    """Sharpen the input image and overlays the result with the original image.

    Args:
        alpha ((float, float)): range to choose the visibility of the sharpened image. At 0, only the original image is
            visible, at 1.0 only its sharpened version is visible. Default: (0.2, 0.5).
        lightness ((float, float)): range to choose the lightness of the sharpened image. Default: (0.5, 1.0).
        p (float): probability of applying the transform. Default: 0.5.

    Targets:
        image
    """

    def __init__(self, alpha=(0.2, 0.5), lightness=(0.5, 1.0), always_apply=False, p=0.5):
        super(Sharpen, self).__init__(always_apply, p)
        self.alpha = self.__check_values(to_tuple(alpha, 0.0), name="alpha", bounds=(0.0, 1.0))
        self.lightness = self.__check_values(to_tuple(lightness, 0.0), name="lightness")

    @staticmethod
    def __check_values(value, name, bounds=(0, float("inf"))):
        if not bounds[0] <= value[0] <= value[1] <= bounds[1]:
            raise ValueError("{} values should be between {}".format(name, bounds))
        return value

    @staticmethod
    def __generate_sharpening_matrix(alpha_sample, lightness_sample):
        matrix_nochange = np.array([[0, 0, 0], [0, 1, 0], [0, 0, 0]], dtype=np.float32)
        matrix_effect = np.array(
            [[-1, -1, -1], [-1, 8 + lightness_sample, -1], [-1, -1, -1]],
            dtype=np.float32,
        )

        matrix = (1 - alpha_sample) * matrix_nochange + alpha_sample * matrix_effect
        return matrix

    def get_params(self):
        alpha = random.uniform(*self.alpha)
        lightness = random.uniform(*self.lightness)
        sharpening_matrix = self.__generate_sharpening_matrix(alpha_sample=alpha, lightness_sample=lightness)
        return {"sharpening_matrix": sharpening_matrix}

    def apply(self, img, sharpening_matrix=None, **params):
        return F.convolve(img, sharpening_matrix)

    def get_transform_init_args_names(self):
        return ("alpha", "lightness")


class Emboss(ImageOnlyTransform):
    """Emboss the input image and overlays the result with the original image.

    Args:
        alpha ((float, float)): range to choose the visibility of the embossed image. At 0, only the original image is
            visible,at 1.0 only its embossed version is visible. Default: (0.2, 0.5).
        strength ((float, float)): strength range of the embossing. Default: (0.2, 0.7).
        p (float): probability of applying the transform. Default: 0.5.

    Targets:
        image
    """

    def __init__(self, alpha=(0.2, 0.5), strength=(0.2, 0.7), always_apply=False, p=0.5):
        super(Emboss, self).__init__(always_apply, p)
        self.alpha = self.__check_values(to_tuple(alpha, 0.0), name="alpha", bounds=(0.0, 1.0))
        self.strength = self.__check_values(to_tuple(strength, 0.0), name="strength")

    @staticmethod
    def __check_values(value, name, bounds=(0, float("inf"))):
        if not bounds[0] <= value[0] <= value[1] <= bounds[1]:
            raise ValueError("{} values should be between {}".format(name, bounds))
        return value

    @staticmethod
    def __generate_emboss_matrix(alpha_sample, strength_sample):
        matrix_nochange = np.array([[0, 0, 0], [0, 1, 0], [0, 0, 0]], dtype=np.float32)
        matrix_effect = np.array(
            [
                [-1 - strength_sample, 0 - strength_sample, 0],
                [0 - strength_sample, 1, 0 + strength_sample],
                [0, 0 + strength_sample, 1 + strength_sample],
            ],
            dtype=np.float32,
        )
        matrix = (1 - alpha_sample) * matrix_nochange + alpha_sample * matrix_effect
        return matrix

    def get_params(self):
        alpha = random.uniform(*self.alpha)
        strength = random.uniform(*self.strength)
        emboss_matrix = self.__generate_emboss_matrix(alpha_sample=alpha, strength_sample=strength)
        return {"emboss_matrix": emboss_matrix}

    def apply(self, img, emboss_matrix=None, **params):
        return F.convolve(img, emboss_matrix)

    def get_transform_init_args_names(self):
        return ("alpha", "strength")


class Superpixels(ImageOnlyTransform):
    """Transform images partially/completely to their superpixel representation.
    This implementation uses skimage's version of the SLIC algorithm.

    Args:
        p_replace (float or tuple of float): Defines for any segment the probability that the pixels within that
            segment are replaced by their average color (otherwise, the pixels are not changed).
            Examples:
                * A probability of ``0.0`` would mean, that the pixels in no
                  segment are replaced by their average color (image is not
                  changed at all).
                * A probability of ``0.5`` would mean, that around half of all
                  segments are replaced by their average color.
                * A probability of ``1.0`` would mean, that all segments are
                  replaced by their average color (resulting in a voronoi
                  image).
            Behaviour based on chosen data types for this parameter:
                * If a ``float``, then that ``flat`` will always be used.
                * If ``tuple`` ``(a, b)``, then a random probability will be
                  sampled from the interval ``[a, b]`` per image.
        n_segments (int, or tuple of int): Rough target number of how many superpixels to generate (the algorithm
            may deviate from this number). Lower value will lead to coarser superpixels.
            Higher values are computationally more intensive and will hence lead to a slowdown
            * If a single ``int``, then that value will always be used as the
              number of segments.
            * If a ``tuple`` ``(a, b)``, then a value from the discrete
              interval ``[a..b]`` will be sampled per image.
        max_size (int or None): Maximum image size at which the augmentation is performed.
            If the width or height of an image exceeds this value, it will be
            downscaled before the augmentation so that the longest side matches `max_size`.
            This is done to speed up the process. The final output image has the same size as the input image.
            Note that in case `p_replace` is below ``1.0``,
            the down-/upscaling will affect the not-replaced pixels too.
            Use ``None`` to apply no down-/upscaling.
        interpolation (OpenCV flag): flag that is used to specify the interpolation algorithm. Should be one of:
            cv2.INTER_NEAREST, cv2.INTER_LINEAR, cv2.INTER_CUBIC, cv2.INTER_AREA, cv2.INTER_LANCZOS4.
            Default: cv2.INTER_LINEAR.
        p (float): probability of applying the transform. Default: 0.5.

    Targets:
        image
    """

    def __init__(
        self,
        p_replace: Union[float, Sequence[float]] = 0.1,
        n_segments: Union[int, Sequence[int]] = 100,
        max_size: Optional[int] = 128,
        interpolation: int = cv2.INTER_LINEAR,
        always_apply: bool = False,
        p: float = 0.5,
    ):
        super().__init__(always_apply=always_apply, p=p)
        self.p_replace = to_tuple(p_replace, p_replace)
        self.n_segments = to_tuple(n_segments, n_segments)
        self.max_size = max_size
        self.interpolation = interpolation

        if min(self.n_segments) < 1:
            raise ValueError(f"n_segments must be >= 1. Got: {n_segments}")

    def get_transform_init_args_names(self) -> Tuple[str, str, str, str]:
        return ("p_replace", "n_segments", "max_size", "interpolation")

    def get_params(self) -> dict:
        n_segments = random.randint(*self.n_segments)
        p = random.uniform(*self.p_replace)
        return {"replace_samples": np.random.random(n_segments) < p, "n_segments": n_segments}

    def apply(self, img: np.ndarray, replace_samples: Sequence[bool] = (False,), n_segments: int = 1, **kwargs):
        return F.superpixels(img, n_segments, replace_samples, self.max_size, self.interpolation)


class TemplateTransform(ImageOnlyTransform):
    """
    Apply blending of input image with specified templates
    Args:
        templates (numpy array or list of numpy arrays): Images as template for transform.
        img_weight ((float, float) or float): If single float will be used as weight for input image.
            If tuple of float img_weight will be in range `[img_weight[0], img_weight[1])`. Default: 0.5.
        template_weight ((float, float) or float): If single float will be used as weight for template.
            If tuple of float template_weight will be in range `[template_weight[0], template_weight[1])`.
            Default: 0.5.
        template_transform: transformation object which could be applied to template,
            must produce template the same size as input image.
        name (string): (Optional) Name of transform, used only for deserialization.
        p (float): probability of applying the transform. Default: 0.5.
    Targets:
        image
    Image types:
        uint8, float32
    """

    def __init__(
        self,
        templates,
        img_weight=0.5,
        template_weight=0.5,
        template_transform=None,
        name=None,
        always_apply=False,
        p=0.5,
    ):
        super().__init__(always_apply, p)

        self.templates = templates if isinstance(templates, (list, tuple)) else [templates]
        self.img_weight = to_tuple(img_weight, img_weight)
        self.template_weight = to_tuple(template_weight, template_weight)
        self.template_transform = template_transform
        self.name = name

    def apply(self, img, template=None, img_weight=0.5, template_weight=0.5, **params):
        return F.add_weighted(img, img_weight, template, template_weight)

    def get_params(self):
        return {
            "img_weight": random.uniform(self.img_weight[0], self.img_weight[1]),
            "template_weight": random.uniform(self.template_weight[0], self.template_weight[1]),
        }

    def get_params_dependent_on_targets(self, params):
        img = params["image"]
        template = random.choice(self.templates)

        if self.template_transform is not None:
            template = self.template_transform(image=template)["image"]

        if F.get_num_channels(template) not in [1, F.get_num_channels(img)]:
            raise ValueError(
                "Template must be a single channel or "
                "has the same number of channels as input image ({}), got {}".format(
                    F.get_num_channels(img), F.get_num_channels(template)
                )
            )

        if template.dtype != img.dtype:
            raise ValueError("Image and template must be the same image type")

        if img.shape[:2] != template.shape[:2]:
            raise ValueError(
                "Image and template must be the same size, got {} and {}".format(img.shape[:2], template.shape[:2])
            )

        if F.get_num_channels(template) == 1 and F.get_num_channels(img) > 1:
            template = np.stack((template,) * F.get_num_channels(img), axis=-1)

        # in order to support grayscale image with dummy dim
        template = template.reshape(img.shape)

        return {"template": template}

    @classmethod
    def is_serializable(cls):
        return False

    @property
    def targets_as_params(self):
        return ["image"]

    def _to_dict(self):
        if self.name is None:
            raise ValueError(
                "To make a TemplateTransform serializable you should provide the `name` argument, "
                "e.g. `TemplateTransform(name='my_transform', ...)`."
            )
        return {"__class_fullname__": self.get_class_fullname(), "__name__": self.name}


<<<<<<< HEAD
class RingingOvershoot(ImageOnlyTransform):
    """Create ringing or overshoot artefacts by conlvolving image with 2D sinc filter.

    Args:
        blur_limit (int, (int, int)): maximum kernel size for sinc filter.
            Should be in range [3, inf). Default: (7, 15).
        cutoff (float, (float, float)): range to choose the cutoff frequency in radians.
            Should be in range (0, np.pi)
            Default: (np.pi / 4, np.pi / 2).
        p (float): probability of applying the transform. Default: 0.5.

    Reference:
        dsp.stackexchange.com/questions/58301/2-d-circularly-symmetric-low-pass-filter
        https://arxiv.org/abs/2107.10833
=======
class UnsharpMask(ImageOnlyTransform):
    """
    Sharpen the input image using Unsharp Masking processing and overlays the result with the original image.

    Args:
        blur_limit (int, (int, int)): maximum Gaussian kernel size for blurring the input image.
            Must be zero or odd and in range [0, inf). If set to 0 it will be computed from sigma
            as `round(sigma * (3 if img.dtype == np.uint8 else 4) * 2 + 1) + 1`.
            If set single value `blur_limit` will be in range (0, blur_limit).
            Default: (3, 7).
        sigma_limit (float, (float, float)): Gaussian kernel standard deviation. Must be in range [0, inf).
            If set single value `sigma_limit` will be in range (0, sigma_limit).
            If set to 0 sigma will be computed as `sigma = 0.3*((ksize-1)*0.5 - 1) + 0.8`. Default: 0.
        alpha (float, (float, float)): range to choose the visibility of the sharpened image.
            At 0, only the original image is visible, at 1.0 only its sharpened version is visible.
            Default: (0.2, 0.5).
        threshold (int): Value to limit sharpening only for areas with high pixel difference between original image
            and it's smoothed version. Higher threshold means less sharpening on flat areas.
            Must be in range [0, 255]. Default: 10.
        p (float): probability of applying the transform. Default: 0.5.

    Reference:
        arxiv.org/pdf/2107.10833.pdf
>>>>>>> 7cf53fd9

    Targets:
        image
    """

    def __init__(
        self,
<<<<<<< HEAD
        blur_limit: Union[int, Sequence[int]] = (7, 15),
        cutoff: Union[float, Sequence[float]] = (np.pi / 4, np.pi / 2),
        always_apply=False,
        p=0.5,
    ):
        super(RingingOvershoot, self).__init__(always_apply, p)
        self.blur_limit = to_tuple(blur_limit, 3)
        self.cutoff = self.__check_values(to_tuple(cutoff, np.pi / 2), name="cutoff", bounds=(0, np.pi))
=======
        blur_limit: Union[int, Sequence[int]] = (3, 7),
        sigma_limit: Union[float, Sequence[float]] = 0.0,
        alpha: Union[float, Sequence[float]] = (0.2, 0.5),
        threshold: int = 10,
        always_apply=False,
        p=0.5,
    ):
        super(UnsharpMask, self).__init__(always_apply, p)
        self.blur_limit = to_tuple(blur_limit, 3)
        self.sigma_limit = self.__check_values(to_tuple(sigma_limit, 0.0), name="sigma_limit")
        self.alpha = self.__check_values(to_tuple(alpha, 0.0), name="alpha", bounds=(0.0, 1.0))
        self.threshold = threshold

        if self.blur_limit[0] == 0 and self.sigma_limit[0] == 0:
            self.blur_limit = 3, max(3, self.blur_limit[1])
            raise ValueError("blur_limit and sigma_limit minimum value can not be both equal to 0.")

        if (self.blur_limit[0] != 0 and self.blur_limit[0] % 2 != 1) or (
            self.blur_limit[1] != 0 and self.blur_limit[1] % 2 != 1
        ):
            raise ValueError("UnsharpMask supports only odd blur limits.")
>>>>>>> 7cf53fd9

    @staticmethod
    def __check_values(value, name, bounds=(0, float("inf"))):
        if not bounds[0] <= value[0] <= value[1] <= bounds[1]:
            raise ValueError(f"{name} values should be between {bounds}")
        return value

    def get_params(self):
<<<<<<< HEAD
        ksize = random.randrange(self.blur_limit[0], self.blur_limit[1] + 1, 2)
        if ksize % 2 == 0:
            raise ValueError(f"Kernel size must be odd. Got: {ksize}")

        cutoff = random.uniform(*self.cutoff)

        # From dsp.stackexchange.com/questions/58301/2-d-circularly-symmetric-low-pass-filter
        kernel = np.fromfunction(
            lambda x, y: cutoff
            * special.j1(cutoff * np.sqrt((x - (ksize - 1) / 2) ** 2 + (y - (ksize - 1) / 2) ** 2))
            / (2 * np.pi * np.sqrt((x - (ksize - 1) / 2) ** 2 + (y - (ksize - 1) / 2) ** 2)),
            [ksize, ksize],
        )
        kernel[(ksize - 1) // 2, (ksize - 1) // 2] = cutoff ** 2 / (4 * np.pi)

        # Normalize kernel
        kernel = kernel.astype(np.float32) / np.sum(kernel)

        return {"kernel": kernel}

    def apply(self, img, kernel=None, **params):
        return F.convolve(img, kernel)

    def get_transform_init_args_names(self):
        return ("blur_limit", "cutoff")
=======
        return {
            "ksize": random.randrange(self.blur_limit[0], self.blur_limit[1] + 1, 2),
            "sigma": random.uniform(*self.sigma_limit),
            "alpha": random.uniform(*self.alpha),
        }

    def apply(self, img, ksize=3, sigma=0, alpha=0.2, **params):
        return F.unsharp_mask(img, ksize, sigma=sigma, alpha=alpha, threshold=self.threshold)

    def get_transform_init_args_names(self):
        return ("blur_limit", "sigma_limit", "alpha", "threshold")
>>>>>>> 7cf53fd9
<|MERGE_RESOLUTION|>--- conflicted
+++ resolved
@@ -78,11 +78,8 @@
     "Emboss",
     "Superpixels",
     "TemplateTransform",
-<<<<<<< HEAD
     "RingingOvershoot",
-=======
     "UnsharpMask",
->>>>>>> 7cf53fd9
 ]
 
 
@@ -3248,7 +3245,6 @@
         return {"__class_fullname__": self.get_class_fullname(), "__name__": self.name}
 
 
-<<<<<<< HEAD
 class RingingOvershoot(ImageOnlyTransform):
     """Create ringing or overshoot artefacts by conlvolving image with 2D sinc filter.
 
@@ -3263,7 +3259,56 @@
     Reference:
         dsp.stackexchange.com/questions/58301/2-d-circularly-symmetric-low-pass-filter
         https://arxiv.org/abs/2107.10833
-=======
+        
+    Targets:
+        image
+    """
+
+    def __init__(
+        self,
+        blur_limit: Union[int, Sequence[int]] = (7, 15),
+        cutoff: Union[float, Sequence[float]] = (np.pi / 4, np.pi / 2),
+        always_apply=False,
+        p=0.5,
+    ):
+        super(RingingOvershoot, self).__init__(always_apply, p)
+        self.blur_limit = to_tuple(blur_limit, 3)
+        self.cutoff = self.__check_values(to_tuple(cutoff, np.pi / 2), name="cutoff", bounds=(0, np.pi))
+
+    @staticmethod
+    def __check_values(value, name, bounds=(0, float("inf"))):
+        if not bounds[0] <= value[0] <= value[1] <= bounds[1]:
+            raise ValueError(f"{name} values should be between {bounds}")
+        return value
+
+    def get_params(self):
+        ksize = random.randrange(self.blur_limit[0], self.blur_limit[1] + 1, 2)
+        if ksize % 2 == 0:
+            raise ValueError(f"Kernel size must be odd. Got: {ksize}")
+
+        cutoff = random.uniform(*self.cutoff)
+
+        # From dsp.stackexchange.com/questions/58301/2-d-circularly-symmetric-low-pass-filter
+        kernel = np.fromfunction(
+            lambda x, y: cutoff
+            * special.j1(cutoff * np.sqrt((x - (ksize - 1) / 2) ** 2 + (y - (ksize - 1) / 2) ** 2))
+            / (2 * np.pi * np.sqrt((x - (ksize - 1) / 2) ** 2 + (y - (ksize - 1) / 2) ** 2)),
+            [ksize, ksize],
+        )
+        kernel[(ksize - 1) // 2, (ksize - 1) // 2] = cutoff ** 2 / (4 * np.pi)
+
+        # Normalize kernel
+        kernel = kernel.astype(np.float32) / np.sum(kernel)
+
+        return {"kernel": kernel}
+
+    def apply(self, img, kernel=None, **params):
+        return F.convolve(img, kernel)
+
+    def get_transform_init_args_names(self):
+        return ("blur_limit", "cutoff")
+
+
 class UnsharpMask(ImageOnlyTransform):
     """
     Sharpen the input image using Unsharp Masking processing and overlays the result with the original image.
@@ -3287,7 +3332,6 @@
 
     Reference:
         arxiv.org/pdf/2107.10833.pdf
->>>>>>> 7cf53fd9
 
     Targets:
         image
@@ -3295,16 +3339,6 @@
 
     def __init__(
         self,
-<<<<<<< HEAD
-        blur_limit: Union[int, Sequence[int]] = (7, 15),
-        cutoff: Union[float, Sequence[float]] = (np.pi / 4, np.pi / 2),
-        always_apply=False,
-        p=0.5,
-    ):
-        super(RingingOvershoot, self).__init__(always_apply, p)
-        self.blur_limit = to_tuple(blur_limit, 3)
-        self.cutoff = self.__check_values(to_tuple(cutoff, np.pi / 2), name="cutoff", bounds=(0, np.pi))
-=======
         blur_limit: Union[int, Sequence[int]] = (3, 7),
         sigma_limit: Union[float, Sequence[float]] = 0.0,
         alpha: Union[float, Sequence[float]] = (0.2, 0.5),
@@ -3326,7 +3360,6 @@
             self.blur_limit[1] != 0 and self.blur_limit[1] % 2 != 1
         ):
             raise ValueError("UnsharpMask supports only odd blur limits.")
->>>>>>> 7cf53fd9
 
     @staticmethod
     def __check_values(value, name, bounds=(0, float("inf"))):
@@ -3335,33 +3368,6 @@
         return value
 
     def get_params(self):
-<<<<<<< HEAD
-        ksize = random.randrange(self.blur_limit[0], self.blur_limit[1] + 1, 2)
-        if ksize % 2 == 0:
-            raise ValueError(f"Kernel size must be odd. Got: {ksize}")
-
-        cutoff = random.uniform(*self.cutoff)
-
-        # From dsp.stackexchange.com/questions/58301/2-d-circularly-symmetric-low-pass-filter
-        kernel = np.fromfunction(
-            lambda x, y: cutoff
-            * special.j1(cutoff * np.sqrt((x - (ksize - 1) / 2) ** 2 + (y - (ksize - 1) / 2) ** 2))
-            / (2 * np.pi * np.sqrt((x - (ksize - 1) / 2) ** 2 + (y - (ksize - 1) / 2) ** 2)),
-            [ksize, ksize],
-        )
-        kernel[(ksize - 1) // 2, (ksize - 1) // 2] = cutoff ** 2 / (4 * np.pi)
-
-        # Normalize kernel
-        kernel = kernel.astype(np.float32) / np.sum(kernel)
-
-        return {"kernel": kernel}
-
-    def apply(self, img, kernel=None, **params):
-        return F.convolve(img, kernel)
-
-    def get_transform_init_args_names(self):
-        return ("blur_limit", "cutoff")
-=======
         return {
             "ksize": random.randrange(self.blur_limit[0], self.blur_limit[1] + 1, 2),
             "sigma": random.uniform(*self.sigma_limit),
@@ -3372,5 +3378,4 @@
         return F.unsharp_mask(img, ksize, sigma=sigma, alpha=alpha, threshold=self.threshold)
 
     def get_transform_init_args_names(self):
-        return ("blur_limit", "sigma_limit", "alpha", "threshold")
->>>>>>> 7cf53fd9
+        return ("blur_limit", "sigma_limit", "alpha", "threshold")