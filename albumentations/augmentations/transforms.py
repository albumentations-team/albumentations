from __future__ import absolute_import, division

import math
import numbers
import random
import warnings
from enum import Enum, IntEnum
from types import LambdaType
<<<<<<< HEAD
from typing import Optional, Sequence, Tuple, Union
=======
from typing import Iterable, List, Optional, Sequence, Tuple, Union
>>>>>>> 000d5673

import cv2
import numpy as np
from scipy import special

from . import functional as F
from .bbox_utils import denormalize_bbox, normalize_bbox
from ..core.transforms_interface import (
    DualTransform,
    ImageOnlyTransform,
    NoOp,
    to_tuple,
)
from ..core.utils import format_args

__all__ = [
    "Blur",
    "VerticalFlip",
    "HorizontalFlip",
    "Flip",
    "Normalize",
    "Transpose",
    "RandomGamma",
    "OpticalDistortion",
    "GridDistortion",
    "RandomGridShuffle",
    "HueSaturationValue",
    "PadIfNeeded",
    "RGBShift",
    "RandomBrightness",
    "RandomContrast",
    "MotionBlur",
    "MedianBlur",
    "GaussianBlur",
    "GaussNoise",
    "GlassBlur",
    "CLAHE",
    "ChannelShuffle",
    "InvertImg",
    "ToGray",
    "ToSepia",
    "JpegCompression",
    "ImageCompression",
    "ToFloat",
    "FromFloat",
    "RandomBrightnessContrast",
    "RandomSnow",
    "RandomRain",
    "RandomFog",
    "RandomSunFlare",
    "RandomShadow",
    "RandomToneCurve",
    "Lambda",
    "ISONoise",
    "Solarize",
    "Equalize",
    "Posterize",
    "Downscale",
    "MultiplicativeNoise",
    "FancyPCA",
    "ColorJitter",
    "Sharpen",
    "Emboss",
    "Superpixels",
    "TemplateTransform",
    "RingingOvershoot",
    "UnsharpMask",
    "AdvancedBlur",
    "PixelDropout",
]


class PadIfNeeded(DualTransform):
    """Pad side of the image / max if side is less than desired number.

    Args:
        min_height (int): minimal result image height.
        min_width (int): minimal result image width.
        pad_height_divisor (int): if not None, ensures image height is dividable by value of this argument.
        pad_width_divisor (int): if not None, ensures image width is dividable by value of this argument.
        position (Union[str, PositionType]): Position of the image. should be PositionType.CENTER or
            PositionType.TOP_LEFT or PositionType.TOP_RIGHT or PositionType.BOTTOM_LEFT or PositionType.BOTTOM_RIGHT.
            Default: PositionType.CENTER.
        border_mode (OpenCV flag): OpenCV border mode.
        value (int, float, list of int, list of float): padding value if border_mode is cv2.BORDER_CONSTANT.
        mask_value (int, float,
                    list of int,
                    list of float): padding value for mask if border_mode is cv2.BORDER_CONSTANT.
        p (float): probability of applying the transform. Default: 1.0.

    Targets:
        image, mask, bbox, keypoints

    Image types:
        uint8, float32
    """

    class PositionType(Enum):
        CENTER = "center"
        TOP_LEFT = "top_left"
        TOP_RIGHT = "top_right"
        BOTTOM_LEFT = "bottom_left"
        BOTTOM_RIGHT = "bottom_right"

    def __init__(
        self,
        min_height: Optional[int] = 1024,
        min_width: Optional[int] = 1024,
        pad_height_divisor: Optional[int] = None,
        pad_width_divisor: Optional[int] = None,
        position: Union[PositionType, str] = PositionType.CENTER,
        border_mode=cv2.BORDER_REFLECT_101,
        value=None,
        mask_value=None,
        always_apply=False,
        p=1.0,
    ):
        if (min_height is None) == (pad_height_divisor is None):
            raise ValueError("Only one of 'min_height' and 'pad_height_divisor' parameters must be set")

        if (min_width is None) == (pad_width_divisor is None):
            raise ValueError("Only one of 'min_width' and 'pad_width_divisor' parameters must be set")

        super(PadIfNeeded, self).__init__(always_apply, p)
        self.min_height = min_height
        self.min_width = min_width
        self.pad_width_divisor = pad_width_divisor
        self.pad_height_divisor = pad_height_divisor
        self.position = PadIfNeeded.PositionType(position)
        self.border_mode = border_mode
        self.value = value
        self.mask_value = mask_value

    def update_params(self, params, **kwargs):
        params = super(PadIfNeeded, self).update_params(params, **kwargs)
        rows = params["rows"]
        cols = params["cols"]

        if self.min_height is not None:
            if rows < self.min_height:
                h_pad_top = int((self.min_height - rows) / 2.0)
                h_pad_bottom = self.min_height - rows - h_pad_top
            else:
                h_pad_top = 0
                h_pad_bottom = 0
        else:
            pad_remained = rows % self.pad_height_divisor
            pad_rows = self.pad_height_divisor - pad_remained if pad_remained > 0 else 0

            h_pad_top = pad_rows // 2
            h_pad_bottom = pad_rows - h_pad_top

        if self.min_width is not None:
            if cols < self.min_width:
                w_pad_left = int((self.min_width - cols) / 2.0)
                w_pad_right = self.min_width - cols - w_pad_left
            else:
                w_pad_left = 0
                w_pad_right = 0
        else:
            pad_remainder = cols % self.pad_width_divisor
            pad_cols = self.pad_width_divisor - pad_remainder if pad_remainder > 0 else 0

            w_pad_left = pad_cols // 2
            w_pad_right = pad_cols - w_pad_left

        h_pad_top, h_pad_bottom, w_pad_left, w_pad_right = self.__update_position_params(
            h_top=h_pad_top, h_bottom=h_pad_bottom, w_left=w_pad_left, w_right=w_pad_right
        )

        params.update(
            {
                "pad_top": h_pad_top,
                "pad_bottom": h_pad_bottom,
                "pad_left": w_pad_left,
                "pad_right": w_pad_right,
            }
        )
        return params

    def apply(self, img, pad_top=0, pad_bottom=0, pad_left=0, pad_right=0, **params):
        return F.pad_with_params(
            img,
            pad_top,
            pad_bottom,
            pad_left,
            pad_right,
            border_mode=self.border_mode,
            value=self.value,
        )

    def apply_to_mask(self, img, pad_top=0, pad_bottom=0, pad_left=0, pad_right=0, **params):
        return F.pad_with_params(
            img,
            pad_top,
            pad_bottom,
            pad_left,
            pad_right,
            border_mode=self.border_mode,
            value=self.mask_value,
        )

    def apply_to_bbox(self, bbox, pad_top=0, pad_bottom=0, pad_left=0, pad_right=0, rows=0, cols=0, **params):
        x_min, y_min, x_max, y_max = denormalize_bbox(bbox, rows, cols)
        bbox = x_min + pad_left, y_min + pad_top, x_max + pad_left, y_max + pad_top
        return normalize_bbox(bbox, rows + pad_top + pad_bottom, cols + pad_left + pad_right)

    # skipcq: PYL-W0613
    def apply_to_keypoint(self, keypoint, pad_top=0, pad_bottom=0, pad_left=0, pad_right=0, **params):
        x, y, angle, scale = keypoint
        return x + pad_left, y + pad_top, angle, scale

    def get_transform_init_args_names(self):
        return (
            "min_height",
            "min_width",
            "pad_height_divisor",
            "pad_width_divisor",
            "border_mode",
            "value",
            "mask_value",
        )

    def __update_position_params(
        self, h_top: int, h_bottom: int, w_left: int, w_right: int
    ) -> Tuple[int, int, int, int]:
        if self.position == PadIfNeeded.PositionType.TOP_LEFT:
            h_bottom += h_top
            w_right += w_left
            h_top = 0
            w_left = 0

        elif self.position == PadIfNeeded.PositionType.TOP_RIGHT:
            h_bottom += h_top
            w_left += w_right
            h_top = 0
            w_right = 0

        elif self.position == PadIfNeeded.PositionType.BOTTOM_LEFT:
            h_top += h_bottom
            w_right += w_left
            h_bottom = 0
            w_left = 0

        elif self.position == PadIfNeeded.PositionType.BOTTOM_RIGHT:
            h_top += h_bottom
            w_left += w_right
            h_bottom = 0
            w_right = 0

        return h_top, h_bottom, w_left, w_right


class VerticalFlip(DualTransform):
    """Flip the input vertically around the x-axis.

    Args:
        p (float): probability of applying the transform. Default: 0.5.

    Targets:
        image, mask, bboxes, keypoints

    Image types:
        uint8, float32
    """

    def apply(self, img, **params):
        return F.vflip(img)

    def apply_to_bbox(self, bbox, **params):
        return F.bbox_vflip(bbox, **params)

    def apply_to_keypoint(self, keypoint, **params):
        return F.keypoint_vflip(keypoint, **params)

    def get_transform_init_args_names(self):
        return ()


class HorizontalFlip(DualTransform):
    """Flip the input horizontally around the y-axis.

    Args:
        p (float): probability of applying the transform. Default: 0.5.

    Targets:
        image, mask, bboxes, keypoints

    Image types:
        uint8, float32
    """

    def apply(self, img, **params):
        if img.ndim == 3 and img.shape[2] > 1 and img.dtype == np.uint8:
            # Opencv is faster than numpy only in case of
            # non-gray scale 8bits images
            return F.hflip_cv2(img)

        return F.hflip(img)

    def apply_to_bbox(self, bbox, **params):
        return F.bbox_hflip(bbox, **params)

    def apply_to_keypoint(self, keypoint, **params):
        return F.keypoint_hflip(keypoint, **params)

    def get_transform_init_args_names(self):
        return ()


class Flip(DualTransform):
    """Flip the input either horizontally, vertically or both horizontally and vertically.

    Args:
        p (float): probability of applying the transform. Default: 0.5.

    Targets:
        image, mask, bboxes, keypoints

    Image types:
        uint8, float32
    """

    def apply(self, img, d=0, **params):
        """Args:
        d (int): code that specifies how to flip the input. 0 for vertical flipping, 1 for horizontal flipping,
                -1 for both vertical and horizontal flipping (which is also could be seen as rotating the input by
                180 degrees).
        """
        return F.random_flip(img, d)

    def get_params(self):
        # Random int in the range [-1, 1]
        return {"d": random.randint(-1, 1)}

    def apply_to_bbox(self, bbox, **params):
        return F.bbox_flip(bbox, **params)

    def apply_to_keypoint(self, keypoint, **params):
        return F.keypoint_flip(keypoint, **params)

    def get_transform_init_args_names(self):
        return ()


class Transpose(DualTransform):
    """Transpose the input by swapping rows and columns.

    Args:
        p (float): probability of applying the transform. Default: 0.5.

    Targets:
        image, mask, bboxes, keypoints

    Image types:
        uint8, float32
    """

    def apply(self, img, **params):
        return F.transpose(img)

    def apply_to_bbox(self, bbox, **params):
        return F.bbox_transpose(bbox, 0, **params)

    def apply_to_keypoint(self, keypoint, **params):
        return F.keypoint_transpose(keypoint)

    def get_transform_init_args_names(self):
        return ()


class OpticalDistortion(DualTransform):
    """
    Args:
        distort_limit (float, (float, float)): If distort_limit is a single float, the range
            will be (-distort_limit, distort_limit). Default: (-0.05, 0.05).
        shift_limit (float, (float, float))): If shift_limit is a single float, the range
            will be (-shift_limit, shift_limit). Default: (-0.05, 0.05).
        interpolation (OpenCV flag): flag that is used to specify the interpolation algorithm. Should be one of:
            cv2.INTER_NEAREST, cv2.INTER_LINEAR, cv2.INTER_CUBIC, cv2.INTER_AREA, cv2.INTER_LANCZOS4.
            Default: cv2.INTER_LINEAR.
        border_mode (OpenCV flag): flag that is used to specify the pixel extrapolation method. Should be one of:
            cv2.BORDER_CONSTANT, cv2.BORDER_REPLICATE, cv2.BORDER_REFLECT, cv2.BORDER_WRAP, cv2.BORDER_REFLECT_101.
            Default: cv2.BORDER_REFLECT_101
        value (int, float, list of ints, list of float): padding value if border_mode is cv2.BORDER_CONSTANT.
        mask_value (int, float,
                    list of ints,
                    list of float): padding value if border_mode is cv2.BORDER_CONSTANT applied for masks.

    Targets:
        image, mask

    Image types:
        uint8, float32
    """

    def __init__(
        self,
        distort_limit=0.05,
        shift_limit=0.05,
        interpolation=cv2.INTER_LINEAR,
        border_mode=cv2.BORDER_REFLECT_101,
        value=None,
        mask_value=None,
        always_apply=False,
        p=0.5,
    ):
        super(OpticalDistortion, self).__init__(always_apply, p)
        self.shift_limit = to_tuple(shift_limit)
        self.distort_limit = to_tuple(distort_limit)
        self.interpolation = interpolation
        self.border_mode = border_mode
        self.value = value
        self.mask_value = mask_value

    def apply(self, img, k=0, dx=0, dy=0, interpolation=cv2.INTER_LINEAR, **params):
        return F.optical_distortion(img, k, dx, dy, interpolation, self.border_mode, self.value)

    def apply_to_mask(self, img, k=0, dx=0, dy=0, **params):
        return F.optical_distortion(img, k, dx, dy, cv2.INTER_NEAREST, self.border_mode, self.mask_value)

    def get_params(self):
        return {
            "k": random.uniform(self.distort_limit[0], self.distort_limit[1]),
            "dx": round(random.uniform(self.shift_limit[0], self.shift_limit[1])),
            "dy": round(random.uniform(self.shift_limit[0], self.shift_limit[1])),
        }

    def get_transform_init_args_names(self):
        return (
            "distort_limit",
            "shift_limit",
            "interpolation",
            "border_mode",
            "value",
            "mask_value",
        )


class GridDistortion(DualTransform):
    """
    Args:
        num_steps (int): count of grid cells on each side.
        distort_limit (float, (float, float)): If distort_limit is a single float, the range
            will be (-distort_limit, distort_limit). Default: (-0.03, 0.03).
        interpolation (OpenCV flag): flag that is used to specify the interpolation algorithm. Should be one of:
            cv2.INTER_NEAREST, cv2.INTER_LINEAR, cv2.INTER_CUBIC, cv2.INTER_AREA, cv2.INTER_LANCZOS4.
            Default: cv2.INTER_LINEAR.
        border_mode (OpenCV flag): flag that is used to specify the pixel extrapolation method. Should be one of:
            cv2.BORDER_CONSTANT, cv2.BORDER_REPLICATE, cv2.BORDER_REFLECT, cv2.BORDER_WRAP, cv2.BORDER_REFLECT_101.
            Default: cv2.BORDER_REFLECT_101
        value (int, float, list of ints, list of float): padding value if border_mode is cv2.BORDER_CONSTANT.
        mask_value (int, float,
                    list of ints,
                    list of float): padding value if border_mode is cv2.BORDER_CONSTANT applied for masks.

    Targets:
        image, mask

    Image types:
        uint8, float32
    """

    def __init__(
        self,
        num_steps=5,
        distort_limit=0.3,
        interpolation=cv2.INTER_LINEAR,
        border_mode=cv2.BORDER_REFLECT_101,
        value=None,
        mask_value=None,
        always_apply=False,
        p=0.5,
    ):
        super(GridDistortion, self).__init__(always_apply, p)
        self.num_steps = num_steps
        self.distort_limit = to_tuple(distort_limit)
        self.interpolation = interpolation
        self.border_mode = border_mode
        self.value = value
        self.mask_value = mask_value

    def apply(self, img, stepsx=(), stepsy=(), interpolation=cv2.INTER_LINEAR, **params):
        return F.grid_distortion(
            img,
            self.num_steps,
            stepsx,
            stepsy,
            interpolation,
            self.border_mode,
            self.value,
        )

    def apply_to_mask(self, img, stepsx=(), stepsy=(), **params):
        return F.grid_distortion(
            img,
            self.num_steps,
            stepsx,
            stepsy,
            cv2.INTER_NEAREST,
            self.border_mode,
            self.mask_value,
        )

    def get_params(self):
        stepsx = [1 + random.uniform(self.distort_limit[0], self.distort_limit[1]) for i in range(self.num_steps + 1)]
        stepsy = [1 + random.uniform(self.distort_limit[0], self.distort_limit[1]) for i in range(self.num_steps + 1)]
        return {"stepsx": stepsx, "stepsy": stepsy}

    def get_transform_init_args_names(self):
        return (
            "num_steps",
            "distort_limit",
            "interpolation",
            "border_mode",
            "value",
            "mask_value",
        )


class RandomGridShuffle(DualTransform):
    """
    Random shuffle grid's cells on image.

    Args:
        grid ((int, int)): size of grid for splitting image.

    Targets:
        image, mask, keypoints

    Image types:
        uint8, float32
    """

    def __init__(self, grid: Tuple[int, int] = (3, 3), always_apply: bool = False, p: float = 0.5):
        super(RandomGridShuffle, self).__init__(always_apply, p)
        self.grid = grid

    def apply(self, img: np.ndarray, tiles: np.ndarray = None, **params):
        if tiles is not None:
            img = F.swap_tiles_on_image(img, tiles)
        return img

    def apply_to_mask(self, img: np.ndarray, tiles: np.ndarray = None, **params):
        if tiles is not None:
            img = F.swap_tiles_on_image(img, tiles)
        return img

    def apply_to_keypoint(
        self, keypoint: Tuple[float, ...], tiles: np.ndarray = None, rows: int = 0, cols: int = 0, **params
    ):
        if tiles is None:
            return keypoint

        for (
            current_left_up_corner_row,
            current_left_up_corner_col,
            old_left_up_corner_row,
            old_left_up_corner_col,
            height_tile,
            width_tile,
        ) in tiles:
            x, y = keypoint[:2]

            if (old_left_up_corner_row <= y < (old_left_up_corner_row + height_tile)) and (
                old_left_up_corner_col <= x < (old_left_up_corner_col + width_tile)
            ):
                x = x - old_left_up_corner_col + current_left_up_corner_col
                y = y - old_left_up_corner_row + current_left_up_corner_row
                keypoint = (x, y) + tuple(keypoint[2:])
                break

        return keypoint

    def get_params_dependent_on_targets(self, params):
        height, width = params["image"].shape[:2]
        n, m = self.grid

        if n <= 0 or m <= 0:
            raise ValueError("Grid's values must be positive. Current grid [%s, %s]" % (n, m))

        if n > height // 2 or m > width // 2:
            raise ValueError("Incorrect size cell of grid. Just shuffle pixels of image")

        random_state = np.random.RandomState(random.randint(0, 10000))

        height_split = np.linspace(0, height, n + 1, dtype=np.int)
        width_split = np.linspace(0, width, m + 1, dtype=np.int)

        height_matrix, width_matrix = np.meshgrid(height_split, width_split, indexing="ij")

        index_height_matrix = height_matrix[:-1, :-1]
        index_width_matrix = width_matrix[:-1, :-1]

        shifted_index_height_matrix = height_matrix[1:, 1:]
        shifted_index_width_matrix = width_matrix[1:, 1:]

        height_tile_sizes = shifted_index_height_matrix - index_height_matrix
        width_tile_sizes = shifted_index_width_matrix - index_width_matrix

        tiles_sizes = np.stack((height_tile_sizes, width_tile_sizes), axis=2)

        index_matrix = np.indices((n, m))
        new_index_matrix = np.stack(index_matrix, axis=2)

        for bbox_size in np.unique(tiles_sizes.reshape(-1, 2), axis=0):
            eq_mat = np.all(tiles_sizes == bbox_size, axis=2)
            new_index_matrix[eq_mat] = random_state.permutation(new_index_matrix[eq_mat])

        new_index_matrix = np.split(new_index_matrix, 2, axis=2)

        old_x = index_height_matrix[new_index_matrix[0], new_index_matrix[1]].reshape(-1)
        old_y = index_width_matrix[new_index_matrix[0], new_index_matrix[1]].reshape(-1)

        shift_x = height_tile_sizes.reshape(-1)
        shift_y = width_tile_sizes.reshape(-1)

        curr_x = index_height_matrix.reshape(-1)
        curr_y = index_width_matrix.reshape(-1)

        tiles = np.stack([curr_x, curr_y, old_x, old_y, shift_x, shift_y], axis=1)

        return {"tiles": tiles}

    @property
    def targets_as_params(self):
        return ["image"]

    def get_transform_init_args_names(self):
        return ("grid",)


class Normalize(ImageOnlyTransform):
    """Normalization is applied by the formula: `img = (img - mean * max_pixel_value) / (std * max_pixel_value)`

    Args:
        mean (float, list of float): mean values
        std  (float, list of float): std values
        max_pixel_value (float): maximum possible pixel value

    Targets:
        image

    Image types:
        uint8, float32
    """

    def __init__(
        self,
        mean=(0.485, 0.456, 0.406),
        std=(0.229, 0.224, 0.225),
        max_pixel_value=255.0,
        always_apply=False,
        p=1.0,
    ):
        super(Normalize, self).__init__(always_apply, p)
        self.mean = mean
        self.std = std
        self.max_pixel_value = max_pixel_value

    def apply(self, image, **params):
        return F.normalize(image, self.mean, self.std, self.max_pixel_value)

    def get_transform_init_args_names(self):
        return ("mean", "std", "max_pixel_value")


class ImageCompression(ImageOnlyTransform):
    """Decrease Jpeg, WebP compression of an image.

    Args:
        quality_lower (float): lower bound on the image quality.
                               Should be in [0, 100] range for jpeg and [1, 100] for webp.
        quality_upper (float): upper bound on the image quality.
                               Should be in [0, 100] range for jpeg and [1, 100] for webp.
        compression_type (ImageCompressionType): should be ImageCompressionType.JPEG or ImageCompressionType.WEBP.
            Default: ImageCompressionType.JPEG

    Targets:
        image

    Image types:
        uint8, float32
    """

    class ImageCompressionType(IntEnum):
        JPEG = 0
        WEBP = 1

    def __init__(
        self,
        quality_lower=99,
        quality_upper=100,
        compression_type=ImageCompressionType.JPEG,
        always_apply=False,
        p=0.5,
    ):
        super(ImageCompression, self).__init__(always_apply, p)

        self.compression_type = ImageCompression.ImageCompressionType(compression_type)
        low_thresh_quality_assert = 0

        if self.compression_type == ImageCompression.ImageCompressionType.WEBP:
            low_thresh_quality_assert = 1

        if not low_thresh_quality_assert <= quality_lower <= 100:
            raise ValueError("Invalid quality_lower. Got: {}".format(quality_lower))
        if not low_thresh_quality_assert <= quality_upper <= 100:
            raise ValueError("Invalid quality_upper. Got: {}".format(quality_upper))

        self.quality_lower = quality_lower
        self.quality_upper = quality_upper

    def apply(self, image, quality=100, image_type=".jpg", **params):
        if not image.ndim == 2 and image.shape[-1] not in (1, 3, 4):
            raise TypeError("ImageCompression transformation expects 1, 3 or 4 channel images.")
        return F.image_compression(image, quality, image_type)

    def get_params(self):
        image_type = ".jpg"

        if self.compression_type == ImageCompression.ImageCompressionType.WEBP:
            image_type = ".webp"

        return {
            "quality": random.randint(self.quality_lower, self.quality_upper),
            "image_type": image_type,
        }

    def get_transform_init_args(self):
        return {
            "quality_lower": self.quality_lower,
            "quality_upper": self.quality_upper,
            "compression_type": self.compression_type.value,
        }


class JpegCompression(ImageCompression):
    """Decrease Jpeg compression of an image.

    Args:
        quality_lower (float): lower bound on the jpeg quality. Should be in [0, 100] range
        quality_upper (float): upper bound on the jpeg quality. Should be in [0, 100] range

    Targets:
        image

    Image types:
        uint8, float32
    """

    def __init__(self, quality_lower=99, quality_upper=100, always_apply=False, p=0.5):
        super(JpegCompression, self).__init__(
            quality_lower=quality_lower,
            quality_upper=quality_upper,
            compression_type=ImageCompression.ImageCompressionType.JPEG,
            always_apply=always_apply,
            p=p,
        )
        warnings.warn(
            f"{self.__class__.__name__} has been deprecated. Please use ImageCompression",
            FutureWarning,
        )

    def get_transform_init_args(self):
        return {
            "quality_lower": self.quality_lower,
            "quality_upper": self.quality_upper,
        }


class RandomSnow(ImageOnlyTransform):
    """Bleach out some pixel values simulating snow.

    From https://github.com/UjjwalSaxena/Automold--Road-Augmentation-Library

    Args:
        snow_point_lower (float): lower_bond of the amount of snow. Should be in [0, 1] range
        snow_point_upper (float): upper_bond of the amount of snow. Should be in [0, 1] range
        brightness_coeff (float): larger number will lead to a more snow on the image. Should be >= 0

    Targets:
        image

    Image types:
        uint8, float32
    """

    def __init__(
        self,
        snow_point_lower=0.1,
        snow_point_upper=0.3,
        brightness_coeff=2.5,
        always_apply=False,
        p=0.5,
    ):
        super(RandomSnow, self).__init__(always_apply, p)

        if not 0 <= snow_point_lower <= snow_point_upper <= 1:
            raise ValueError(
                "Invalid combination of snow_point_lower and snow_point_upper. Got: {}".format(
                    (snow_point_lower, snow_point_upper)
                )
            )
        if brightness_coeff < 0:
            raise ValueError("brightness_coeff must be greater than 0. Got: {}".format(brightness_coeff))

        self.snow_point_lower = snow_point_lower
        self.snow_point_upper = snow_point_upper
        self.brightness_coeff = brightness_coeff

    def apply(self, image, snow_point=0.1, **params):
        return F.add_snow(image, snow_point, self.brightness_coeff)

    def get_params(self):
        return {"snow_point": random.uniform(self.snow_point_lower, self.snow_point_upper)}

    def get_transform_init_args_names(self):
        return ("snow_point_lower", "snow_point_upper", "brightness_coeff")


class RandomRain(ImageOnlyTransform):
    """Adds rain effects.

    From https://github.com/UjjwalSaxena/Automold--Road-Augmentation-Library

    Args:
        slant_lower: should be in range [-20, 20].
        slant_upper: should be in range [-20, 20].
        drop_length: should be in range [0, 100].
        drop_width: should be in range [1, 5].
        drop_color (list of (r, g, b)): rain lines color.
        blur_value (int): rainy view are blurry
        brightness_coefficient (float): rainy days are usually shady. Should be in range [0, 1].
        rain_type: One of [None, "drizzle", "heavy", "torrestial"]

    Targets:
        image

    Image types:
        uint8, float32
    """

    def __init__(
        self,
        slant_lower=-10,
        slant_upper=10,
        drop_length=20,
        drop_width=1,
        drop_color=(200, 200, 200),
        blur_value=7,
        brightness_coefficient=0.7,
        rain_type=None,
        always_apply=False,
        p=0.5,
    ):
        super(RandomRain, self).__init__(always_apply, p)

        if rain_type not in ["drizzle", "heavy", "torrential", None]:
            raise ValueError(
                "raint_type must be one of ({}). Got: {}".format(["drizzle", "heavy", "torrential", None], rain_type)
            )
        if not -20 <= slant_lower <= slant_upper <= 20:
            raise ValueError(
                "Invalid combination of slant_lower and slant_upper. Got: {}".format((slant_lower, slant_upper))
            )
        if not 1 <= drop_width <= 5:
            raise ValueError("drop_width must be in range [1, 5]. Got: {}".format(drop_width))
        if not 0 <= drop_length <= 100:
            raise ValueError("drop_length must be in range [0, 100]. Got: {}".format(drop_length))
        if not 0 <= brightness_coefficient <= 1:
            raise ValueError("brightness_coefficient must be in range [0, 1]. Got: {}".format(brightness_coefficient))

        self.slant_lower = slant_lower
        self.slant_upper = slant_upper

        self.drop_length = drop_length
        self.drop_width = drop_width
        self.drop_color = drop_color
        self.blur_value = blur_value
        self.brightness_coefficient = brightness_coefficient
        self.rain_type = rain_type

    def apply(self, image, slant=10, drop_length=20, rain_drops=(), **params):
        return F.add_rain(
            image,
            slant,
            drop_length,
            self.drop_width,
            self.drop_color,
            self.blur_value,
            self.brightness_coefficient,
            rain_drops,
        )

    @property
    def targets_as_params(self):
        return ["image"]

    def get_params_dependent_on_targets(self, params):
        img = params["image"]
        slant = int(random.uniform(self.slant_lower, self.slant_upper))

        height, width = img.shape[:2]
        area = height * width

        if self.rain_type == "drizzle":
            num_drops = area // 770
            drop_length = 10
        elif self.rain_type == "heavy":
            num_drops = width * height // 600
            drop_length = 30
        elif self.rain_type == "torrential":
            num_drops = area // 500
            drop_length = 60
        else:
            drop_length = self.drop_length
            num_drops = area // 600

        rain_drops = []

        for _i in range(num_drops):  # If You want heavy rain, try increasing this
            if slant < 0:
                x = random.randint(slant, width)
            else:
                x = random.randint(0, width - slant)

            y = random.randint(0, height - drop_length)

            rain_drops.append((x, y))

        return {"drop_length": drop_length, "rain_drops": rain_drops}

    def get_transform_init_args_names(self):
        return (
            "slant_lower",
            "slant_upper",
            "drop_length",
            "drop_width",
            "drop_color",
            "blur_value",
            "brightness_coefficient",
            "rain_type",
        )


class RandomFog(ImageOnlyTransform):
    """Simulates fog for the image

    From https://github.com/UjjwalSaxena/Automold--Road-Augmentation-Library

    Args:
        fog_coef_lower (float): lower limit for fog intensity coefficient. Should be in [0, 1] range.
        fog_coef_upper (float): upper limit for fog intensity coefficient. Should be in [0, 1] range.
        alpha_coef (float): transparency of the fog circles. Should be in [0, 1] range.

    Targets:
        image

    Image types:
        uint8, float32
    """

    def __init__(
        self,
        fog_coef_lower=0.3,
        fog_coef_upper=1,
        alpha_coef=0.08,
        always_apply=False,
        p=0.5,
    ):
        super(RandomFog, self).__init__(always_apply, p)

        if not 0 <= fog_coef_lower <= fog_coef_upper <= 1:
            raise ValueError(
                "Invalid combination if fog_coef_lower and fog_coef_upper. Got: {}".format(
                    (fog_coef_lower, fog_coef_upper)
                )
            )
        if not 0 <= alpha_coef <= 1:
            raise ValueError("alpha_coef must be in range [0, 1]. Got: {}".format(alpha_coef))

        self.fog_coef_lower = fog_coef_lower
        self.fog_coef_upper = fog_coef_upper
        self.alpha_coef = alpha_coef

    def apply(self, image, fog_coef=0.1, haze_list=(), **params):
        return F.add_fog(image, fog_coef, self.alpha_coef, haze_list)

    @property
    def targets_as_params(self):
        return ["image"]

    def get_params_dependent_on_targets(self, params):
        img = params["image"]
        fog_coef = random.uniform(self.fog_coef_lower, self.fog_coef_upper)

        height, width = imshape = img.shape[:2]

        hw = max(1, int(width // 3 * fog_coef))

        haze_list = []
        midx = width // 2 - 2 * hw
        midy = height // 2 - hw
        index = 1

        while midx > -hw or midy > -hw:
            for _i in range(hw // 10 * index):
                x = random.randint(midx, width - midx - hw)
                y = random.randint(midy, height - midy - hw)
                haze_list.append((x, y))

            midx -= 3 * hw * width // sum(imshape)
            midy -= 3 * hw * height // sum(imshape)
            index += 1

        return {"haze_list": haze_list, "fog_coef": fog_coef}

    def get_transform_init_args_names(self):
        return ("fog_coef_lower", "fog_coef_upper", "alpha_coef")


class RandomSunFlare(ImageOnlyTransform):
    """Simulates Sun Flare for the image

    From https://github.com/UjjwalSaxena/Automold--Road-Augmentation-Library

    Args:
        flare_roi (float, float, float, float): region of the image where flare will
            appear (x_min, y_min, x_max, y_max). All values should be in range [0, 1].
        angle_lower (float): should be in range [0, `angle_upper`].
        angle_upper (float): should be in range [`angle_lower`, 1].
        num_flare_circles_lower (int): lower limit for the number of flare circles.
            Should be in range [0, `num_flare_circles_upper`].
        num_flare_circles_upper (int): upper limit for the number of flare circles.
            Should be in range [`num_flare_circles_lower`, inf].
        src_radius (int):
        src_color ((int, int, int)): color of the flare

    Targets:
        image

    Image types:
        uint8, float32
    """

    def __init__(
        self,
        flare_roi=(0, 0, 1, 0.5),
        angle_lower=0,
        angle_upper=1,
        num_flare_circles_lower=6,
        num_flare_circles_upper=10,
        src_radius=400,
        src_color=(255, 255, 255),
        always_apply=False,
        p=0.5,
    ):
        super(RandomSunFlare, self).__init__(always_apply, p)

        (
            flare_center_lower_x,
            flare_center_lower_y,
            flare_center_upper_x,
            flare_center_upper_y,
        ) = flare_roi

        if (
            not 0 <= flare_center_lower_x < flare_center_upper_x <= 1
            or not 0 <= flare_center_lower_y < flare_center_upper_y <= 1
        ):
            raise ValueError("Invalid flare_roi. Got: {}".format(flare_roi))
        if not 0 <= angle_lower < angle_upper <= 1:
            raise ValueError(
                "Invalid combination of angle_lower nad angle_upper. Got: {}".format((angle_lower, angle_upper))
            )
        if not 0 <= num_flare_circles_lower < num_flare_circles_upper:
            raise ValueError(
                "Invalid combination of num_flare_circles_lower nad num_flare_circles_upper. Got: {}".format(
                    (num_flare_circles_lower, num_flare_circles_upper)
                )
            )

        self.flare_center_lower_x = flare_center_lower_x
        self.flare_center_upper_x = flare_center_upper_x

        self.flare_center_lower_y = flare_center_lower_y
        self.flare_center_upper_y = flare_center_upper_y

        self.angle_lower = angle_lower
        self.angle_upper = angle_upper
        self.num_flare_circles_lower = num_flare_circles_lower
        self.num_flare_circles_upper = num_flare_circles_upper

        self.src_radius = src_radius
        self.src_color = src_color

    def apply(self, image, flare_center_x=0.5, flare_center_y=0.5, circles=(), **params):
        return F.add_sun_flare(
            image,
            flare_center_x,
            flare_center_y,
            self.src_radius,
            self.src_color,
            circles,
        )

    @property
    def targets_as_params(self):
        return ["image"]

    def get_params_dependent_on_targets(self, params):
        img = params["image"]
        height, width = img.shape[:2]

        angle = 2 * math.pi * random.uniform(self.angle_lower, self.angle_upper)

        flare_center_x = random.uniform(self.flare_center_lower_x, self.flare_center_upper_x)
        flare_center_y = random.uniform(self.flare_center_lower_y, self.flare_center_upper_y)

        flare_center_x = int(width * flare_center_x)
        flare_center_y = int(height * flare_center_y)

        num_circles = random.randint(self.num_flare_circles_lower, self.num_flare_circles_upper)

        circles = []

        x = []
        y = []

        for rand_x in range(0, width, 10):
            rand_y = math.tan(angle) * (rand_x - flare_center_x) + flare_center_y
            x.append(rand_x)
            y.append(2 * flare_center_y - rand_y)

        for _i in range(num_circles):
            alpha = random.uniform(0.05, 0.2)
            r = random.randint(0, len(x) - 1)
            rad = random.randint(1, max(height // 100 - 2, 2))

            r_color = random.randint(max(self.src_color[0] - 50, 0), self.src_color[0])
            g_color = random.randint(max(self.src_color[0] - 50, 0), self.src_color[0])
            b_color = random.randint(max(self.src_color[0] - 50, 0), self.src_color[0])

            circles += [
                (
                    alpha,
                    (int(x[r]), int(y[r])),
                    pow(rad, 3),
                    (r_color, g_color, b_color),
                )
            ]

        return {
            "circles": circles,
            "flare_center_x": flare_center_x,
            "flare_center_y": flare_center_y,
        }

    def get_transform_init_args(self):
        return {
            "flare_roi": (
                self.flare_center_lower_x,
                self.flare_center_lower_y,
                self.flare_center_upper_x,
                self.flare_center_upper_y,
            ),
            "angle_lower": self.angle_lower,
            "angle_upper": self.angle_upper,
            "num_flare_circles_lower": self.num_flare_circles_lower,
            "num_flare_circles_upper": self.num_flare_circles_upper,
            "src_radius": self.src_radius,
            "src_color": self.src_color,
        }


class RandomShadow(ImageOnlyTransform):
    """Simulates shadows for the image

    From https://github.com/UjjwalSaxena/Automold--Road-Augmentation-Library

    Args:
        shadow_roi (float, float, float, float): region of the image where shadows
            will appear (x_min, y_min, x_max, y_max). All values should be in range [0, 1].
        num_shadows_lower (int): Lower limit for the possible number of shadows.
            Should be in range [0, `num_shadows_upper`].
        num_shadows_upper (int): Lower limit for the possible number of shadows.
            Should be in range [`num_shadows_lower`, inf].
        shadow_dimension (int): number of edges in the shadow polygons

    Targets:
        image

    Image types:
        uint8, float32
    """

    def __init__(
        self,
        shadow_roi=(0, 0.5, 1, 1),
        num_shadows_lower=1,
        num_shadows_upper=2,
        shadow_dimension=5,
        always_apply=False,
        p=0.5,
    ):
        super(RandomShadow, self).__init__(always_apply, p)

        (shadow_lower_x, shadow_lower_y, shadow_upper_x, shadow_upper_y) = shadow_roi

        if not 0 <= shadow_lower_x <= shadow_upper_x <= 1 or not 0 <= shadow_lower_y <= shadow_upper_y <= 1:
            raise ValueError("Invalid shadow_roi. Got: {}".format(shadow_roi))
        if not 0 <= num_shadows_lower <= num_shadows_upper:
            raise ValueError(
                "Invalid combination of num_shadows_lower nad num_shadows_upper. Got: {}".format(
                    (num_shadows_lower, num_shadows_upper)
                )
            )

        self.shadow_roi = shadow_roi

        self.num_shadows_lower = num_shadows_lower
        self.num_shadows_upper = num_shadows_upper

        self.shadow_dimension = shadow_dimension

    def apply(self, image, vertices_list=(), **params):
        return F.add_shadow(image, vertices_list)

    @property
    def targets_as_params(self):
        return ["image"]

    def get_params_dependent_on_targets(self, params):
        img = params["image"]
        height, width = img.shape[:2]

        num_shadows = random.randint(self.num_shadows_lower, self.num_shadows_upper)

        x_min, y_min, x_max, y_max = self.shadow_roi

        x_min = int(x_min * width)
        x_max = int(x_max * width)
        y_min = int(y_min * height)
        y_max = int(y_max * height)

        vertices_list = []

        for _index in range(num_shadows):
            vertex = []
            for _dimension in range(self.shadow_dimension):
                vertex.append((random.randint(x_min, x_max), random.randint(y_min, y_max)))

            vertices = np.array([vertex], dtype=np.int32)
            vertices_list.append(vertices)

        return {"vertices_list": vertices_list}

    def get_transform_init_args_names(self):
        return (
            "shadow_roi",
            "num_shadows_lower",
            "num_shadows_upper",
            "shadow_dimension",
        )


class RandomToneCurve(ImageOnlyTransform):
    """Randomly change the relationship between bright and dark areas of the image by manipulating its tone curve.

    Args:
        scale (float): standard deviation of the normal distribution.
            Used to sample random distances to move two control points that modify the image's curve.
            Values should be in range [0, 1]. Default: 0.1


    Targets:
        image

    Image types:
        uint8
    """

    def __init__(
        self,
        scale=0.1,
        always_apply=False,
        p=0.5,
    ):
        super(RandomToneCurve, self).__init__(always_apply, p)
        self.scale = scale

    def apply(self, image, low_y, high_y, **params):
        return F.move_tone_curve(image, low_y, high_y)

    def get_params(self):
        return {
            "low_y": np.clip(np.random.normal(loc=0.25, scale=self.scale), 0, 1),
            "high_y": np.clip(np.random.normal(loc=0.75, scale=self.scale), 0, 1),
        }

    def get_transform_init_args_names(self):
        return ("scale",)


class HueSaturationValue(ImageOnlyTransform):
    """Randomly change hue, saturation and value of the input image.

    Args:
        hue_shift_limit ((int, int) or int): range for changing hue. If hue_shift_limit is a single int, the range
            will be (-hue_shift_limit, hue_shift_limit). Default: (-20, 20).
        sat_shift_limit ((int, int) or int): range for changing saturation. If sat_shift_limit is a single int,
            the range will be (-sat_shift_limit, sat_shift_limit). Default: (-30, 30).
        val_shift_limit ((int, int) or int): range for changing value. If val_shift_limit is a single int, the range
            will be (-val_shift_limit, val_shift_limit). Default: (-20, 20).
        p (float): probability of applying the transform. Default: 0.5.

    Targets:
        image

    Image types:
        uint8, float32
    """

    def __init__(
        self,
        hue_shift_limit=20,
        sat_shift_limit=30,
        val_shift_limit=20,
        always_apply=False,
        p=0.5,
    ):
        super(HueSaturationValue, self).__init__(always_apply, p)
        self.hue_shift_limit = to_tuple(hue_shift_limit)
        self.sat_shift_limit = to_tuple(sat_shift_limit)
        self.val_shift_limit = to_tuple(val_shift_limit)

    def apply(self, image, hue_shift=0, sat_shift=0, val_shift=0, **params):
        if not F.is_rgb_image(image) and not F.is_grayscale_image(image):
            raise TypeError("HueSaturationValue transformation expects 1-channel or 3-channel images.")
        return F.shift_hsv(image, hue_shift, sat_shift, val_shift)

    def get_params(self):
        return {
            "hue_shift": random.uniform(self.hue_shift_limit[0], self.hue_shift_limit[1]),
            "sat_shift": random.uniform(self.sat_shift_limit[0], self.sat_shift_limit[1]),
            "val_shift": random.uniform(self.val_shift_limit[0], self.val_shift_limit[1]),
        }

    def get_transform_init_args_names(self):
        return ("hue_shift_limit", "sat_shift_limit", "val_shift_limit")


class Solarize(ImageOnlyTransform):
    """Invert all pixel values above a threshold.

    Args:
        threshold ((int, int) or int, or (float, float) or float): range for solarizing threshold.
            If threshold is a single value, the range will be [threshold, threshold]. Default: 128.
        p (float): probability of applying the transform. Default: 0.5.

    Targets:
        image

    Image types:
        any
    """

    def __init__(self, threshold=128, always_apply=False, p=0.5):
        super(Solarize, self).__init__(always_apply, p)

        if isinstance(threshold, (int, float)):
            self.threshold = to_tuple(threshold, low=threshold)
        else:
            self.threshold = to_tuple(threshold, low=0)

    def apply(self, image, threshold=0, **params):
        return F.solarize(image, threshold)

    def get_params(self):
        return {"threshold": random.uniform(self.threshold[0], self.threshold[1])}

    def get_transform_init_args_names(self):
        return ("threshold",)


class Posterize(ImageOnlyTransform):
    """Reduce the number of bits for each color channel.

    Args:
        num_bits ((int, int) or int,
                  or list of ints [r, g, b],
                  or list of ints [[r1, r1], [g1, g2], [b1, b2]]): number of high bits.
            If num_bits is a single value, the range will be [num_bits, num_bits].
            Must be in range [0, 8]. Default: 4.
        p (float): probability of applying the transform. Default: 0.5.

    Targets:
    image

    Image types:
        uint8
    """

    def __init__(self, num_bits=4, always_apply=False, p=0.5):
        super(Posterize, self).__init__(always_apply, p)

        if isinstance(num_bits, (list, tuple)):
            if len(num_bits) == 3:
                self.num_bits = [to_tuple(i, 0) for i in num_bits]
            else:
                self.num_bits = to_tuple(num_bits, 0)
        else:
            self.num_bits = to_tuple(num_bits, num_bits)

    def apply(self, image, num_bits=1, **params):
        return F.posterize(image, num_bits)

    def get_params(self):
        if len(self.num_bits) == 3:
            return {"num_bits": [random.randint(i[0], i[1]) for i in self.num_bits]}
        return {"num_bits": random.randint(self.num_bits[0], self.num_bits[1])}

    def get_transform_init_args_names(self):
        return ("num_bits",)


class Equalize(ImageOnlyTransform):
    """Equalize the image histogram.

    Args:
        mode (str): {'cv', 'pil'}. Use OpenCV or Pillow equalization method.
        by_channels (bool): If True, use equalization by channels separately,
            else convert image to YCbCr representation and use equalization by `Y` channel.
        mask (np.ndarray, callable): If given, only the pixels selected by
            the mask are included in the analysis. Maybe 1 channel or 3 channel array or callable.
            Function signature must include `image` argument.
        mask_params (list of str): Params for mask function.

    Targets:
        image

    Image types:
        uint8
    """

    def __init__(
        self,
        mode="cv",
        by_channels=True,
        mask=None,
        mask_params=(),
        always_apply=False,
        p=0.5,
    ):
        modes = ["cv", "pil"]
        if mode not in modes:
            raise ValueError("Unsupported equalization mode. Supports: {}. " "Got: {}".format(modes, mode))

        super(Equalize, self).__init__(always_apply, p)
        self.mode = mode
        self.by_channels = by_channels
        self.mask = mask
        self.mask_params = mask_params

    def apply(self, image, mask=None, **params):
        return F.equalize(image, mode=self.mode, by_channels=self.by_channels, mask=mask)

    def get_params_dependent_on_targets(self, params):
        if not callable(self.mask):
            return {"mask": self.mask}

        return {"mask": self.mask(**params)}

    @property
    def targets_as_params(self):
        return ["image"] + list(self.mask_params)

    def get_transform_init_args_names(self):
        return ("mode", "by_channels")


class RGBShift(ImageOnlyTransform):
    """Randomly shift values for each channel of the input RGB image.

    Args:
        r_shift_limit ((int, int) or int): range for changing values for the red channel. If r_shift_limit is a single
            int, the range will be (-r_shift_limit, r_shift_limit). Default: (-20, 20).
        g_shift_limit ((int, int) or int): range for changing values for the green channel. If g_shift_limit is a
            single int, the range  will be (-g_shift_limit, g_shift_limit). Default: (-20, 20).
        b_shift_limit ((int, int) or int): range for changing values for the blue channel. If b_shift_limit is a single
            int, the range will be (-b_shift_limit, b_shift_limit). Default: (-20, 20).
        p (float): probability of applying the transform. Default: 0.5.

    Targets:
        image

    Image types:
        uint8, float32
    """

    def __init__(
        self,
        r_shift_limit=20,
        g_shift_limit=20,
        b_shift_limit=20,
        always_apply=False,
        p=0.5,
    ):
        super(RGBShift, self).__init__(always_apply, p)
        self.r_shift_limit = to_tuple(r_shift_limit)
        self.g_shift_limit = to_tuple(g_shift_limit)
        self.b_shift_limit = to_tuple(b_shift_limit)

    def apply(self, image, r_shift=0, g_shift=0, b_shift=0, **params):
        if not F.is_rgb_image(image):
            raise TypeError("RGBShift transformation expects 3-channel images.")
        return F.shift_rgb(image, r_shift, g_shift, b_shift)

    def get_params(self):
        return {
            "r_shift": random.uniform(self.r_shift_limit[0], self.r_shift_limit[1]),
            "g_shift": random.uniform(self.g_shift_limit[0], self.g_shift_limit[1]),
            "b_shift": random.uniform(self.b_shift_limit[0], self.b_shift_limit[1]),
        }

    def get_transform_init_args_names(self):
        return ("r_shift_limit", "g_shift_limit", "b_shift_limit")


class RandomBrightnessContrast(ImageOnlyTransform):
    """Randomly change brightness and contrast of the input image.

    Args:
        brightness_limit ((float, float) or float): factor range for changing brightness.
            If limit is a single float, the range will be (-limit, limit). Default: (-0.2, 0.2).
        contrast_limit ((float, float) or float): factor range for changing contrast.
            If limit is a single float, the range will be (-limit, limit). Default: (-0.2, 0.2).
        brightness_by_max (Boolean): If True adjust contrast by image dtype maximum,
            else adjust contrast by image mean.
        p (float): probability of applying the transform. Default: 0.5.

    Targets:
        image

    Image types:
        uint8, float32
    """

    def __init__(
        self,
        brightness_limit=0.2,
        contrast_limit=0.2,
        brightness_by_max=True,
        always_apply=False,
        p=0.5,
    ):
        super(RandomBrightnessContrast, self).__init__(always_apply, p)
        self.brightness_limit = to_tuple(brightness_limit)
        self.contrast_limit = to_tuple(contrast_limit)
        self.brightness_by_max = brightness_by_max

    def apply(self, img, alpha=1.0, beta=0.0, **params):
        return F.brightness_contrast_adjust(img, alpha, beta, self.brightness_by_max)

    def get_params(self):
        return {
            "alpha": 1.0 + random.uniform(self.contrast_limit[0], self.contrast_limit[1]),
            "beta": 0.0 + random.uniform(self.brightness_limit[0], self.brightness_limit[1]),
        }

    def get_transform_init_args_names(self):
        return ("brightness_limit", "contrast_limit", "brightness_by_max")


class RandomBrightness(RandomBrightnessContrast):
    """Randomly change brightness of the input image.

    Args:
        limit ((float, float) or float): factor range for changing brightness.
            If limit is a single float, the range will be (-limit, limit). Default: (-0.2, 0.2).
        p (float): probability of applying the transform. Default: 0.5.

    Targets:
        image

    Image types:
        uint8, float32
    """

    def __init__(self, limit=0.2, always_apply=False, p=0.5):
        super(RandomBrightness, self).__init__(
            brightness_limit=limit, contrast_limit=0, always_apply=always_apply, p=p
        )
        warnings.warn(
            "This class has been deprecated. Please use RandomBrightnessContrast",
            FutureWarning,
        )

    def get_transform_init_args(self):
        return {"limit": self.brightness_limit}


class RandomContrast(RandomBrightnessContrast):
    """Randomly change contrast of the input image.

    Args:
        limit ((float, float) or float): factor range for changing contrast.
            If limit is a single float, the range will be (-limit, limit). Default: (-0.2, 0.2).
        p (float): probability of applying the transform. Default: 0.5.

    Targets:
        image

    Image types:
        uint8, float32
    """

    def __init__(self, limit=0.2, always_apply=False, p=0.5):
        super(RandomContrast, self).__init__(brightness_limit=0, contrast_limit=limit, always_apply=always_apply, p=p)
        warnings.warn(
            f"{self.__class__.__name__} has been deprecated. Please use RandomBrightnessContrast",
            FutureWarning,
        )

    def get_transform_init_args(self):
        return {"limit": self.contrast_limit}


class Blur(ImageOnlyTransform):
    """Blur the input image using a random-sized kernel.

    Args:
        blur_limit (int, (int, int)): maximum kernel size for blurring the input image.
            Should be in range [3, inf). Default: (3, 7).
        p (float): probability of applying the transform. Default: 0.5.

    Targets:
        image

    Image types:
        uint8, float32
    """

    def __init__(self, blur_limit=7, always_apply=False, p=0.5):
        super(Blur, self).__init__(always_apply, p)
        self.blur_limit = to_tuple(blur_limit, 3)

    def apply(self, image, ksize=3, **params):
        return F.blur(image, ksize)

    def get_params(self):
        return {"ksize": int(random.choice(np.arange(self.blur_limit[0], self.blur_limit[1] + 1, 2)))}

    def get_transform_init_args_names(self):
        return ("blur_limit",)


class MotionBlur(Blur):
    """Apply motion blur to the input image using a random-sized kernel.

    Args:
        blur_limit (int): maximum kernel size for blurring the input image.
            Should be in range [3, inf). Default: (3, 7).
        p (float): probability of applying the transform. Default: 0.5.

    Targets:
        image

    Image types:
        uint8, float32
    """

    def apply(self, img, kernel=None, **params):
        return F.convolve(img, kernel=kernel)

    def get_params(self):
        ksize = random.choice(np.arange(self.blur_limit[0], self.blur_limit[1] + 1, 2))
        if ksize <= 2:
            raise ValueError("ksize must be > 2. Got: {}".format(ksize))
        kernel = np.zeros((ksize, ksize), dtype=np.uint8)
        xs, xe = random.randint(0, ksize - 1), random.randint(0, ksize - 1)
        if xs == xe:
            ys, ye = random.sample(range(ksize), 2)
        else:
            ys, ye = random.randint(0, ksize - 1), random.randint(0, ksize - 1)
        cv2.line(kernel, (xs, ys), (xe, ye), 1, thickness=1)

        # Normalize kernel
        kernel = kernel.astype(np.float32) / np.sum(kernel)
        return {"kernel": kernel}


class MedianBlur(Blur):
    """Blur the input image using a median filter with a random aperture linear size.

    Args:
        blur_limit (int): maximum aperture linear size for blurring the input image.
            Must be odd and in range [3, inf). Default: (3, 7).
        p (float): probability of applying the transform. Default: 0.5.

    Targets:
        image

    Image types:
        uint8, float32
    """

    def __init__(self, blur_limit=7, always_apply=False, p=0.5):
        super(MedianBlur, self).__init__(blur_limit, always_apply, p)

        if self.blur_limit[0] % 2 != 1 or self.blur_limit[1] % 2 != 1:
            raise ValueError("MedianBlur supports only odd blur limits.")

    def apply(self, image, ksize=3, **params):
        return F.median_blur(image, ksize)


class GaussianBlur(ImageOnlyTransform):
    """Blur the input image using a Gaussian filter with a random kernel size.

    Args:
        blur_limit (int, (int, int)): maximum Gaussian kernel size for blurring the input image.
            Must be zero or odd and in range [0, inf). If set to 0 it will be computed from sigma
            as `round(sigma * (3 if img.dtype == np.uint8 else 4) * 2 + 1) + 1`.
            If set single value `blur_limit` will be in range (0, blur_limit).
            Default: (3, 7).
        sigma_limit (float, (float, float)): Gaussian kernel standard deviation. Must be in range [0, inf).
            If set single value `sigma_limit` will be in range (0, sigma_limit).
            If set to 0 sigma will be computed as `sigma = 0.3*((ksize-1)*0.5 - 1) + 0.8`. Default: 0.
        p (float): probability of applying the transform. Default: 0.5.

    Targets:
        image

    Image types:
        uint8, float32
    """

    def __init__(self, blur_limit=(3, 7), sigma_limit=0, always_apply=False, p=0.5):
        super(GaussianBlur, self).__init__(always_apply, p)
        self.blur_limit = to_tuple(blur_limit, 0)
        self.sigma_limit = to_tuple(sigma_limit if sigma_limit is not None else 0, 0)

        if self.blur_limit[0] == 0 and self.sigma_limit[0] == 0:
            self.blur_limit = 3, max(3, self.blur_limit[1])
            warnings.warn(
                "blur_limit and sigma_limit minimum value can not be both equal to 0. "
                "blur_limit minimum value changed to 3."
            )

        if (self.blur_limit[0] != 0 and self.blur_limit[0] % 2 != 1) or (
            self.blur_limit[1] != 0 and self.blur_limit[1] % 2 != 1
        ):
            raise ValueError("GaussianBlur supports only odd blur limits.")

    def apply(self, image, ksize=3, sigma=0, **params):
        return F.gaussian_blur(image, ksize, sigma=sigma)

    def get_params(self):
        ksize = np.random.randint(self.blur_limit[0], self.blur_limit[1] + 1)
        if ksize != 0 and ksize % 2 != 1:
            ksize = (ksize + 1) % (self.blur_limit[1] + 1)

        return {"ksize": ksize, "sigma": random.uniform(*self.sigma_limit)}

    def get_transform_init_args_names(self):
        return ("blur_limit", "sigma_limit")


class GaussNoise(ImageOnlyTransform):
    """Apply gaussian noise to the input image.

    Args:
        var_limit ((float, float) or float): variance range for noise. If var_limit is a single float, the range
            will be (0, var_limit). Default: (10.0, 50.0).
        mean (float): mean of the noise. Default: 0
        per_channel (bool): if set to True, noise will be sampled for each channel independently.
            Otherwise, the noise will be sampled once for all channels. Default: True
        p (float): probability of applying the transform. Default: 0.5.

    Targets:
        image

    Image types:
        uint8, float32
    """

    def __init__(self, var_limit=(10.0, 50.0), mean=0, per_channel=True, always_apply=False, p=0.5):
        super(GaussNoise, self).__init__(always_apply, p)
        if isinstance(var_limit, (tuple, list)):
            if var_limit[0] < 0:
                raise ValueError("Lower var_limit should be non negative.")
            if var_limit[1] < 0:
                raise ValueError("Upper var_limit should be non negative.")
            self.var_limit = var_limit
        elif isinstance(var_limit, (int, float)):
            if var_limit < 0:
                raise ValueError("var_limit should be non negative.")

            self.var_limit = (0, var_limit)
        else:
            raise TypeError(
                "Expected var_limit type to be one of (int, float, tuple, list), got {}".format(type(var_limit))
            )

        self.mean = mean
        self.per_channel = per_channel

    def apply(self, img, gauss=None, **params):
        return F.gauss_noise(img, gauss=gauss)

    def get_params_dependent_on_targets(self, params):
        image = params["image"]
        var = random.uniform(self.var_limit[0], self.var_limit[1])
        sigma = var ** 0.5
        random_state = np.random.RandomState(random.randint(0, 2 ** 32 - 1))

        if self.per_channel:
            gauss = random_state.normal(self.mean, sigma, image.shape)
        else:
            gauss = random_state.normal(self.mean, sigma, image.shape[:2])
            if len(image.shape) == 3:
                gauss = np.expand_dims(gauss, -1)

        return {"gauss": gauss}

    @property
    def targets_as_params(self):
        return ["image"]

    def get_transform_init_args_names(self):
        return ("var_limit", "per_channel", "mean")


class ISONoise(ImageOnlyTransform):
    """
    Apply camera sensor noise.

    Args:
        color_shift (float, float): variance range for color hue change.
            Measured as a fraction of 360 degree Hue angle in HLS colorspace.
        intensity ((float, float): Multiplicative factor that control strength
            of color and luminace noise.
        p (float): probability of applying the transform. Default: 0.5.

    Targets:
        image

    Image types:
        uint8
    """

    def __init__(self, color_shift=(0.01, 0.05), intensity=(0.1, 0.5), always_apply=False, p=0.5):
        super(ISONoise, self).__init__(always_apply, p)
        self.intensity = intensity
        self.color_shift = color_shift

    def apply(self, img, color_shift=0.05, intensity=1.0, random_state=None, **params):
        return F.iso_noise(img, color_shift, intensity, np.random.RandomState(random_state))

    def get_params(self):
        return {
            "color_shift": random.uniform(self.color_shift[0], self.color_shift[1]),
            "intensity": random.uniform(self.intensity[0], self.intensity[1]),
            "random_state": random.randint(0, 65536),
        }

    def get_transform_init_args_names(self):
        return ("intensity", "color_shift")


class CLAHE(ImageOnlyTransform):
    """Apply Contrast Limited Adaptive Histogram Equalization to the input image.

    Args:
        clip_limit (float or (float, float)): upper threshold value for contrast limiting.
            If clip_limit is a single float value, the range will be (1, clip_limit). Default: (1, 4).
        tile_grid_size ((int, int)): size of grid for histogram equalization. Default: (8, 8).
        p (float): probability of applying the transform. Default: 0.5.

    Targets:
        image

    Image types:
        uint8
    """

    def __init__(self, clip_limit=4.0, tile_grid_size=(8, 8), always_apply=False, p=0.5):
        super(CLAHE, self).__init__(always_apply, p)
        self.clip_limit = to_tuple(clip_limit, 1)
        self.tile_grid_size = tuple(tile_grid_size)

    def apply(self, img, clip_limit=2, **params):
        if not F.is_rgb_image(img) and not F.is_grayscale_image(img):
            raise TypeError("CLAHE transformation expects 1-channel or 3-channel images.")

        return F.clahe(img, clip_limit, self.tile_grid_size)

    def get_params(self):
        return {"clip_limit": random.uniform(self.clip_limit[0], self.clip_limit[1])}

    def get_transform_init_args_names(self):
        return ("clip_limit", "tile_grid_size")


class ChannelShuffle(ImageOnlyTransform):
    """Randomly rearrange channels of the input RGB image.

    Args:
        p (float): probability of applying the transform. Default: 0.5.

    Targets:
        image

    Image types:
        uint8, float32
    """

    @property
    def targets_as_params(self):
        return ["image"]

    def apply(self, img, channels_shuffled=(0, 1, 2), **params):
        return F.channel_shuffle(img, channels_shuffled)

    def get_params_dependent_on_targets(self, params):
        img = params["image"]
        ch_arr = list(range(img.shape[2]))
        random.shuffle(ch_arr)
        return {"channels_shuffled": ch_arr}

    def get_transform_init_args_names(self):
        return ()


class InvertImg(ImageOnlyTransform):
    """Invert the input image by subtracting pixel values from 255.

    Args:
        p (float): probability of applying the transform. Default: 0.5.

    Targets:
        image

    Image types:
        uint8
    """

    def apply(self, img, **params):
        return F.invert(img)

    def get_transform_init_args_names(self):
        return ()


class RandomGamma(ImageOnlyTransform):
    """
    Args:
        gamma_limit (float or (float, float)): If gamma_limit is a single float value,
            the range will be (-gamma_limit, gamma_limit). Default: (80, 120).
        eps: Deprecated.

    Targets:
        image

    Image types:
        uint8, float32
    """

    def __init__(self, gamma_limit=(80, 120), eps=None, always_apply=False, p=0.5):
        super(RandomGamma, self).__init__(always_apply, p)
        self.gamma_limit = to_tuple(gamma_limit)
        self.eps = eps

    def apply(self, img, gamma=1, **params):
        return F.gamma_transform(img, gamma=gamma)

    def get_params(self):
        return {"gamma": random.randint(self.gamma_limit[0], self.gamma_limit[1]) / 100.0}

    def get_transform_init_args_names(self):
        return ("gamma_limit", "eps")


class ToGray(ImageOnlyTransform):
    """Convert the input RGB image to grayscale. If the mean pixel value for the resulting image is greater
    than 127, invert the resulting grayscale image.

    Args:
        p (float): probability of applying the transform. Default: 0.5.

    Targets:
        image

    Image types:
        uint8, float32
    """

    def apply(self, img, **params):
        if F.is_grayscale_image(img):
            warnings.warn("The image is already gray.")
            return img
        if not F.is_rgb_image(img):
            raise TypeError("ToGray transformation expects 3-channel images.")

        return F.to_gray(img)

    def get_transform_init_args_names(self):
        return ()


class ToSepia(ImageOnlyTransform):
    """Applies sepia filter to the input RGB image

    Args:
        p (float): probability of applying the transform. Default: 0.5.

    Targets:
        image

    Image types:
        uint8, float32
    """

    def __init__(self, always_apply=False, p=0.5):
        super(ToSepia, self).__init__(always_apply, p)
        self.sepia_transformation_matrix = np.matrix(
            [[0.393, 0.769, 0.189], [0.349, 0.686, 0.168], [0.272, 0.534, 0.131]]
        )

    def apply(self, image, **params):
        if not F.is_rgb_image(image):
            raise TypeError("ToSepia transformation expects 3-channel images.")
        return F.linear_transformation_rgb(image, self.sepia_transformation_matrix)

    def get_transform_init_args_names(self):
        return ()


class ToFloat(ImageOnlyTransform):
    """Divide pixel values by `max_value` to get a float32 output array where all values lie in the range [0, 1.0].
    If `max_value` is None the transform will try to infer the maximum value by inspecting the data type of the input
    image.

    See Also:
        :class:`~albumentations.augmentations.transforms.FromFloat`

    Args:
        max_value (float): maximum possible input value. Default: None.
        p (float): probability of applying the transform. Default: 1.0.

    Targets:
        image

    Image types:
        any type

    """

    def __init__(self, max_value=None, always_apply=False, p=1.0):
        super(ToFloat, self).__init__(always_apply, p)
        self.max_value = max_value

    def apply(self, img, **params):
        return F.to_float(img, self.max_value)

    def get_transform_init_args_names(self):
        return ("max_value",)


class FromFloat(ImageOnlyTransform):
    """Take an input array where all values should lie in the range [0, 1.0], multiply them by `max_value` and then
    cast the resulted value to a type specified by `dtype`. If `max_value` is None the transform will try to infer
    the maximum value for the data type from the `dtype` argument.

    This is the inverse transform for :class:`~albumentations.augmentations.transforms.ToFloat`.

    Args:
        max_value (float): maximum possible input value. Default: None.
        dtype (string or numpy data type): data type of the output. See the `'Data types' page from the NumPy docs`_.
            Default: 'uint16'.
        p (float): probability of applying the transform. Default: 1.0.

    Targets:
        image

    Image types:
        float32

    .. _'Data types' page from the NumPy docs:
       https://docs.scipy.org/doc/numpy/user/basics.types.html
    """

    def __init__(self, dtype="uint16", max_value=None, always_apply=False, p=1.0):
        super(FromFloat, self).__init__(always_apply, p)
        self.dtype = np.dtype(dtype)
        self.max_value = max_value

    def apply(self, img, **params):
        return F.from_float(img, self.dtype, self.max_value)

    def get_transform_init_args(self):
        return {"dtype": self.dtype.name, "max_value": self.max_value}


class Downscale(ImageOnlyTransform):
    """Decreases image quality by downscaling and upscaling back.

    Args:
        scale_min (float): lower bound on the image scale. Should be < 1.
        scale_max (float):  lower bound on the image scale. Should be .
        interpolation: cv2 interpolation method. cv2.INTER_NEAREST by default

    Targets:
        image

    Image types:
        uint8, float32
    """

    def __init__(
        self,
        scale_min=0.25,
        scale_max=0.25,
        interpolation=cv2.INTER_NEAREST,
        always_apply=False,
        p=0.5,
    ):
        super(Downscale, self).__init__(always_apply, p)
        if scale_min > scale_max:
            raise ValueError("Expected scale_min be less or equal scale_max, got {} {}".format(scale_min, scale_max))
        if scale_max >= 1:
            raise ValueError("Expected scale_max to be less than 1, got {}".format(scale_max))
        self.scale_min = scale_min
        self.scale_max = scale_max
        self.interpolation = interpolation

    def apply(self, image, scale, interpolation, **params):
        return F.downscale(image, scale=scale, interpolation=interpolation)

    def get_params(self):
        return {
            "scale": np.random.uniform(self.scale_min, self.scale_max),
            "interpolation": self.interpolation,
        }

    def get_transform_init_args_names(self):
        return "scale_min", "scale_max", "interpolation"


class Lambda(NoOp):
    """A flexible transformation class for using user-defined transformation functions per targets.
    Function signature must include **kwargs to accept optinal arguments like interpolation method, image size, etc:

    Args:
        image (callable): Image transformation function.
        mask (callable): Mask transformation function.
        keypoint (callable): Keypoint transformation function.
        bbox (callable): BBox transformation function.
        always_apply (bool): Indicates whether this transformation should be always applied.
        p (float): probability of applying the transform. Default: 1.0.

    Targets:
        image, mask, bboxes, keypoints

    Image types:
        Any
    """

    def __init__(
        self,
        image=None,
        mask=None,
        keypoint=None,
        bbox=None,
        name=None,
        always_apply=False,
        p=1.0,
    ):
        super(Lambda, self).__init__(always_apply, p)

        self.name = name
        self.custom_apply_fns = {target_name: F.noop for target_name in ("image", "mask", "keypoint", "bbox")}
        for target_name, custom_apply_fn in {
            "image": image,
            "mask": mask,
            "keypoint": keypoint,
            "bbox": bbox,
        }.items():
            if custom_apply_fn is not None:
                if isinstance(custom_apply_fn, LambdaType) and custom_apply_fn.__name__ == "<lambda>":
                    warnings.warn(
                        "Using lambda is incompatible with multiprocessing. "
                        "Consider using regular functions or partial()."
                    )

                self.custom_apply_fns[target_name] = custom_apply_fn

    def apply(self, img, **params):
        fn = self.custom_apply_fns["image"]
        return fn(img, **params)

    def apply_to_mask(self, mask, **params):
        fn = self.custom_apply_fns["mask"]
        return fn(mask, **params)

    def apply_to_bbox(self, bbox, **params):
        fn = self.custom_apply_fns["bbox"]
        return fn(bbox, **params)

    def apply_to_keypoint(self, keypoint, **params):
        fn = self.custom_apply_fns["keypoint"]
        return fn(keypoint, **params)

    @classmethod
    def is_serializable(cls):
        return False

    def _to_dict(self):
        if self.name is None:
            raise ValueError(
                "To make a Lambda transform serializable you should provide the `name` argument, "
                "e.g. `Lambda(name='my_transform', image=<some func>, ...)`."
            )
        return {"__class_fullname__": self.get_class_fullname(), "__name__": self.name}

    def __repr__(self):
        state = {"name": self.name}
        state.update(self.custom_apply_fns.items())
        state.update(self.get_base_init_args())
        return "{name}({args})".format(name=self.__class__.__name__, args=format_args(state))


class MultiplicativeNoise(ImageOnlyTransform):
    """Multiply image to random number or array of numbers.

    Args:
        multiplier (float or tuple of floats): If single float image will be multiplied to this number.
            If tuple of float multiplier will be in range `[multiplier[0], multiplier[1])`. Default: (0.9, 1.1).
        per_channel (bool): If `False`, same values for all channels will be used.
            If `True` use sample values for each channels. Default False.
        elementwise (bool): If `False` multiply multiply all pixels in an image with a random value sampled once.
            If `True` Multiply image pixels with values that are pixelwise randomly sampled. Defaule: False.

    Targets:
        image

    Image types:
        Any
    """

    def __init__(
        self,
        multiplier=(0.9, 1.1),
        per_channel=False,
        elementwise=False,
        always_apply=False,
        p=0.5,
    ):
        super(MultiplicativeNoise, self).__init__(always_apply, p)
        self.multiplier = to_tuple(multiplier, multiplier)
        self.per_channel = per_channel
        self.elementwise = elementwise

    def apply(self, img, multiplier=np.array([1]), **kwargs):
        return F.multiply(img, multiplier)

    def get_params_dependent_on_targets(self, params):
        if self.multiplier[0] == self.multiplier[1]:
            return {"multiplier": np.array([self.multiplier[0]])}

        img = params["image"]

        h, w = img.shape[:2]

        if self.per_channel:
            c = 1 if F.is_grayscale_image(img) else img.shape[-1]
        else:
            c = 1

        if self.elementwise:
            shape = [h, w, c]
        else:
            shape = [c]

        multiplier = np.random.uniform(self.multiplier[0], self.multiplier[1], shape)
        if F.is_grayscale_image(img) and img.ndim == 2:
            multiplier = np.squeeze(multiplier)

        return {"multiplier": multiplier}

    @property
    def targets_as_params(self):
        return ["image"]

    def get_transform_init_args_names(self):
        return "multiplier", "per_channel", "elementwise"


class FancyPCA(ImageOnlyTransform):
    """Augment RGB image using FancyPCA from Krizhevsky's paper
    "ImageNet Classification with Deep Convolutional Neural Networks"

    Args:
        alpha (float):  how much to perturb/scale the eigen vecs and vals.
            scale is samples from gaussian distribution (mu=0, sigma=alpha)

    Targets:
        image

    Image types:
        3-channel uint8 images only

    Credit:
        http://papers.nips.cc/paper/4824-imagenet-classification-with-deep-convolutional-neural-networks.pdf
        https://deshanadesai.github.io/notes/Fancy-PCA-with-Scikit-Image
        https://pixelatedbrian.github.io/2018-04-29-fancy_pca/
    """

    def __init__(self, alpha=0.1, always_apply=False, p=0.5):
        super(FancyPCA, self).__init__(always_apply=always_apply, p=p)
        self.alpha = alpha

    def apply(self, img, alpha=0.1, **params):
        img = F.fancy_pca(img, alpha)
        return img

    def get_params(self):
        return {"alpha": random.gauss(0, self.alpha)}

    def get_transform_init_args_names(self):
        return ("alpha",)


class GlassBlur(Blur):
    """Apply glass noise to the input image.

    Args:
        sigma (float): standard deviation for Gaussian kernel.
        max_delta (int): max distance between pixels which are swapped.
        iterations (int): number of repeats.
            Should be in range [1, inf). Default: (2).
        mode (str): mode of computation: fast or exact. Default: "fast".
        p (float): probability of applying the transform. Default: 0.5.

    Targets:
        image

    Image types:
        uint8, float32

    Reference:
    |  https://arxiv.org/abs/1903.12261
    |  https://github.com/hendrycks/robustness/blob/master/ImageNet-C/create_c/make_imagenet_c.py
    """

    def __init__(
        self,
        sigma=0.7,
        max_delta=4,
        iterations=2,
        always_apply=False,
        mode="fast",
        p=0.5,
    ):
        super(GlassBlur, self).__init__(always_apply=always_apply, p=p)
        if iterations < 1:
            raise ValueError("Iterations should be more or equal to 1, but we got {}".format(iterations))

        if mode not in ["fast", "exact"]:
            raise ValueError("Mode should be 'fast' or 'exact', but we got {}".format(iterations))

        self.sigma = sigma
        self.max_delta = max_delta
        self.iterations = iterations
        self.mode = mode

    def apply(self, img, dxy=0, **params):
        return F.glass_blur(img, self.sigma, self.max_delta, self.iterations, dxy, self.mode)

    def get_params_dependent_on_targets(self, params):
        img = params["image"]

        # generate array containing all necessary values for transformations
        width_pixels = img.shape[0] - self.max_delta * 2
        height_pixels = img.shape[1] - self.max_delta * 2
        total_pixels = width_pixels * height_pixels
        dxy = np.random.randint(-self.max_delta, self.max_delta, size=(total_pixels, self.iterations, 2))

        return {"dxy": dxy}

    def get_transform_init_args_names(self):
        return ("sigma", "max_delta", "iterations")

    @property
    def targets_as_params(self):
        return ["image"]


class ColorJitter(ImageOnlyTransform):
    """Randomly changes the brightness, contrast, and saturation of an image. Compared to ColorJitter from torchvision,
    this transform gives a little bit different results because Pillow (used in torchvision) and OpenCV (used in
    Albumentations) transform an image to HSV format by different formulas. Another difference - Pillow uses uint8
    overflow, but we use value saturation.

    Args:
        brightness (float or tuple of float (min, max)): How much to jitter brightness.
            brightness_factor is chosen uniformly from [max(0, 1 - brightness), 1 + brightness]
            or the given [min, max]. Should be non negative numbers.
        contrast (float or tuple of float (min, max)): How much to jitter contrast.
            contrast_factor is chosen uniformly from [max(0, 1 - contrast), 1 + contrast]
            or the given [min, max]. Should be non negative numbers.
        saturation (float or tuple of float (min, max)): How much to jitter saturation.
            saturation_factor is chosen uniformly from [max(0, 1 - saturation), 1 + saturation]
            or the given [min, max]. Should be non negative numbers.
        hue (float or tuple of float (min, max)): How much to jitter hue.
            hue_factor is chosen uniformly from [-hue, hue] or the given [min, max].
            Should have 0 <= hue <= 0.5 or -0.5 <= min <= max <= 0.5.
    """

    def __init__(
        self,
        brightness=0.2,
        contrast=0.2,
        saturation=0.2,
        hue=0.2,
        always_apply=False,
        p=0.5,
    ):
        super(ColorJitter, self).__init__(always_apply=always_apply, p=p)

        self.brightness = self.__check_values(brightness, "brightness")
        self.contrast = self.__check_values(contrast, "contrast")
        self.saturation = self.__check_values(saturation, "saturation")
        self.hue = self.__check_values(hue, "hue", offset=0, bounds=[-0.5, 0.5], clip=False)

    @staticmethod
    def __check_values(value, name, offset=1, bounds=(0, float("inf")), clip=True):
        if isinstance(value, numbers.Number):
            if value < 0:
                raise ValueError("If {} is a single number, it must be non negative.".format(name))
            value = [offset - value, offset + value]
            if clip:
                value[0] = max(value[0], 0)
        elif isinstance(value, (tuple, list)) and len(value) == 2:
            if not bounds[0] <= value[0] <= value[1] <= bounds[1]:
                raise ValueError("{} values should be between {}".format(name, bounds))
        else:
            raise TypeError("{} should be a single number or a list/tuple with length 2.".format(name))

        return value

    def get_params(self):
        brightness = random.uniform(self.brightness[0], self.brightness[1])
        contrast = random.uniform(self.contrast[0], self.contrast[1])
        saturation = random.uniform(self.saturation[0], self.saturation[1])
        hue = random.uniform(self.hue[0], self.hue[1])

        transforms = [
            lambda x: F.adjust_brightness_torchvision(x, brightness),
            lambda x: F.adjust_contrast_torchvision(x, contrast),
            lambda x: F.adjust_saturation_torchvision(x, saturation),
            lambda x: F.adjust_hue_torchvision(x, hue),
        ]
        random.shuffle(transforms)

        return {"transforms": transforms}

    def apply(self, img, transforms=(), **params):
        if not F.is_rgb_image(img) and not F.is_grayscale_image(img):
            raise TypeError("ColorJitter transformation expects 1-channel or 3-channel images.")

        for transform in transforms:
            img = transform(img)
        return img

    def get_transform_init_args_names(self):
        return ("brightness", "contrast", "saturation", "hue")


class Sharpen(ImageOnlyTransform):
    """Sharpen the input image and overlays the result with the original image.

    Args:
        alpha ((float, float)): range to choose the visibility of the sharpened image. At 0, only the original image is
            visible, at 1.0 only its sharpened version is visible. Default: (0.2, 0.5).
        lightness ((float, float)): range to choose the lightness of the sharpened image. Default: (0.5, 1.0).
        p (float): probability of applying the transform. Default: 0.5.

    Targets:
        image
    """

    def __init__(self, alpha=(0.2, 0.5), lightness=(0.5, 1.0), always_apply=False, p=0.5):
        super(Sharpen, self).__init__(always_apply, p)
        self.alpha = self.__check_values(to_tuple(alpha, 0.0), name="alpha", bounds=(0.0, 1.0))
        self.lightness = self.__check_values(to_tuple(lightness, 0.0), name="lightness")

    @staticmethod
    def __check_values(value, name, bounds=(0, float("inf"))):
        if not bounds[0] <= value[0] <= value[1] <= bounds[1]:
            raise ValueError("{} values should be between {}".format(name, bounds))
        return value

    @staticmethod
    def __generate_sharpening_matrix(alpha_sample, lightness_sample):
        matrix_nochange = np.array([[0, 0, 0], [0, 1, 0], [0, 0, 0]], dtype=np.float32)
        matrix_effect = np.array(
            [[-1, -1, -1], [-1, 8 + lightness_sample, -1], [-1, -1, -1]],
            dtype=np.float32,
        )

        matrix = (1 - alpha_sample) * matrix_nochange + alpha_sample * matrix_effect
        return matrix

    def get_params(self):
        alpha = random.uniform(*self.alpha)
        lightness = random.uniform(*self.lightness)
        sharpening_matrix = self.__generate_sharpening_matrix(alpha_sample=alpha, lightness_sample=lightness)
        return {"sharpening_matrix": sharpening_matrix}

    def apply(self, img, sharpening_matrix=None, **params):
        return F.convolve(img, sharpening_matrix)

    def get_transform_init_args_names(self):
        return ("alpha", "lightness")


class Emboss(ImageOnlyTransform):
    """Emboss the input image and overlays the result with the original image.

    Args:
        alpha ((float, float)): range to choose the visibility of the embossed image. At 0, only the original image is
            visible,at 1.0 only its embossed version is visible. Default: (0.2, 0.5).
        strength ((float, float)): strength range of the embossing. Default: (0.2, 0.7).
        p (float): probability of applying the transform. Default: 0.5.

    Targets:
        image
    """

    def __init__(self, alpha=(0.2, 0.5), strength=(0.2, 0.7), always_apply=False, p=0.5):
        super(Emboss, self).__init__(always_apply, p)
        self.alpha = self.__check_values(to_tuple(alpha, 0.0), name="alpha", bounds=(0.0, 1.0))
        self.strength = self.__check_values(to_tuple(strength, 0.0), name="strength")

    @staticmethod
    def __check_values(value, name, bounds=(0, float("inf"))):
        if not bounds[0] <= value[0] <= value[1] <= bounds[1]:
            raise ValueError("{} values should be between {}".format(name, bounds))
        return value

    @staticmethod
    def __generate_emboss_matrix(alpha_sample, strength_sample):
        matrix_nochange = np.array([[0, 0, 0], [0, 1, 0], [0, 0, 0]], dtype=np.float32)
        matrix_effect = np.array(
            [
                [-1 - strength_sample, 0 - strength_sample, 0],
                [0 - strength_sample, 1, 0 + strength_sample],
                [0, 0 + strength_sample, 1 + strength_sample],
            ],
            dtype=np.float32,
        )
        matrix = (1 - alpha_sample) * matrix_nochange + alpha_sample * matrix_effect
        return matrix

    def get_params(self):
        alpha = random.uniform(*self.alpha)
        strength = random.uniform(*self.strength)
        emboss_matrix = self.__generate_emboss_matrix(alpha_sample=alpha, strength_sample=strength)
        return {"emboss_matrix": emboss_matrix}

    def apply(self, img, emboss_matrix=None, **params):
        return F.convolve(img, emboss_matrix)

    def get_transform_init_args_names(self):
        return ("alpha", "strength")


class Superpixels(ImageOnlyTransform):
    """Transform images partially/completely to their superpixel representation.
    This implementation uses skimage's version of the SLIC algorithm.

    Args:
        p_replace (float or tuple of float): Defines for any segment the probability that the pixels within that
            segment are replaced by their average color (otherwise, the pixels are not changed).
            Examples:
                * A probability of ``0.0`` would mean, that the pixels in no
                  segment are replaced by their average color (image is not
                  changed at all).
                * A probability of ``0.5`` would mean, that around half of all
                  segments are replaced by their average color.
                * A probability of ``1.0`` would mean, that all segments are
                  replaced by their average color (resulting in a voronoi
                  image).
            Behaviour based on chosen data types for this parameter:
                * If a ``float``, then that ``flat`` will always be used.
                * If ``tuple`` ``(a, b)``, then a random probability will be
                  sampled from the interval ``[a, b]`` per image.
        n_segments (int, or tuple of int): Rough target number of how many superpixels to generate (the algorithm
            may deviate from this number). Lower value will lead to coarser superpixels.
            Higher values are computationally more intensive and will hence lead to a slowdown
            * If a single ``int``, then that value will always be used as the
              number of segments.
            * If a ``tuple`` ``(a, b)``, then a value from the discrete
              interval ``[a..b]`` will be sampled per image.
        max_size (int or None): Maximum image size at which the augmentation is performed.
            If the width or height of an image exceeds this value, it will be
            downscaled before the augmentation so that the longest side matches `max_size`.
            This is done to speed up the process. The final output image has the same size as the input image.
            Note that in case `p_replace` is below ``1.0``,
            the down-/upscaling will affect the not-replaced pixels too.
            Use ``None`` to apply no down-/upscaling.
        interpolation (OpenCV flag): flag that is used to specify the interpolation algorithm. Should be one of:
            cv2.INTER_NEAREST, cv2.INTER_LINEAR, cv2.INTER_CUBIC, cv2.INTER_AREA, cv2.INTER_LANCZOS4.
            Default: cv2.INTER_LINEAR.
        p (float): probability of applying the transform. Default: 0.5.

    Targets:
        image
    """

    def __init__(
        self,
        p_replace: Union[float, Sequence[float]] = 0.1,
        n_segments: Union[int, Sequence[int]] = 100,
        max_size: Optional[int] = 128,
        interpolation: int = cv2.INTER_LINEAR,
        always_apply: bool = False,
        p: float = 0.5,
    ):
        super().__init__(always_apply=always_apply, p=p)
        self.p_replace = to_tuple(p_replace, p_replace)
        self.n_segments = to_tuple(n_segments, n_segments)
        self.max_size = max_size
        self.interpolation = interpolation

        if min(self.n_segments) < 1:
            raise ValueError(f"n_segments must be >= 1. Got: {n_segments}")

    def get_transform_init_args_names(self) -> Tuple[str, str, str, str]:
        return ("p_replace", "n_segments", "max_size", "interpolation")

    def get_params(self) -> dict:
        n_segments = random.randint(*self.n_segments)
        p = random.uniform(*self.p_replace)
        return {"replace_samples": np.random.random(n_segments) < p, "n_segments": n_segments}

    def apply(self, img: np.ndarray, replace_samples: Sequence[bool] = (False,), n_segments: int = 1, **kwargs):
        return F.superpixels(img, n_segments, replace_samples, self.max_size, self.interpolation)


class TemplateTransform(ImageOnlyTransform):
    """
    Apply blending of input image with specified templates
    Args:
        templates (numpy array or list of numpy arrays): Images as template for transform.
        img_weight ((float, float) or float): If single float will be used as weight for input image.
            If tuple of float img_weight will be in range `[img_weight[0], img_weight[1])`. Default: 0.5.
        template_weight ((float, float) or float): If single float will be used as weight for template.
            If tuple of float template_weight will be in range `[template_weight[0], template_weight[1])`.
            Default: 0.5.
        template_transform: transformation object which could be applied to template,
            must produce template the same size as input image.
        name (string): (Optional) Name of transform, used only for deserialization.
        p (float): probability of applying the transform. Default: 0.5.
    Targets:
        image
    Image types:
        uint8, float32
    """

    def __init__(
        self,
        templates,
        img_weight=0.5,
        template_weight=0.5,
        template_transform=None,
        name=None,
        always_apply=False,
        p=0.5,
    ):
        super().__init__(always_apply, p)

        self.templates = templates if isinstance(templates, (list, tuple)) else [templates]
        self.img_weight = to_tuple(img_weight, img_weight)
        self.template_weight = to_tuple(template_weight, template_weight)
        self.template_transform = template_transform
        self.name = name

    def apply(self, img, template=None, img_weight=0.5, template_weight=0.5, **params):
        return F.add_weighted(img, img_weight, template, template_weight)

    def get_params(self):
        return {
            "img_weight": random.uniform(self.img_weight[0], self.img_weight[1]),
            "template_weight": random.uniform(self.template_weight[0], self.template_weight[1]),
        }

    def get_params_dependent_on_targets(self, params):
        img = params["image"]
        template = random.choice(self.templates)

        if self.template_transform is not None:
            template = self.template_transform(image=template)["image"]

        if F.get_num_channels(template) not in [1, F.get_num_channels(img)]:
            raise ValueError(
                "Template must be a single channel or "
                "has the same number of channels as input image ({}), got {}".format(
                    F.get_num_channels(img), F.get_num_channels(template)
                )
            )

        if template.dtype != img.dtype:
            raise ValueError("Image and template must be the same image type")

        if img.shape[:2] != template.shape[:2]:
            raise ValueError(
                "Image and template must be the same size, got {} and {}".format(img.shape[:2], template.shape[:2])
            )

        if F.get_num_channels(template) == 1 and F.get_num_channels(img) > 1:
            template = np.stack((template,) * F.get_num_channels(img), axis=-1)

        # in order to support grayscale image with dummy dim
        template = template.reshape(img.shape)

        return {"template": template}

    @classmethod
    def is_serializable(cls):
        return False

    @property
    def targets_as_params(self):
        return ["image"]

    def _to_dict(self):
        if self.name is None:
            raise ValueError(
                "To make a TemplateTransform serializable you should provide the `name` argument, "
                "e.g. `TemplateTransform(name='my_transform', ...)`."
            )
        return {"__class_fullname__": self.get_class_fullname(), "__name__": self.name}


class RingingOvershoot(ImageOnlyTransform):
    """Create ringing or overshoot artefacts by conlvolving image with 2D sinc filter.

    Args:
        blur_limit (int, (int, int)): maximum kernel size for sinc filter.
            Should be in range [3, inf). Default: (7, 15).
        cutoff (float, (float, float)): range to choose the cutoff frequency in radians.
            Should be in range (0, np.pi)
            Default: (np.pi / 4, np.pi / 2).
        p (float): probability of applying the transform. Default: 0.5.

    Reference:
        dsp.stackexchange.com/questions/58301/2-d-circularly-symmetric-low-pass-filter
        https://arxiv.org/abs/2107.10833

    Targets:
        image
    """

    def __init__(
        self,
        blur_limit: Union[int, Sequence[int]] = (7, 15),
        cutoff: Union[float, Sequence[float]] = (np.pi / 4, np.pi / 2),
        always_apply=False,
        p=0.5,
    ):
        super(RingingOvershoot, self).__init__(always_apply, p)
        self.blur_limit = to_tuple(blur_limit, 3)
        self.cutoff = self.__check_values(to_tuple(cutoff, np.pi / 2), name="cutoff", bounds=(0, np.pi))

    @staticmethod
    def __check_values(value, name, bounds=(0, float("inf"))):
        if not bounds[0] <= value[0] <= value[1] <= bounds[1]:
            raise ValueError(f"{name} values should be between {bounds}")
        return value

    def get_params(self):
        ksize = random.randrange(self.blur_limit[0], self.blur_limit[1] + 1, 2)
        if ksize % 2 == 0:
            raise ValueError(f"Kernel size must be odd. Got: {ksize}")

        cutoff = random.uniform(*self.cutoff)

        # From dsp.stackexchange.com/questions/58301/2-d-circularly-symmetric-low-pass-filter
        kernel = np.fromfunction(
            lambda x, y: cutoff
            * special.j1(cutoff * np.sqrt((x - (ksize - 1) / 2) ** 2 + (y - (ksize - 1) / 2) ** 2))
            / (2 * np.pi * np.sqrt((x - (ksize - 1) / 2) ** 2 + (y - (ksize - 1) / 2) ** 2)),
            [ksize, ksize],
        )
        kernel[(ksize - 1) // 2, (ksize - 1) // 2] = cutoff ** 2 / (4 * np.pi)

        # Normalize kernel
        kernel = kernel.astype(np.float32) / np.sum(kernel)

        return {"kernel": kernel}

    def apply(self, img, kernel=None, **params):
        return F.convolve(img, kernel)

    def get_transform_init_args_names(self):
        return ("blur_limit", "cutoff")


class UnsharpMask(ImageOnlyTransform):
    """
    Sharpen the input image using Unsharp Masking processing and overlays the result with the original image.

    Args:
        blur_limit (int, (int, int)): maximum Gaussian kernel size for blurring the input image.
            Must be zero or odd and in range [0, inf). If set to 0 it will be computed from sigma
            as `round(sigma * (3 if img.dtype == np.uint8 else 4) * 2 + 1) + 1`.
            If set single value `blur_limit` will be in range (0, blur_limit).
            Default: (3, 7).
        sigma_limit (float, (float, float)): Gaussian kernel standard deviation. Must be in range [0, inf).
            If set single value `sigma_limit` will be in range (0, sigma_limit).
            If set to 0 sigma will be computed as `sigma = 0.3*((ksize-1)*0.5 - 1) + 0.8`. Default: 0.
        alpha (float, (float, float)): range to choose the visibility of the sharpened image.
            At 0, only the original image is visible, at 1.0 only its sharpened version is visible.
            Default: (0.2, 0.5).
        threshold (int): Value to limit sharpening only for areas with high pixel difference between original image
            and it's smoothed version. Higher threshold means less sharpening on flat areas.
            Must be in range [0, 255]. Default: 10.
        p (float): probability of applying the transform. Default: 0.5.

    Reference:
        arxiv.org/pdf/2107.10833.pdf

    Targets:
        image
    """

    def __init__(
        self,
        blur_limit: Union[int, Sequence[int]] = (3, 7),
        sigma_limit: Union[float, Sequence[float]] = 0.0,
        alpha: Union[float, Sequence[float]] = (0.2, 0.5),
        threshold: int = 10,
        always_apply=False,
        p=0.5,
    ):
        super(UnsharpMask, self).__init__(always_apply, p)
        self.blur_limit = to_tuple(blur_limit, 3)
        self.sigma_limit = self.__check_values(to_tuple(sigma_limit, 0.0), name="sigma_limit")
        self.alpha = self.__check_values(to_tuple(alpha, 0.0), name="alpha", bounds=(0.0, 1.0))
        self.threshold = threshold

        if self.blur_limit[0] == 0 and self.sigma_limit[0] == 0:
            self.blur_limit = 3, max(3, self.blur_limit[1])
            raise ValueError("blur_limit and sigma_limit minimum value can not be both equal to 0.")

        if (self.blur_limit[0] != 0 and self.blur_limit[0] % 2 != 1) or (
            self.blur_limit[1] != 0 and self.blur_limit[1] % 2 != 1
        ):
            raise ValueError("UnsharpMask supports only odd blur limits.")

    @staticmethod
    def __check_values(value, name, bounds=(0, float("inf"))):
        if not bounds[0] <= value[0] <= value[1] <= bounds[1]:
            raise ValueError(f"{name} values should be between {bounds}")
        return value

    def get_params(self):
        return {
            "ksize": random.randrange(self.blur_limit[0], self.blur_limit[1] + 1, 2),
            "sigma": random.uniform(*self.sigma_limit),
            "alpha": random.uniform(*self.alpha),
        }

    def apply(self, img, ksize=3, sigma=0, alpha=0.2, **params):
        return F.unsharp_mask(img, ksize, sigma=sigma, alpha=alpha, threshold=self.threshold)

    def get_transform_init_args_names(self):
        return ("blur_limit", "sigma_limit", "alpha", "threshold")


class AdvancedBlur(ImageOnlyTransform):
    """Blur the input image using a Generalized Normal filter with a randomly selected parameters.
        This transform also adds multiplicative noise to generated kernel before convolution.

    Args:
        blur_limit: maximum Gaussian kernel size for blurring the input image.
            Must be zero or odd and in range [0, inf). If set to 0 it will be computed from sigma
            as `round(sigma * (3 if img.dtype == np.uint8 else 4) * 2 + 1) + 1`.
            If set single value `blur_limit` will be in range (0, blur_limit).
            Default: (3, 7).
        sigmaX_limit: Gaussian kernel standard deviation. Must be in range [0, inf).
            If set single value `sigmaX_limit` will be in range (0, sigma_limit).
            If set to 0 sigma will be computed as `sigma = 0.3*((ksize-1)*0.5 - 1) + 0.8`. Default: 0.
        sigmaY_limit: Same as `sigmaY_limit` for another dimension.
        rotate_limit: Range from which a random angle used to rotate Gaussian kernel is picked.
            If limit is a single int an angle is picked from (-rotate_limit, rotate_limit). Default: (-90, 90).
        beta_limit: Distribution shape parameter, 1 is the normal distribution. Values below 1.0 make distribution
            tails heavier than normal, values above 1.0 make it lighter than normal. Default: (0.5, 8.0).
        noise_limit: Multiplicative factor that control strength of kernel noise. Must be positive and preferably
            centered around 1.0. If set single value `noise_limit` will be in range (0, noise_limit).
            Default: (0.75, 1.25).
        p (float): probability of applying the transform. Default: 0.5.

    Reference:
        https://arxiv.org/abs/2107.10833

    Targets:
        image
    Image types:
        uint8, float32
    """

    def __init__(
        self,
        blur_limit: Union[int, Sequence[int]] = (3, 7),
        sigmaX_limit: Union[float, Sequence[float]] = (0.2, 1.0),
        sigmaY_limit: Union[float, Sequence[float]] = (0.2, 1.0),
        rotate_limit: Union[int, Sequence[int]] = 90,
        beta_limit: Union[float, Sequence[float]] = (0.5, 8.0),
        noise_limit: Union[float, Sequence[float]] = (0.9, 1.1),
        always_apply=False,
        p=0.5,
    ):
        super(AdvancedBlur, self).__init__(always_apply, p)
        self.blur_limit = to_tuple(blur_limit, 3)
        self.sigmaX_limit = self.__check_values(to_tuple(sigmaX_limit, 0.0), name="sigmaX_limit")
        self.sigmaY_limit = self.__check_values(to_tuple(sigmaY_limit, 0.0), name="sigmaY_limit")
        self.rotate_limit = to_tuple(rotate_limit)
        self.beta_limit = to_tuple(beta_limit, low=0.0)
        self.noise_limit = self.__check_values(to_tuple(noise_limit, 0.0), name="noise_limit")

        if (self.blur_limit[0] != 0 and self.blur_limit[0] % 2 != 1) or (
            self.blur_limit[1] != 0 and self.blur_limit[1] % 2 != 1
        ):
            raise ValueError("AdvancedBlur supports only odd blur limits.")

        if self.sigmaX_limit[0] == 0 and self.sigmaY_limit[0] == 0:
            raise ValueError("sigmaX_limit and sigmaY_limit minimum value can not be both equal to 0.")

        if not (self.beta_limit[0] < 1.0 < self.beta_limit[1]):
            raise ValueError("Beta limit is expected to include 1.0")

    @staticmethod
    def __check_values(value, name, bounds=(0, float("inf"))):
        if not bounds[0] <= value[0] <= value[1] <= bounds[1]:
            raise ValueError(f"{name} values should be between {bounds}")
        return value

    def apply(self, img, kernel=None, **params):
        return F.convolve(img, kernel=kernel)

    def get_params(self):
        ksize = random.randrange(self.blur_limit[0], self.blur_limit[1] + 1, 2)
        sigmaX = random.uniform(*self.sigmaX_limit)
        sigmaY = random.uniform(*self.sigmaY_limit)
        angle = np.deg2rad(random.uniform(*self.rotate_limit))

        # Split into 2 cases to avoid selection of narrow kernels (beta > 1) too often.
        if random.random() < 0.5:
            beta = random.uniform(self.beta_limit[0], 1)
        else:
            beta = random.uniform(1, self.beta_limit[1])

        random_state = np.random.RandomState(random.randint(0, 65536))
        noise_matrix = random_state.uniform(*self.noise_limit, size=[ksize, ksize])

        # Generate mesh grid centered at zero.
        ax = np.arange(-ksize // 2 + 1.0, ksize // 2 + 1.0)
        # Shape (ksize, ksize, 2)
        grid = np.stack(np.meshgrid(ax, ax), axis=-1)

        # Calculate rotated sigma matrix
        d_matrix = np.array([[sigmaX ** 2, 0], [0, sigmaY ** 2]])
        u_matrix = np.array([[np.cos(angle), -np.sin(angle)], [np.sin(angle), np.cos(angle)]])
        sigma_matrix = np.dot(u_matrix, np.dot(d_matrix, u_matrix.T))

        inverse_sigma = np.linalg.inv(sigma_matrix)
        # Described in "Parameter Estimation For Multivariate Generalized Gaussian Distributions"
        kernel = np.exp(-0.5 * np.power(np.sum(np.dot(grid, inverse_sigma) * grid, 2), beta))
        # Add noise
        kernel = kernel * noise_matrix

        # Normalize kernel
        kernel = kernel.astype(np.float32) / np.sum(kernel)
        return {"kernel": kernel}

    def get_transform_init_args_names(self):
        return (
            "blur_limit",
            "sigmaX_limit",
            "sigmaY_limit",
            "rotate_limit",
            "beta_limit",
            "noise_limit",
        )


class PixelDropout(DualTransform):
    """Set pixels to 0 with some probability.

    Args:
        dropout_prob (float): pixel drop probability. Default: 0.01
        per_channel (bool): if set to `True` drop mask will be sampled fo each channel,
            otherwise the same mask will be sampled for all channels. Default: False
        drop_value (number or sequence of numbers or None): Value that will be set in dropped place.
            If set to None value will be sampled randomly, default ranges will be used:
                - uint8 - [0, 255]
                - uint16 - [0, 65535]
                - uint32 - [0, 4294967295]
                - float, double - [0, 1]
            Default: 0
        mask_drop_value (number or sequence of numbers or None): Value that will be set in dropped place in masks.
            If set to None masks will be unchanged. Default: 0
        p (float): probability of applying the transform. Default: 0.5.

    Targets:
        image, mask
    Image types:
        any
    """

    def __init__(
        self,
        dropout_prob: float = 0.01,
        per_channel: bool = False,
        drop_value: typing.Optional[typing.Union[float, typing.Sequence[float]]] = 0,
        mask_drop_value: typing.Optional[typing.Union[float, typing.Sequence[float]]] = None,
        always_apply: bool = False,
        p: float = 0.5,
    ):
        super().__init__(always_apply, p)
        self.dropout_prob = dropout_prob
        self.per_channel = per_channel
        self.drop_value = drop_value
        self.mask_drop_value = mask_drop_value

        if self.mask_drop_value is not None and self.per_channel:
            raise ValueError("PixelDropout supports mask only with per_channel=False")

    def apply(
        self,
        img: np.ndarray,
        drop_mask: np.ndarray = None,
        drop_value: typing.Union[float, typing.Sequence[float]] = None,
        **params
    ) -> np.ndarray:
        return F.pixel_dropout(img, drop_mask, drop_value)

    def apply_to_mask(self, img: np.ndarray, drop_mask: np.ndarray = np.array([]), **params) -> np.ndarray:
        if self.mask_drop_value is None:
            return img

        if img.ndim == 2:
            drop_mask = np.squeeze(drop_mask)

        return F.pixel_dropout(img, drop_mask, self.mask_drop_value)

    def apply_to_bbox(self, bbox, **params):
        return bbox

    def apply_to_keypoint(self, keypoint, **params):
        return keypoint

    def get_params_dependent_on_targets(self, params: typing.Dict[str, typing.Any]) -> typing.Dict[str, typing.Any]:
        img = params["image"]
        shape = img.shape if self.per_channel else img.shape[:2]

        rnd = np.random.RandomState(random.randint(0, 1 << 31))
        # Use choice to create boolean matrix, if we will use binomial after that we will need type conversion
        drop_mask = rnd.choice([True, False], shape, p=[self.dropout_prob, 1 - self.dropout_prob])

        drop_value: Union[float, Sequence[float], np.ndarray]
        if drop_mask.ndim != img.ndim:
            drop_mask = np.expand_dims(drop_mask, -1)
        if self.drop_value is None:
            drop_shape = 1 if F.is_grayscale_image(img) else int(img.shape[-1])

            if img.dtype in (np.uint8, np.uint16, np.uint32):
                drop_value = rnd.randint(0, int(F.MAX_VALUES_BY_DTYPE[img.dtype]), drop_shape, img.dtype)
            elif img.dtype in [np.float32, np.double]:
                drop_value = rnd.uniform(0, 1, drop_shape).astype(img.dtpye)
            else:
                raise ValueError(f"Unsupported dtype: {img.dtype}")
        else:
            drop_value = self.drop_value

        return {"drop_mask": drop_mask, "drop_value": drop_value}

    @property
    def targets_as_params(self) -> typing.List[str]:
        return ["image"]

    def get_transform_init_args_names(self) -> typing.Tuple[str, str, str, str]:
        return ("dropout_prob", "per_channel", "drop_value", "mask_drop_value")<|MERGE_RESOLUTION|>--- conflicted
+++ resolved
@@ -6,11 +6,7 @@
 import warnings
 from enum import Enum, IntEnum
 from types import LambdaType
-<<<<<<< HEAD
-from typing import Optional, Sequence, Tuple, Union
-=======
 from typing import Iterable, List, Optional, Sequence, Tuple, Union
->>>>>>> 000d5673
 
 import cv2
 import numpy as np
