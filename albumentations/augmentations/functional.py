--- conflicted
+++ resolved
@@ -1,12 +1,8 @@
 from __future__ import division
 
 from itertools import product
-<<<<<<< HEAD
+from math import ceil
 from typing import Optional, Sequence, Union
-=======
-from math import ceil
-from typing import Callable, Optional, Sequence, Union
->>>>>>> a28dbb88
 from warnings import warn
 
 import cv2
@@ -14,6 +10,7 @@
 import skimage
 
 from albumentations import random_utils
+from albumentations.augmentations.geometric.functional import scale
 from albumentations.augmentations.utils import (
     MAX_VALUES_BY_DTYPE,
     _maybe_process_in_chunks,
@@ -69,8 +66,6 @@
     "to_float",
     "to_gray",
     "unsharp_mask",
-    "scale",
-    "resize",
 ]
 
 
@@ -1413,22 +1408,6 @@
     return convolve(img, kernel=kernel)
 
 
-@preserve_channel_dim
-def resize(img: np.ndarray, height: int, width: int, interpolation: int = cv2.INTER_LINEAR) -> np.ndarray:
-    img_height, img_width = img.shape[:2]
-    if height == img_height and width == img_width:
-        return img
-    resize_fn = _maybe_process_in_chunks(cv2.resize, dsize=(width, height), interpolation=interpolation)
-    return resize_fn(img)
-
-
-@preserve_channel_dim
-def scale(img: np.ndarray, scale: float, interpolation: int = cv2.INTER_LINEAR) -> np.ndarray:
-    height, width = img.shape[:2]
-    new_height, new_width = int(height * scale), int(width * scale)
-    return resize(img, new_height, new_width, interpolation)
-
-
 def central_zoom(img: np.ndarray, zoom_factor: int) -> np.ndarray:
     h, w = img.shape[:2]
     h_ch, w_ch = ceil(h / zoom_factor), ceil(w / zoom_factor)
@@ -1440,7 +1419,7 @@
 
 
 @clipped
-def zoom_blur(img: np.ndarray, zoom_factors: Sequence[int]) -> np.ndarray:
+def zoom_blur(img: np.ndarray, zoom_factors: Union[np.ndarray, Sequence[int]]) -> np.ndarray:
     out = np.zeros_like(img, dtype=np.float32)
     for zoom_factor in zoom_factors:
         out += central_zoom(img, zoom_factor)
