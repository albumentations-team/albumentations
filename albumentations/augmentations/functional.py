from __future__ import division

from functools import wraps
from itertools import product
from math import ceil
from typing import Callable, Optional, Sequence, Union
from warnings import warn

import cv2
import numpy as np
import skimage
from scipy.ndimage.filters import gaussian_filter

from albumentations import random_utils
from albumentations.core.keypoints_utils import angle_to_2pi_range

__all__ = [
    "MAX_VALUES_BY_DTYPE",
    "_maybe_process_in_chunks",
    "add_fog",
    "add_rain",
    "add_shadow",
    "add_snow",
    "add_sun_flare",
    "add_weighted",
    "adjust_brightness_torchvision",
    "adjust_contrast_torchvision",
    "adjust_hue_torchvision",
    "adjust_saturation_torchvision",
    "angle_2pi_range",
    "blur",
    "brightness_contrast_adjust",
    "channel_shuffle",
    "clahe",
    "clip",
    "clipped",
    "convolve",
    "downscale",
    "equalize",
    "fancy_pca",
    "from_float",
    "gamma_transform",
    "gauss_noise",
    "gaussian_blur",
    "get_num_channels",
    "get_opencv_dtype_from_numpy",
    "glass_blur",
    "image_compression",
    "invert",
    "is_grayscale_image",
    "is_multispectral_image",
    "is_rgb_image",
    "iso_noise",
    "linear_transformation_rgb",
    "median_blur",
    "move_tone_curve",
    "multiply",
    "non_rgb_warning",
    "noop",
    "normalize",
    "posterize",
    "preserve_channel_dim",
    "preserve_shape",
    "shift_hsv",
    "shift_rgb",
    "solarize",
    "superpixels",
    "swap_tiles_on_image",
    "to_float",
    "to_gray",
    "unsharp_mask",
    "scale",
    "resize",
]

MAX_VALUES_BY_DTYPE = {
    np.dtype("uint8"): 255,
    np.dtype("uint16"): 65535,
    np.dtype("uint32"): 4294967295,
    np.dtype("float32"): 1.0,
}

NPDTYPE_TO_OPENCV_DTYPE = {
    np.uint8: cv2.CV_8U,
    np.uint16: cv2.CV_16U,
    np.int32: cv2.CV_32S,
    np.float32: cv2.CV_32F,
    np.float64: cv2.CV_64F,
    np.dtype("uint8"): cv2.CV_8U,
    np.dtype("uint16"): cv2.CV_16U,
    np.dtype("int32"): cv2.CV_32S,
    np.dtype("float32"): cv2.CV_32F,
    np.dtype("float64"): cv2.CV_64F,
}


def angle_2pi_range(func):
    @wraps(func)
    def wrapped_function(keypoint, *args, **kwargs):
        (x, y, a, s) = func(keypoint, *args, **kwargs)
        return (x, y, angle_to_2pi_range(a), s)

    return wrapped_function


def get_opencv_dtype_from_numpy(value: Union[np.ndarray, int, np.dtype, object]) -> int:
    """
    Return a corresponding OpenCV dtype for a numpy's dtype
    :param value: Input dtype of numpy array
    :return: Corresponding dtype for OpenCV
    """
    if isinstance(value, np.ndarray):
        value = value.dtype
    return NPDTYPE_TO_OPENCV_DTYPE[value]


def clip(img, dtype, maxval):
    return np.clip(img, 0, maxval).astype(dtype)


def clipped(func):
    @wraps(func)
    def wrapped_function(img, *args, **kwargs):
        dtype = img.dtype
        maxval = MAX_VALUES_BY_DTYPE.get(dtype, 1.0)
        return clip(func(img, *args, **kwargs), dtype, maxval)

    return wrapped_function


def preserve_shape(func):
    """
    Preserve shape of the image

    """

    @wraps(func)
    def wrapped_function(img, *args, **kwargs):
        shape = img.shape
        result = func(img, *args, **kwargs)
        result = result.reshape(shape)
        return result

    return wrapped_function


def preserve_channel_dim(func):
    """
    Preserve dummy channel dim.

    """

    @wraps(func)
    def wrapped_function(img, *args, **kwargs):
        shape = img.shape
        result = func(img, *args, **kwargs)
        if len(shape) == 3 and shape[-1] == 1 and len(result.shape) == 2:
            result = np.expand_dims(result, axis=-1)
        return result

    return wrapped_function


def ensure_contiguous(func):
    """
    Ensure that input img is contiguous.
    """

    @wraps(func)
    def wrapped_function(img, *args, **kwargs):
        img = np.require(img, requirements=["C_CONTIGUOUS"])
        result = func(img, *args, **kwargs)
        return result

    return wrapped_function


def is_rgb_image(image):
    return len(image.shape) == 3 and image.shape[-1] == 3


def is_grayscale_image(image):
    return (len(image.shape) == 2) or (len(image.shape) == 3 and image.shape[-1] == 1)


def is_multispectral_image(image):
    return len(image.shape) == 3 and image.shape[-1] not in [1, 3]


def get_num_channels(image):
    return image.shape[2] if len(image.shape) == 3 else 1


def non_rgb_warning(image):
    if not is_rgb_image(image):
        message = "This transformation expects 3-channel images"
        if is_grayscale_image(image):
            message += "\nYou can convert your grayscale image to RGB using cv2.cvtColor(image, cv2.COLOR_GRAY2RGB))"
        if is_multispectral_image(image):  # Any image with a number of channels other than 1 and 3
            message += "\nThis transformation cannot be applied to multi-spectral images"

        raise ValueError(message)


def normalize_cv2(img, mean, denominator):
    if mean.shape and len(mean) != 4 and mean.shape != img.shape:
        mean = np.array(mean.tolist() + [0] * (4 - len(mean)), dtype=np.float64)
    if not denominator.shape:
        denominator = np.array([denominator.tolist()] * 4, dtype=np.float64)
    elif len(denominator) != 4 and denominator.shape != img.shape:
        denominator = np.array(denominator.tolist() + [1] * (4 - len(denominator)), dtype=np.float64)

    img = np.ascontiguousarray(img.astype("float32"))
    cv2.subtract(img, mean.astype(np.float64), img)
    cv2.multiply(img, denominator.astype(np.float64), img)
    return img


def normalize_numpy(img, mean, denominator):
    img = img.astype(np.float32)
    img -= mean
    img *= denominator
    return img


def normalize(img, mean, std, max_pixel_value=255.0):
    mean = np.array(mean, dtype=np.float32)
    mean *= max_pixel_value

    std = np.array(std, dtype=np.float32)
    std *= max_pixel_value

    denominator = np.reciprocal(std, dtype=np.float32)

    if img.ndim == 3 and img.shape[-1] == 3:
        return normalize_cv2(img, mean, denominator)
    return normalize_numpy(img, mean, denominator)


def _maybe_process_in_chunks(process_fn, **kwargs) -> Callable[[np.ndarray], np.ndarray]:
    """
    Wrap OpenCV function to enable processing images with more than 4 channels.

    Limitations:
        This wrapper requires image to be the first argument and rest must be sent via named arguments.

    Args:
        process_fn: Transform function (e.g cv2.resize).
        kwargs: Additional parameters.

    Returns:
        numpy.ndarray: Transformed image.

    """

    @wraps(process_fn)
    def __process_fn(img: np.ndarray) -> np.ndarray:
        num_channels = get_num_channels(img)
        if num_channels > 4:
            chunks = []
            for index in range(0, num_channels, 4):
                if num_channels - index == 2:
                    # Many OpenCV functions cannot work with 2-channel images
                    for i in range(2):
                        chunk = img[:, :, index + i : index + i + 1]
                        chunk = process_fn(chunk, **kwargs)
                        chunk = np.expand_dims(chunk, -1)
                        chunks.append(chunk)
                else:
                    chunk = img[:, :, index : index + 4]
                    chunk = process_fn(chunk, **kwargs)
                    chunks.append(chunk)
            img = np.dstack(chunks)
        else:
            img = process_fn(img, **kwargs)
        return img

    return __process_fn


def _shift_hsv_uint8(img, hue_shift, sat_shift, val_shift):
    dtype = img.dtype
    img = cv2.cvtColor(img, cv2.COLOR_RGB2HSV)
    hue, sat, val = cv2.split(img)

    if hue_shift != 0:
        lut_hue = np.arange(0, 256, dtype=np.int16)
        lut_hue = np.mod(lut_hue + hue_shift, 180).astype(dtype)
        hue = cv2.LUT(hue, lut_hue)

    if sat_shift != 0:
        lut_sat = np.arange(0, 256, dtype=np.int16)
        lut_sat = np.clip(lut_sat + sat_shift, 0, 255).astype(dtype)
        sat = cv2.LUT(sat, lut_sat)

    if val_shift != 0:
        lut_val = np.arange(0, 256, dtype=np.int16)
        lut_val = np.clip(lut_val + val_shift, 0, 255).astype(dtype)
        val = cv2.LUT(val, lut_val)

    img = cv2.merge((hue, sat, val)).astype(dtype)
    img = cv2.cvtColor(img, cv2.COLOR_HSV2RGB)
    return img


def _shift_hsv_non_uint8(img, hue_shift, sat_shift, val_shift):
    dtype = img.dtype
    img = cv2.cvtColor(img, cv2.COLOR_RGB2HSV)
    hue, sat, val = cv2.split(img)

    if hue_shift != 0:
        hue = cv2.add(hue, hue_shift)
        hue = np.mod(hue, 360)  # OpenCV fails with negative values

    if sat_shift != 0:
        sat = clip(cv2.add(sat, sat_shift), dtype, 1.0)

    if val_shift != 0:
        val = clip(cv2.add(val, val_shift), dtype, 1.0)

    img = cv2.merge((hue, sat, val))
    img = cv2.cvtColor(img, cv2.COLOR_HSV2RGB)
    return img


@preserve_shape
def shift_hsv(img, hue_shift, sat_shift, val_shift):
    if hue_shift == 0 and sat_shift == 0 and val_shift == 0:
        return img

    is_gray = is_grayscale_image(img)
    if is_gray:
        if hue_shift != 0 or sat_shift != 0:
            hue_shift = 0
            sat_shift = 0
            warn(
                "HueSaturationValue: hue_shift and sat_shift are not applicable to grayscale image. "
                "Set them to 0 or use RGB image"
            )
        img = cv2.cvtColor(img, cv2.COLOR_GRAY2RGB)

    if img.dtype == np.uint8:
        img = _shift_hsv_uint8(img, hue_shift, sat_shift, val_shift)
    else:
        img = _shift_hsv_non_uint8(img, hue_shift, sat_shift, val_shift)

    if is_gray:
        img = cv2.cvtColor(img, cv2.COLOR_RGB2GRAY)

    return img


def solarize(img, threshold=128):
    """Invert all pixel values above a threshold.

    Args:
        img (numpy.ndarray): The image to solarize.
        threshold (int): All pixels above this greyscale level are inverted.

    Returns:
        numpy.ndarray: Solarized image.

    """
    dtype = img.dtype
    max_val = MAX_VALUES_BY_DTYPE[dtype]

    if dtype == np.dtype("uint8"):
        lut = [(i if i < threshold else max_val - i) for i in range(max_val + 1)]

        prev_shape = img.shape
        img = cv2.LUT(img, np.array(lut, dtype=dtype))

        if len(prev_shape) != len(img.shape):
            img = np.expand_dims(img, -1)
        return img

    result_img = img.copy()
    cond = img >= threshold
    result_img[cond] = max_val - result_img[cond]
    return result_img


@preserve_shape
def posterize(img, bits):
    """Reduce the number of bits for each color channel.

    Args:
        img (numpy.ndarray): image to posterize.
        bits (int): number of high bits. Must be in range [0, 8]

    Returns:
        numpy.ndarray: Image with reduced color channels.

    """
    bits = np.uint8(bits)

    if img.dtype != np.uint8:
        raise TypeError("Image must have uint8 channel type")
    if np.any((bits < 0) | (bits > 8)):
        raise ValueError("bits must be in range [0, 8]")

    if not bits.shape or len(bits) == 1:
        if bits == 0:
            return np.zeros_like(img)
        if bits == 8:
            return img.copy()

        lut = np.arange(0, 256, dtype=np.uint8)
        mask = ~np.uint8(2 ** (8 - bits) - 1)
        lut &= mask

        return cv2.LUT(img, lut)

    if not is_rgb_image(img):
        raise TypeError("If bits is iterable image must be RGB")

    result_img = np.empty_like(img)
    for i, channel_bits in enumerate(bits):
        if channel_bits == 0:
            result_img[..., i] = np.zeros_like(img[..., i])
        elif channel_bits == 8:
            result_img[..., i] = img[..., i].copy()
        else:
            lut = np.arange(0, 256, dtype=np.uint8)
            mask = ~np.uint8(2 ** (8 - channel_bits) - 1)
            lut &= mask

            result_img[..., i] = cv2.LUT(img[..., i], lut)

    return result_img


def _equalize_pil(img, mask=None):
    histogram = cv2.calcHist([img], [0], mask, [256], (0, 256)).ravel()
    h = [_f for _f in histogram if _f]

    if len(h) <= 1:
        return img.copy()

    step = np.sum(h[:-1]) // 255
    if not step:
        return img.copy()

    lut = np.empty(256, dtype=np.uint8)
    n = step // 2
    for i in range(256):
        lut[i] = min(n // step, 255)
        n += histogram[i]

    return cv2.LUT(img, np.array(lut))


def _equalize_cv(img, mask=None):
    if mask is None:
        return cv2.equalizeHist(img)

    histogram = cv2.calcHist([img], [0], mask, [256], (0, 256)).ravel()
    i = 0
    for val in histogram:
        if val > 0:
            break
        i += 1
    i = min(i, 255)

    total = np.sum(histogram)
    if histogram[i] == total:
        return np.full_like(img, i)

    scale = 255.0 / (total - histogram[i])
    _sum = 0

    lut = np.zeros(256, dtype=np.uint8)
    i += 1
    for i in range(i, len(histogram)):
        _sum += histogram[i]
        lut[i] = clip(round(_sum * scale), np.dtype("uint8"), 255)

    return cv2.LUT(img, lut)


@preserve_channel_dim
def equalize(img, mask=None, mode="cv", by_channels=True):
    """Equalize the image histogram.

    Args:
        img (numpy.ndarray): RGB or grayscale image.
        mask (numpy.ndarray): An optional mask.  If given, only the pixels selected by
            the mask are included in the analysis. Maybe 1 channel or 3 channel array.
        mode (str): {'cv', 'pil'}. Use OpenCV or Pillow equalization method.
        by_channels (bool): If True, use equalization by channels separately,
            else convert image to YCbCr representation and use equalization by `Y` channel.

    Returns:
        numpy.ndarray: Equalized image.

    """
    if img.dtype != np.uint8:
        raise TypeError("Image must have uint8 channel type")

    modes = ["cv", "pil"]

    if mode not in modes:
        raise ValueError("Unsupported equalization mode. Supports: {}. " "Got: {}".format(modes, mode))
    if mask is not None:
        if is_rgb_image(mask) and is_grayscale_image(img):
            raise ValueError("Wrong mask shape. Image shape: {}. " "Mask shape: {}".format(img.shape, mask.shape))
        if not by_channels and not is_grayscale_image(mask):
            raise ValueError(
                "When by_channels=False only 1-channel mask supports. " "Mask shape: {}".format(mask.shape)
            )

    if mode == "pil":
        function = _equalize_pil
    else:
        function = _equalize_cv

    if mask is not None:
        mask = mask.astype(np.uint8)

    if is_grayscale_image(img):
        return function(img, mask)

    if not by_channels:
        result_img = cv2.cvtColor(img, cv2.COLOR_RGB2YCrCb)
        result_img[..., 0] = function(result_img[..., 0], mask)
        return cv2.cvtColor(result_img, cv2.COLOR_YCrCb2RGB)

    result_img = np.empty_like(img)
    for i in range(3):
        if mask is None:
            _mask = None
        elif is_grayscale_image(mask):
            _mask = mask
        else:
            _mask = mask[..., i]

        result_img[..., i] = function(img[..., i], _mask)

    return result_img


@preserve_shape
def move_tone_curve(img, low_y, high_y):
    """Rescales the relationship between bright and dark areas of the image by manipulating its tone curve.

    Args:
        img (numpy.ndarray): RGB or grayscale image.
        low_y (float): y-position of a Bezier control point used
            to adjust the tone curve, must be in range [0, 1]
        high_y (float): y-position of a Bezier control point used
            to adjust image tone curve, must be in range [0, 1]
    """
    input_dtype = img.dtype

    if low_y < 0 or low_y > 1:
        raise ValueError("low_shift must be in range [0, 1]")
    if high_y < 0 or high_y > 1:
        raise ValueError("high_shift must be in range [0, 1]")

    if input_dtype != np.uint8:
        raise ValueError("Unsupported image type {}".format(input_dtype))

    t = np.linspace(0.0, 1.0, 256)

    # Defines responze of a four-point bezier curve
    def evaluate_bez(t):
        return 3 * (1 - t) ** 2 * t * low_y + 3 * (1 - t) * t**2 * high_y + t**3

    evaluate_bez = np.vectorize(evaluate_bez)
    remapping = np.rint(evaluate_bez(t) * 255).astype(np.uint8)

    lut_fn = _maybe_process_in_chunks(cv2.LUT, lut=remapping)
    img = lut_fn(img)
    return img


@clipped
def _shift_rgb_non_uint8(img, r_shift, g_shift, b_shift):
    if r_shift == g_shift == b_shift:
        return img + r_shift

    result_img = np.empty_like(img)
    shifts = [r_shift, g_shift, b_shift]
    for i, shift in enumerate(shifts):
        result_img[..., i] = img[..., i] + shift

    return result_img


def _shift_image_uint8(img, value):
    max_value = MAX_VALUES_BY_DTYPE[img.dtype]

    lut = np.arange(0, max_value + 1).astype("float32")
    lut += value

    lut = np.clip(lut, 0, max_value).astype(img.dtype)
    return cv2.LUT(img, lut)


@preserve_shape
def _shift_rgb_uint8(img, r_shift, g_shift, b_shift):
    if r_shift == g_shift == b_shift:
        h, w, c = img.shape
        img = img.reshape([h, w * c])

        return _shift_image_uint8(img, r_shift)

    result_img = np.empty_like(img)
    shifts = [r_shift, g_shift, b_shift]
    for i, shift in enumerate(shifts):
        result_img[..., i] = _shift_image_uint8(img[..., i], shift)

    return result_img


def shift_rgb(img, r_shift, g_shift, b_shift):
    if img.dtype == np.uint8:
        return _shift_rgb_uint8(img, r_shift, g_shift, b_shift)

    return _shift_rgb_non_uint8(img, r_shift, g_shift, b_shift)


@clipped
def linear_transformation_rgb(img, transformation_matrix):
    result_img = cv2.transform(img, transformation_matrix)

    return result_img


@preserve_channel_dim
def clahe(img, clip_limit=2.0, tile_grid_size=(8, 8)):
    if img.dtype != np.uint8:
        raise TypeError("clahe supports only uint8 inputs")

    clahe_mat = cv2.createCLAHE(clipLimit=clip_limit, tileGridSize=tile_grid_size)

    if len(img.shape) == 2 or img.shape[2] == 1:
        img = clahe_mat.apply(img)
    else:
        img = cv2.cvtColor(img, cv2.COLOR_RGB2LAB)
        img[:, :, 0] = clahe_mat.apply(img[:, :, 0])
        img = cv2.cvtColor(img, cv2.COLOR_LAB2RGB)

    return img


@preserve_shape
def blur(img, ksize):
    blur_fn = _maybe_process_in_chunks(cv2.blur, ksize=(ksize, ksize))
    return blur_fn(img)


@preserve_shape
def gaussian_blur(img, ksize, sigma=0):
    # When sigma=0, it is computed as `sigma = 0.3*((ksize-1)*0.5 - 1) + 0.8`
    blur_fn = _maybe_process_in_chunks(cv2.GaussianBlur, ksize=(ksize, ksize), sigmaX=sigma)
    return blur_fn(img)


@preserve_shape
def median_blur(img, ksize):
    if img.dtype == np.float32 and ksize not in {3, 5}:
        raise ValueError(
            "Invalid ksize value {}. For a float32 image the only valid ksize values are 3 and 5".format(ksize)
        )

    blur_fn = _maybe_process_in_chunks(cv2.medianBlur, ksize=ksize)
    return blur_fn(img)


@preserve_shape
def convolve(img, kernel):
    conv_fn = _maybe_process_in_chunks(cv2.filter2D, ddepth=-1, kernel=kernel)
    return conv_fn(img)


@preserve_shape
def image_compression(img, quality, image_type):
    if image_type in [".jpeg", ".jpg"]:
        quality_flag = cv2.IMWRITE_JPEG_QUALITY
    elif image_type == ".webp":
        quality_flag = cv2.IMWRITE_WEBP_QUALITY
    else:
        NotImplementedError("Only '.jpg' and '.webp' compression transforms are implemented. ")

    input_dtype = img.dtype
    needs_float = False

    if input_dtype == np.float32:
        warn(
            "Image compression augmentation "
            "is most effective with uint8 inputs, "
            "{} is used as input.".format(input_dtype),
            UserWarning,
        )
        img = from_float(img, dtype=np.dtype("uint8"))
        needs_float = True
    elif input_dtype not in (np.uint8, np.float32):
        raise ValueError("Unexpected dtype {} for image augmentation".format(input_dtype))

    _, encoded_img = cv2.imencode(image_type, img, (int(quality_flag), quality))
    img = cv2.imdecode(encoded_img, cv2.IMREAD_UNCHANGED)

    if needs_float:
        img = to_float(img, max_value=255)
    return img


@preserve_shape
def add_snow(img, snow_point, brightness_coeff):
    """Bleaches out pixels, imitation snow.

    From https://github.com/UjjwalSaxena/Automold--Road-Augmentation-Library

    Args:
        img (numpy.ndarray): Image.
        snow_point: Number of show points.
        brightness_coeff: Brightness coefficient.

    Returns:
        numpy.ndarray: Image.

    """
    non_rgb_warning(img)

    input_dtype = img.dtype
    needs_float = False

    snow_point *= 127.5  # = 255 / 2
    snow_point += 85  # = 255 / 3

    if input_dtype == np.float32:
        img = from_float(img, dtype=np.dtype("uint8"))
        needs_float = True
    elif input_dtype not in (np.uint8, np.float32):
        raise ValueError("Unexpected dtype {} for RandomSnow augmentation".format(input_dtype))

    image_HLS = cv2.cvtColor(img, cv2.COLOR_RGB2HLS)
    image_HLS = np.array(image_HLS, dtype=np.float32)

    image_HLS[:, :, 1][image_HLS[:, :, 1] < snow_point] *= brightness_coeff

    image_HLS[:, :, 1] = clip(image_HLS[:, :, 1], np.uint8, 255)

    image_HLS = np.array(image_HLS, dtype=np.uint8)

    image_RGB = cv2.cvtColor(image_HLS, cv2.COLOR_HLS2RGB)

    if needs_float:
        image_RGB = to_float(image_RGB, max_value=255)

    return image_RGB


@preserve_shape
def add_rain(
    img,
    slant,
    drop_length,
    drop_width,
    drop_color,
    blur_value,
    brightness_coefficient,
    rain_drops,
):
    """

    From https://github.com/UjjwalSaxena/Automold--Road-Augmentation-Library

    Args:
        img (numpy.ndarray): Image.
        slant (int):
        drop_length:
        drop_width:
        drop_color:
        blur_value (int): Rainy view are blurry.
        brightness_coefficient (float): Rainy days are usually shady.
        rain_drops:

    Returns:
        numpy.ndarray: Image.

    """
    non_rgb_warning(img)

    input_dtype = img.dtype
    needs_float = False

    if input_dtype == np.float32:
        img = from_float(img, dtype=np.dtype("uint8"))
        needs_float = True
    elif input_dtype not in (np.uint8, np.float32):
        raise ValueError("Unexpected dtype {} for RandomRain augmentation".format(input_dtype))

    image = img.copy()

    for (rain_drop_x0, rain_drop_y0) in rain_drops:
        rain_drop_x1 = rain_drop_x0 + slant
        rain_drop_y1 = rain_drop_y0 + drop_length

        cv2.line(
            image,
            (rain_drop_x0, rain_drop_y0),
            (rain_drop_x1, rain_drop_y1),
            drop_color,
            drop_width,
        )

    image = cv2.blur(image, (blur_value, blur_value))  # rainy view are blurry
    image_hsv = cv2.cvtColor(image, cv2.COLOR_RGB2HSV).astype(np.float32)
    image_hsv[:, :, 2] *= brightness_coefficient

    image_rgb = cv2.cvtColor(image_hsv.astype(np.uint8), cv2.COLOR_HSV2RGB)

    if needs_float:
        image_rgb = to_float(image_rgb, max_value=255)

    return image_rgb


@preserve_shape
def add_fog(img, fog_coef, alpha_coef, haze_list):
    """Add fog to the image.

    From https://github.com/UjjwalSaxena/Automold--Road-Augmentation-Library

    Args:
        img (numpy.ndarray): Image.
        fog_coef (float): Fog coefficient.
        alpha_coef (float): Alpha coefficient.
        haze_list (list):

    Returns:
        numpy.ndarray: Image.

    """
    non_rgb_warning(img)

    input_dtype = img.dtype
    needs_float = False

    if input_dtype == np.float32:
        img = from_float(img, dtype=np.dtype("uint8"))
        needs_float = True
    elif input_dtype not in (np.uint8, np.float32):
        raise ValueError("Unexpected dtype {} for RandomFog augmentation".format(input_dtype))

    width = img.shape[1]

    hw = max(int(width // 3 * fog_coef), 10)

    for haze_points in haze_list:
        x, y = haze_points
        overlay = img.copy()
        output = img.copy()
        alpha = alpha_coef * fog_coef
        rad = hw // 2
        point = (x + hw // 2, y + hw // 2)
        cv2.circle(overlay, point, int(rad), (255, 255, 255), -1)
        cv2.addWeighted(overlay, alpha, output, 1 - alpha, 0, output)

        img = output.copy()

    image_rgb = cv2.blur(img, (hw // 10, hw // 10))

    if needs_float:
        image_rgb = to_float(image_rgb, max_value=255)

    return image_rgb


@preserve_shape
def add_sun_flare(img, flare_center_x, flare_center_y, src_radius, src_color, circles):
    """Add sun flare.

    From https://github.com/UjjwalSaxena/Automold--Road-Augmentation-Library

    Args:
        img (numpy.ndarray):
        flare_center_x (float):
        flare_center_y (float):
        src_radius:
        src_color (int, int, int):
        circles (list):

    Returns:
        numpy.ndarray:

    """
    non_rgb_warning(img)

    input_dtype = img.dtype
    needs_float = False

    if input_dtype == np.float32:
        img = from_float(img, dtype=np.dtype("uint8"))
        needs_float = True
    elif input_dtype not in (np.uint8, np.float32):
        raise ValueError("Unexpected dtype {} for RandomSunFlareaugmentation".format(input_dtype))

    overlay = img.copy()
    output = img.copy()

    for (alpha, (x, y), rad3, (r_color, g_color, b_color)) in circles:
        cv2.circle(overlay, (x, y), rad3, (r_color, g_color, b_color), -1)

        cv2.addWeighted(overlay, alpha, output, 1 - alpha, 0, output)

    point = (int(flare_center_x), int(flare_center_y))

    overlay = output.copy()
    num_times = src_radius // 10
    alpha = np.linspace(0.0, 1, num=num_times)
    rad = np.linspace(1, src_radius, num=num_times)
    for i in range(num_times):
        cv2.circle(overlay, point, int(rad[i]), src_color, -1)
        alp = alpha[num_times - i - 1] * alpha[num_times - i - 1] * alpha[num_times - i - 1]
        cv2.addWeighted(overlay, alp, output, 1 - alp, 0, output)

    image_rgb = output

    if needs_float:
        image_rgb = to_float(image_rgb, max_value=255)

    return image_rgb


@ensure_contiguous
@preserve_shape
def add_shadow(img, vertices_list):
    """Add shadows to the image.

    From https://github.com/UjjwalSaxena/Automold--Road-Augmentation-Library

    Args:
        img (numpy.ndarray):
        vertices_list (list):

    Returns:
        numpy.ndarray:

    """
    non_rgb_warning(img)
    input_dtype = img.dtype
    needs_float = False

    if input_dtype == np.float32:
        img = from_float(img, dtype=np.dtype("uint8"))
        needs_float = True
    elif input_dtype not in (np.uint8, np.float32):
        raise ValueError("Unexpected dtype {} for RandomShadow augmentation".format(input_dtype))

    image_hls = cv2.cvtColor(img, cv2.COLOR_RGB2HLS)
    mask = np.zeros_like(img)

    # adding all shadow polygons on empty mask, single 255 denotes only red channel
    for vertices in vertices_list:
        cv2.fillPoly(mask, vertices, 255)

    # if red channel is hot, image's "Lightness" channel's brightness is lowered
    red_max_value_ind = mask[:, :, 0] == 255
    image_hls[:, :, 1][red_max_value_ind] = image_hls[:, :, 1][red_max_value_ind] * 0.5

    image_rgb = cv2.cvtColor(image_hls, cv2.COLOR_HLS2RGB)

    if needs_float:
        image_rgb = to_float(image_rgb, max_value=255)

    return image_rgb


def invert(img):
    return 255 - img


def channel_shuffle(img, channels_shuffled):
    img = img[..., channels_shuffled]
    return img


@preserve_shape
def gamma_transform(img, gamma):
    if img.dtype == np.uint8:
        table = (np.arange(0, 256.0 / 255, 1.0 / 255) ** gamma) * 255
        img = cv2.LUT(img, table.astype(np.uint8))
    else:
        img = np.power(img, gamma)

    return img


@clipped
def gauss_noise(image, gauss):
    image = image.astype("float32")
    return image + gauss


@clipped
def _brightness_contrast_adjust_non_uint(img, alpha=1, beta=0, beta_by_max=False):
    dtype = img.dtype
    img = img.astype("float32")

    if alpha != 1:
        img *= alpha
    if beta != 0:
        if beta_by_max:
            max_value = MAX_VALUES_BY_DTYPE[dtype]
            img += beta * max_value
        else:
            img += beta * np.mean(img)
    return img


@preserve_shape
def _brightness_contrast_adjust_uint(img, alpha=1, beta=0, beta_by_max=False):
    dtype = np.dtype("uint8")

    max_value = MAX_VALUES_BY_DTYPE[dtype]

    lut = np.arange(0, max_value + 1).astype("float32")

    if alpha != 1:
        lut *= alpha
    if beta != 0:
        if beta_by_max:
            lut += beta * max_value
        else:
            lut += (alpha * beta) * np.mean(img)

    lut = np.clip(lut, 0, max_value).astype(dtype)
    img = cv2.LUT(img, lut)
    return img


def brightness_contrast_adjust(img, alpha=1, beta=0, beta_by_max=False):
    if img.dtype == np.uint8:
        return _brightness_contrast_adjust_uint(img, alpha, beta, beta_by_max)

    return _brightness_contrast_adjust_non_uint(img, alpha, beta, beta_by_max)


@clipped
def iso_noise(image, color_shift=0.05, intensity=0.5, random_state=None, **kwargs):
    """
    Apply poisson noise to image to simulate camera sensor noise.

    Args:
        image (numpy.ndarray): Input image, currently, only RGB, uint8 images are supported.
        color_shift (float):
        intensity (float): Multiplication factor for noise values. Values of ~0.5 are produce noticeable,
                   yet acceptable level of noise.
        random_state:
        **kwargs:

    Returns:
        numpy.ndarray: Noised image

    """
    if image.dtype != np.uint8:
        raise TypeError("Image must have uint8 channel type")
    if not is_rgb_image(image):
        raise TypeError("Image must be RGB")

    one_over_255 = float(1.0 / 255.0)
    image = np.multiply(image, one_over_255, dtype=np.float32)
    hls = cv2.cvtColor(image, cv2.COLOR_RGB2HLS)
    _, stddev = cv2.meanStdDev(hls)

    luminance_noise = random_utils.poisson(stddev[1] * intensity * 255, size=hls.shape[:2], random_state=random_state)
    color_noise = random_utils.normal(0, color_shift * 360 * intensity, size=hls.shape[:2], random_state=random_state)

    hue = hls[..., 0]
    hue += color_noise
    hue[hue < 0] += 360
    hue[hue > 360] -= 360

    luminance = hls[..., 1]
    luminance += (luminance_noise / 255) * (1.0 - luminance)

    image = cv2.cvtColor(hls, cv2.COLOR_HLS2RGB) * 255
    return image.astype(np.uint8)


def to_gray(img):
    gray = cv2.cvtColor(img, cv2.COLOR_RGB2GRAY)
    return cv2.cvtColor(gray, cv2.COLOR_GRAY2RGB)


@preserve_shape
def downscale(img, scale, down_interpolation=cv2.INTER_AREA, up_interpolation=cv2.INTER_LINEAR):
    h, w = img.shape[:2]

    need_cast = (
        up_interpolation != cv2.INTER_NEAREST or down_interpolation != cv2.INTER_NEAREST
    ) and img.dtype == np.uint8
    if need_cast:
        img = to_float(img)
    downscaled = cv2.resize(img, None, fx=scale, fy=scale, interpolation=down_interpolation)
    upscaled = cv2.resize(downscaled, (w, h), interpolation=up_interpolation)
    if need_cast:
        upscaled = from_float(np.clip(upscaled, 0, 1), dtype=np.dtype("uint8"))
    return upscaled


def to_float(img, max_value=None):
    if max_value is None:
        try:
            max_value = MAX_VALUES_BY_DTYPE[img.dtype]
        except KeyError:
            raise RuntimeError(
                "Can't infer the maximum value for dtype {}. You need to specify the maximum value manually by "
                "passing the max_value argument".format(img.dtype)
            )
    return img.astype("float32") / max_value


def from_float(img, dtype, max_value=None):
    if max_value is None:
        try:
            max_value = MAX_VALUES_BY_DTYPE[dtype]
        except KeyError:
            raise RuntimeError(
                "Can't infer the maximum value for dtype {}. You need to specify the maximum value manually by "
                "passing the max_value argument".format(dtype)
            )
    return (img * max_value).astype(dtype)


def noop(input_obj, **params):  # skipcq: PYL-W0613
    return input_obj


def swap_tiles_on_image(image, tiles):
    """
    Swap tiles on image.

    Args:
        image (np.ndarray): Input image.
        tiles (np.ndarray): array of tuples(
            current_left_up_corner_row, current_left_up_corner_col,
            old_left_up_corner_row, old_left_up_corner_col,
            height_tile, width_tile)

    Returns:
        np.ndarray: Output image.

    """
    new_image = image.copy()

    for tile in tiles:
        new_image[tile[0] : tile[0] + tile[4], tile[1] : tile[1] + tile[5]] = image[
            tile[2] : tile[2] + tile[4], tile[3] : tile[3] + tile[5]
        ]

    return new_image


@clipped
def _multiply_uint8(img, multiplier):
    img = img.astype(np.float32)
    return np.multiply(img, multiplier)


@preserve_shape
def _multiply_uint8_optimized(img, multiplier):
    if is_grayscale_image(img) or len(multiplier) == 1:
        multiplier = multiplier[0]
        lut = np.arange(0, 256, dtype=np.float32)
        lut *= multiplier
        lut = clip(lut, np.uint8, MAX_VALUES_BY_DTYPE[img.dtype])
        func = _maybe_process_in_chunks(cv2.LUT, lut=lut)
        return func(img)

    channels = img.shape[-1]
    lut = [np.arange(0, 256, dtype=np.float32)] * channels
    lut = np.stack(lut, axis=-1)

    lut *= multiplier
    lut = clip(lut, np.uint8, MAX_VALUES_BY_DTYPE[img.dtype])

    images = []
    for i in range(channels):
        func = _maybe_process_in_chunks(cv2.LUT, lut=lut[:, i])
        images.append(func(img[:, :, i]))
    return np.stack(images, axis=-1)


@clipped
def _multiply_non_uint8(img, multiplier):
    return img * multiplier


def multiply(img, multiplier):
    """
    Args:
        img (numpy.ndarray): Image.
        multiplier (numpy.ndarray): Multiplier coefficient.

    Returns:
        numpy.ndarray: Image multiplied by `multiplier` coefficient.

    """
    if img.dtype == np.uint8:
        if len(multiplier.shape) == 1:
            return _multiply_uint8_optimized(img, multiplier)

        return _multiply_uint8(img, multiplier)

    return _multiply_non_uint8(img, multiplier)


def bbox_from_mask(mask):
    """Create bounding box from binary mask (fast version)

    Args:
        mask (numpy.ndarray): binary mask.

    Returns:
        tuple: A bounding box tuple `(x_min, y_min, x_max, y_max)`.

    """
    rows = np.any(mask, axis=1)
    if not rows.any():
        return -1, -1, -1, -1
    cols = np.any(mask, axis=0)
    y_min, y_max = np.where(rows)[0][[0, -1]]
    x_min, x_max = np.where(cols)[0][[0, -1]]
    return x_min, y_min, x_max + 1, y_max + 1


def mask_from_bbox(img, bbox):
    """Create binary mask from bounding box

    Args:
        img (numpy.ndarray): input image
        bbox: A bounding box tuple `(x_min, y_min, x_max, y_max)`

    Returns:
        mask (numpy.ndarray): binary mask

    """

    mask = np.zeros(img.shape[:2], dtype=np.uint8)
    x_min, y_min, x_max, y_max = bbox
    mask[y_min:y_max, x_min:x_max] = 1
    return mask


def fancy_pca(img, alpha=0.1):
    """Perform 'Fancy PCA' augmentation from:
    http://papers.nips.cc/paper/4824-imagenet-classification-with-deep-convolutional-neural-networks.pdf

    Args:
        img (numpy.ndarray): numpy array with (h, w, rgb) shape, as ints between 0-255
        alpha (float): how much to perturb/scale the eigen vecs and vals
                the paper used std=0.1

    Returns:
        numpy.ndarray: numpy image-like array as uint8 range(0, 255)

    """
    if not is_rgb_image(img) or img.dtype != np.uint8:
        raise TypeError("Image must be RGB image in uint8 format.")

    orig_img = img.astype(float).copy()

    img = img / 255.0  # rescale to 0 to 1 range

    # flatten image to columns of RGB
    img_rs = img.reshape(-1, 3)
    # img_rs shape (640000, 3)

    # center mean
    img_centered = img_rs - np.mean(img_rs, axis=0)

    # paper says 3x3 covariance matrix
    img_cov = np.cov(img_centered, rowvar=False)

    # eigen values and eigen vectors
    eig_vals, eig_vecs = np.linalg.eigh(img_cov)

    # sort values and vector
    sort_perm = eig_vals[::-1].argsort()
    eig_vals[::-1].sort()
    eig_vecs = eig_vecs[:, sort_perm]

    # get [p1, p2, p3]
    m1 = np.column_stack((eig_vecs))

    # get 3x1 matrix of eigen values multiplied by random variable draw from normal
    # distribution with mean of 0 and standard deviation of 0.1
    m2 = np.zeros((3, 1))
    # according to the paper alpha should only be draw once per augmentation (not once per channel)
    # alpha = np.random.normal(0, alpha_std)

    # broad cast to speed things up
    m2[:, 0] = alpha * eig_vals[:]

    # this is the vector that we're going to add to each pixel in a moment
    add_vect = np.matrix(m1) * np.matrix(m2)

    for idx in range(3):  # RGB
        orig_img[..., idx] += add_vect[idx] * 255

    # for image processing it was found that working with float 0.0 to 1.0
    # was easier than integers between 0-255
    # orig_img /= 255.0
    orig_img = np.clip(orig_img, 0.0, 255.0)

    # orig_img *= 255
    orig_img = orig_img.astype(np.uint8)

    return orig_img


@preserve_shape
def glass_blur(img, sigma, max_delta, iterations, dxy, mode):
    x = cv2.GaussianBlur(np.array(img), sigmaX=sigma, ksize=(0, 0))

    if mode == "fast":

        hs = np.arange(img.shape[0] - max_delta, max_delta, -1)
        ws = np.arange(img.shape[1] - max_delta, max_delta, -1)
        h = np.tile(hs, ws.shape[0])
        w = np.repeat(ws, hs.shape[0])

        for i in range(iterations):
            dy = dxy[:, i, 0]
            dx = dxy[:, i, 1]
            x[h, w], x[h + dy, w + dx] = x[h + dy, w + dx], x[h, w]

    elif mode == "exact":
        for ind, (i, h, w) in enumerate(
            product(
                range(iterations),
                range(img.shape[0] - max_delta, max_delta, -1),
                range(img.shape[1] - max_delta, max_delta, -1),
            )
        ):
            ind = ind if ind < len(dxy) else ind % len(dxy)
            dy = dxy[ind, i, 0]
            dx = dxy[ind, i, 1]
            x[h, w], x[h + dy, w + dx] = x[h + dy, w + dx], x[h, w]

    return cv2.GaussianBlur(x, sigmaX=sigma, ksize=(0, 0))


def _adjust_brightness_torchvision_uint8(img, factor):
    lut = np.arange(0, 256) * factor
    lut = np.clip(lut, 0, 255).astype(np.uint8)
    return cv2.LUT(img, lut)


@preserve_shape
def adjust_brightness_torchvision(img, factor):
    if factor == 0:
        return np.zeros_like(img)
    elif factor == 1:
        return img

    if img.dtype == np.uint8:
        return _adjust_brightness_torchvision_uint8(img, factor)

    return clip(img * factor, img.dtype, MAX_VALUES_BY_DTYPE[img.dtype])


def _adjust_contrast_torchvision_uint8(img, factor, mean):
    lut = np.arange(0, 256) * factor
    lut = lut + mean * (1 - factor)
    lut = clip(lut, img.dtype, 255)

    return cv2.LUT(img, lut)


@preserve_shape
def adjust_contrast_torchvision(img, factor):
    if factor == 1:
        return img

    if is_grayscale_image(img):
        mean = img.mean()
    else:
        mean = cv2.cvtColor(img, cv2.COLOR_RGB2GRAY).mean()

    if factor == 0:
        if img.dtype != np.float32:
            mean = int(mean + 0.5)
        return np.full_like(img, mean, dtype=img.dtype)

    if img.dtype == np.uint8:
        return _adjust_contrast_torchvision_uint8(img, factor, mean)

    return clip(
        img.astype(np.float32) * factor + mean * (1 - factor),
        img.dtype,
        MAX_VALUES_BY_DTYPE[img.dtype],
    )


@preserve_shape
def adjust_saturation_torchvision(img, factor, gamma=0):
    if factor == 1:
        return img

    if is_grayscale_image(img):
        gray = img
        return gray
    else:
        gray = cv2.cvtColor(img, cv2.COLOR_RGB2GRAY)
        gray = cv2.cvtColor(gray, cv2.COLOR_GRAY2RGB)

    if factor == 0:
        return gray

    result = cv2.addWeighted(img, factor, gray, 1 - factor, gamma=gamma)
    if img.dtype == np.uint8:
        return result

    # OpenCV does not clip values for float dtype
    return clip(result, img.dtype, MAX_VALUES_BY_DTYPE[img.dtype])


def _adjust_hue_torchvision_uint8(img, factor):
    img = cv2.cvtColor(img, cv2.COLOR_RGB2HSV)

    lut = np.arange(0, 256, dtype=np.int16)
    lut = np.mod(lut + 180 * factor, 180).astype(np.uint8)
    img[..., 0] = cv2.LUT(img[..., 0], lut)

    return cv2.cvtColor(img, cv2.COLOR_HSV2RGB)


def adjust_hue_torchvision(img, factor):
    if is_grayscale_image(img):
        return img

    if factor == 0:
        return img

    if img.dtype == np.uint8:
        return _adjust_hue_torchvision_uint8(img, factor)

    img = cv2.cvtColor(img, cv2.COLOR_RGB2HSV)
    img[..., 0] = np.mod(img[..., 0] + factor * 360, 360)
    return cv2.cvtColor(img, cv2.COLOR_HSV2RGB)


@preserve_shape
def superpixels(
    image: np.ndarray, n_segments: int, replace_samples: Sequence[bool], max_size: Optional[int], interpolation: int
) -> np.ndarray:
    if not np.any(replace_samples):
        return image

    orig_shape = image.shape
    if max_size is not None:
        size = max(image.shape[:2])
        if size > max_size:
            scale = max_size / size
            height, width = image.shape[:2]
            new_height, new_width = int(height * scale), int(width * scale)
            resize_fn = _maybe_process_in_chunks(cv2.resize, dsize=(new_width, new_height), interpolation=interpolation)
            image = resize_fn(image)

    from skimage.segmentation import slic

    segments = skimage.segmentation.slic(image, n_segments=n_segments, compactness=10)

    min_value = 0
    max_value = MAX_VALUES_BY_DTYPE[image.dtype]
    image = np.copy(image)
    if image.ndim == 2:
        image = image.reshape(*image.shape, 1)
    nb_channels = image.shape[2]
    for c in range(nb_channels):
        # segments+1 here because otherwise regionprops always misses the last label
        regions = skimage.measure.regionprops(segments + 1, intensity_image=image[..., c])
        for ridx, region in enumerate(regions):
            # with mod here, because slic can sometimes create more superpixel than requested.
            # replace_samples then does not have enough values, so we just start over with the first one again.
            if replace_samples[ridx % len(replace_samples)]:
                mean_intensity = region.mean_intensity
                image_sp_c = image[..., c]

                if image_sp_c.dtype.kind in ["i", "u", "b"]:
                    # After rounding the value can end up slightly outside of the value_range. Hence, we need to clip.
                    # We do clip via min(max(...)) instead of np.clip because
                    # the latter one does not seem to keep dtypes for dtypes with large itemsizes (e.g. uint64).
                    value: Union[int, float]
                    value = int(np.round(mean_intensity))
                    value = min(max(value, min_value), max_value)
                else:
                    value = mean_intensity

                image_sp_c[segments == ridx] = value

    if orig_shape != image.shape:
        resize_fn = _maybe_process_in_chunks(
            cv2.resize, dsize=(orig_shape[1], orig_shape[0]), interpolation=interpolation
        )
        image = resize_fn(image)

    return image


@clipped
def add_weighted(img1, alpha, img2, beta):
    return img1.astype(float) * alpha + img2.astype(float) * beta


@clipped
@preserve_shape
def unsharp_mask(image: np.ndarray, ksize: int, sigma: float = 0.0, alpha: float = 0.2, threshold: int = 10):
    blur_fn = _maybe_process_in_chunks(cv2.GaussianBlur, ksize=(ksize, ksize), sigmaX=sigma)

    input_dtype = image.dtype
    if input_dtype == np.uint8:
        image = to_float(image)
    elif input_dtype not in (np.uint8, np.float32):
        raise ValueError("Unexpected dtype {} for UnsharpMask augmentation".format(input_dtype))

    blur = blur_fn(image)
    residual = image - blur

    # Do not sharpen noise
    mask = np.abs(residual) * 255 > threshold
    mask = mask.astype("float32")

    sharp = image + alpha * residual
    # Avoid color noise artefacts.
    sharp = np.clip(sharp, 0, 1)

    soft_mask = blur_fn(mask)
    output = soft_mask * sharp + (1 - soft_mask) * image
    return from_float(output, dtype=input_dtype)


@preserve_shape
def pixel_dropout(image: np.ndarray, drop_mask: np.ndarray, drop_value: Union[float, Sequence[float]]) -> np.ndarray:
    if isinstance(drop_value, (int, float)) and drop_value == 0:
        drop_values = np.zeros_like(image)
    else:
        drop_values = np.full_like(image, drop_value)  # type: ignore
    return np.where(drop_mask, drop_values, image)


<<<<<<< HEAD
def defocus(img: np.ndarray, radius: int, alias_blur: float) -> np.ndarray:
    L = np.arange(-max(8, radius), max(8, radius) + 1)
    ksize = 3 if radius <= 8 else 5

    X, Y = np.meshgrid(L, L)
    aliased_disk = np.array((X**2 + Y**2) <= radius**2, dtype=np.float32)
    aliased_disk /= np.sum(aliased_disk)

    kernel = gaussian_blur(aliased_disk, ksize, sigma=alias_blur)
    return convolve(img, kernel=kernel)


@preserve_channel_dim
def resize(img: np.ndarray, height: int, width: int, interpolation: int = cv2.INTER_LINEAR) -> np.ndarray:
    img_height, img_width = img.shape[:2]
    if height == img_height and width == img_width:
        return img
    resize_fn = _maybe_process_in_chunks(cv2.resize, dsize=(width, height), interpolation=interpolation)
    return resize_fn(img)


@preserve_channel_dim
def scale(img: np.ndarray, scale: float, interpolation: int = cv2.INTER_LINEAR) -> np.ndarray:
    height, width = img.shape[:2]
    new_height, new_width = int(height * scale), int(width * scale)
    return resize(img, new_height, new_width, interpolation)


def central_zoom(img: np.ndarray, zoom_factor: int) -> np.ndarray:
    h, w = img.shape[:2]
    h_ch, w_ch = ceil(h / zoom_factor), ceil(w / zoom_factor)
    h_top, w_top = (h - h_ch) // 2, (w - w_ch) // 2

    img = scale(img[h_top : h_top + h_ch, w_top : w_top + w_ch], zoom_factor, cv2.INTER_LINEAR)
    h_trim_top, w_trim_top = (img.shape[0] - h) // 2, (img.shape[1] - w) // 2
    return img[h_trim_top : h_trim_top + h, w_trim_top : w_trim_top + w]


@clipped
def zoom_blur(img: np.ndarray, zoom_factors: Sequence[int]) -> np.ndarray:
    out = np.zeros_like(img, dtype=np.float32)
    for zoom_factor in zoom_factors:
        out += central_zoom(img, zoom_factor)

    img = ((img + out) / (len(zoom_factors) + 1)).astype(img.dtype)

    return img
=======
@clipped
@preserve_shape
def spatter(
    img: np.ndarray,
    non_mud: Optional[np.ndarray],
    mud: Optional[np.ndarray],
    rain: Optional[np.ndarray],
    mode: str,
) -> np.ndarray:
    non_rgb_warning(img)

    coef = MAX_VALUES_BY_DTYPE[img.dtype]
    img = img.astype(np.float32) * (1 / coef)

    if mode == "rain":
        assert rain is not None
        img = img + rain
    elif mode == "mud":
        assert non_mud is not None and mud is not None
        img = img * non_mud + mud
    else:
        raise ValueError("Unsupported spatter mode: " + str(mode))

    return img * 255
>>>>>>> a02bb776
<|MERGE_RESOLUTION|>--- conflicted
+++ resolved
@@ -1544,55 +1544,6 @@
     return np.where(drop_mask, drop_values, image)
 
 
-<<<<<<< HEAD
-def defocus(img: np.ndarray, radius: int, alias_blur: float) -> np.ndarray:
-    L = np.arange(-max(8, radius), max(8, radius) + 1)
-    ksize = 3 if radius <= 8 else 5
-
-    X, Y = np.meshgrid(L, L)
-    aliased_disk = np.array((X**2 + Y**2) <= radius**2, dtype=np.float32)
-    aliased_disk /= np.sum(aliased_disk)
-
-    kernel = gaussian_blur(aliased_disk, ksize, sigma=alias_blur)
-    return convolve(img, kernel=kernel)
-
-
-@preserve_channel_dim
-def resize(img: np.ndarray, height: int, width: int, interpolation: int = cv2.INTER_LINEAR) -> np.ndarray:
-    img_height, img_width = img.shape[:2]
-    if height == img_height and width == img_width:
-        return img
-    resize_fn = _maybe_process_in_chunks(cv2.resize, dsize=(width, height), interpolation=interpolation)
-    return resize_fn(img)
-
-
-@preserve_channel_dim
-def scale(img: np.ndarray, scale: float, interpolation: int = cv2.INTER_LINEAR) -> np.ndarray:
-    height, width = img.shape[:2]
-    new_height, new_width = int(height * scale), int(width * scale)
-    return resize(img, new_height, new_width, interpolation)
-
-
-def central_zoom(img: np.ndarray, zoom_factor: int) -> np.ndarray:
-    h, w = img.shape[:2]
-    h_ch, w_ch = ceil(h / zoom_factor), ceil(w / zoom_factor)
-    h_top, w_top = (h - h_ch) // 2, (w - w_ch) // 2
-
-    img = scale(img[h_top : h_top + h_ch, w_top : w_top + w_ch], zoom_factor, cv2.INTER_LINEAR)
-    h_trim_top, w_trim_top = (img.shape[0] - h) // 2, (img.shape[1] - w) // 2
-    return img[h_trim_top : h_trim_top + h, w_trim_top : w_trim_top + w]
-
-
-@clipped
-def zoom_blur(img: np.ndarray, zoom_factors: Sequence[int]) -> np.ndarray:
-    out = np.zeros_like(img, dtype=np.float32)
-    for zoom_factor in zoom_factors:
-        out += central_zoom(img, zoom_factor)
-
-    img = ((img + out) / (len(zoom_factors) + 1)).astype(img.dtype)
-
-    return img
-=======
 @clipped
 @preserve_shape
 def spatter(
@@ -1617,4 +1568,52 @@
         raise ValueError("Unsupported spatter mode: " + str(mode))
 
     return img * 255
->>>>>>> a02bb776
+
+
+def defocus(img: np.ndarray, radius: int, alias_blur: float) -> np.ndarray:
+    L = np.arange(-max(8, radius), max(8, radius) + 1)
+    ksize = 3 if radius <= 8 else 5
+
+    X, Y = np.meshgrid(L, L)
+    aliased_disk = np.array((X**2 + Y**2) <= radius**2, dtype=np.float32)
+    aliased_disk /= np.sum(aliased_disk)
+
+    kernel = gaussian_blur(aliased_disk, ksize, sigma=alias_blur)
+    return convolve(img, kernel=kernel)
+
+
+@preserve_channel_dim
+def resize(img: np.ndarray, height: int, width: int, interpolation: int = cv2.INTER_LINEAR) -> np.ndarray:
+    img_height, img_width = img.shape[:2]
+    if height == img_height and width == img_width:
+        return img
+    resize_fn = _maybe_process_in_chunks(cv2.resize, dsize=(width, height), interpolation=interpolation)
+    return resize_fn(img)
+
+
+@preserve_channel_dim
+def scale(img: np.ndarray, scale: float, interpolation: int = cv2.INTER_LINEAR) -> np.ndarray:
+    height, width = img.shape[:2]
+    new_height, new_width = int(height * scale), int(width * scale)
+    return resize(img, new_height, new_width, interpolation)
+
+
+def central_zoom(img: np.ndarray, zoom_factor: int) -> np.ndarray:
+    h, w = img.shape[:2]
+    h_ch, w_ch = ceil(h / zoom_factor), ceil(w / zoom_factor)
+    h_top, w_top = (h - h_ch) // 2, (w - w_ch) // 2
+
+    img = scale(img[h_top : h_top + h_ch, w_top : w_top + w_ch], zoom_factor, cv2.INTER_LINEAR)
+    h_trim_top, w_trim_top = (img.shape[0] - h) // 2, (img.shape[1] - w) // 2
+    return img[h_trim_top : h_trim_top + h, w_trim_top : w_trim_top + w]
+
+
+@clipped
+def zoom_blur(img: np.ndarray, zoom_factors: Sequence[int]) -> np.ndarray:
+    out = np.zeros_like(img, dtype=np.float32)
+    for zoom_factor in zoom_factors:
+        out += central_zoom(img, zoom_factor)
+
+    img = ((img + out) / (len(zoom_factors) + 1)).astype(img.dtype)
+
+    return img