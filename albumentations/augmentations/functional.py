from __future__ import division

from functools import wraps
from itertools import product
from typing import Callable, Optional, Sequence, Union
from warnings import warn

import cv2
import numpy as np
import skimage

from albumentations import random_utils
from albumentations.core.keypoints_utils import angle_to_2pi_range

__all__ = [
    "MAX_VALUES_BY_DTYPE",
    "_maybe_process_in_chunks",
    "add_fog",
    "add_rain",
    "add_shadow",
    "add_snow",
    "add_sun_flare",
    "add_weighted",
    "adjust_brightness_torchvision",
    "adjust_contrast_torchvision",
    "adjust_hue_torchvision",
    "adjust_saturation_torchvision",
    "angle_2pi_range",
    "blur",
    "brightness_contrast_adjust",
    "channel_shuffle",
    "clahe",
    "clip",
    "clipped",
    "convolve",
    "downscale",
    "equalize",
    "fancy_pca",
    "from_float",
    "gamma_transform",
    "gauss_noise",
    "gaussian_blur",
    "get_num_channels",
    "get_opencv_dtype_from_numpy",
    "glass_blur",
    "image_compression",
    "invert",
    "is_grayscale_image",
    "is_multispectral_image",
    "is_rgb_image",
    "iso_noise",
    "linear_transformation_rgb",
    "median_blur",
    "move_tone_curve",
    "multiply",
    "non_rgb_warning",
    "noop",
    "normalize",
    "posterize",
    "preserve_channel_dim",
    "preserve_shape",
    "shift_hsv",
    "shift_rgb",
    "solarize",
    "superpixels",
    "swap_tiles_on_image",
    "to_float",
    "to_gray",
    "unsharp_mask",
]

MAX_VALUES_BY_DTYPE = {
    np.dtype("uint8"): 255,
    np.dtype("uint16"): 65535,
    np.dtype("uint32"): 4294967295,
    np.dtype("float32"): 1.0,
}

NPDTYPE_TO_OPENCV_DTYPE = {
    np.uint8: cv2.CV_8U,
    np.uint16: cv2.CV_16U,
    np.int32: cv2.CV_32S,
    np.float32: cv2.CV_32F,
    np.float64: cv2.CV_64F,
    np.dtype("uint8"): cv2.CV_8U,
    np.dtype("uint16"): cv2.CV_16U,
    np.dtype("int32"): cv2.CV_32S,
    np.dtype("float32"): cv2.CV_32F,
    np.dtype("float64"): cv2.CV_64F,
}


def angle_2pi_range(func):
    @wraps(func)
    def wrapped_function(keypoint, *args, **kwargs):
        (x, y, a, s) = func(keypoint, *args, **kwargs)
        return (x, y, angle_to_2pi_range(a), s)

    return wrapped_function


def get_opencv_dtype_from_numpy(value: Union[np.ndarray, int, np.dtype, object]) -> int:
    """
    Return a corresponding OpenCV dtype for a numpy's dtype
    :param value: Input dtype of numpy array
    :return: Corresponding dtype for OpenCV
    """
    if isinstance(value, np.ndarray):
        value = value.dtype
    return NPDTYPE_TO_OPENCV_DTYPE[value]


def clip(img, dtype, maxval):
    return np.clip(img, 0, maxval).astype(dtype)


def clipped(func):
    @wraps(func)
    def wrapped_function(img, *args, **kwargs):
        dtype = img.dtype
        maxval = MAX_VALUES_BY_DTYPE.get(dtype, 1.0)
        return clip(func(img, *args, **kwargs), dtype, maxval)

    return wrapped_function


def preserve_shape(func):
    """
    Preserve shape of the image

    """

    @wraps(func)
    def wrapped_function(img, *args, **kwargs):
        shape = img.shape
        result = func(img, *args, **kwargs)
        result = result.reshape(shape)
        return result

    return wrapped_function


def preserve_channel_dim(func):
    """
    Preserve dummy channel dim.

    """

    @wraps(func)
    def wrapped_function(img, *args, **kwargs):
        shape = img.shape
        result = func(img, *args, **kwargs)
        if len(shape) == 3 and shape[-1] == 1 and len(result.shape) == 2:
            result = np.expand_dims(result, axis=-1)
        return result

    return wrapped_function


def ensure_contiguous(func):
    """
    Ensure that input img is contiguous.
    """

    @wraps(func)
    def wrapped_function(img, *args, **kwargs):
        img = np.require(img, requirements=["C_CONTIGUOUS"])
        result = func(img, *args, **kwargs)
        return result

    return wrapped_function


def is_rgb_image(image):
    return len(image.shape) == 3 and image.shape[-1] == 3


def is_grayscale_image(image):
    return (len(image.shape) == 2) or (len(image.shape) == 3 and image.shape[-1] == 1)


def is_multispectral_image(image):
    return len(image.shape) == 3 and image.shape[-1] not in [1, 3]


def get_num_channels(image):
    return image.shape[2] if len(image.shape) == 3 else 1


def non_rgb_warning(image):
    if not is_rgb_image(image):
        message = "This transformation expects 3-channel images"
        if is_grayscale_image(image):
            message += "\nYou can convert your grayscale image to RGB using cv2.cvtColor(image, cv2.COLOR_GRAY2RGB))"
        if is_multispectral_image(image):  # Any image with a number of channels other than 1 and 3
            message += "\nThis transformation cannot be applied to multi-spectral images"

        raise ValueError(message)


def normalize_cv2(img, mean, denominator):
    if mean.shape and len(mean) != 4 and mean.shape != img.shape:
        mean = np.array(mean.tolist() + [0] * (4 - len(mean)), dtype=np.float64)
    if not denominator.shape:
        denominator = np.array([denominator.tolist()] * 4, dtype=np.float64)
    elif len(denominator) != 4 and denominator.shape != img.shape:
        denominator = np.array(denominator.tolist() + [1] * (4 - len(denominator)), dtype=np.float64)

    img = np.ascontiguousarray(img.astype("float32"))
    cv2.subtract(img, mean.astype(np.float64), img)
    cv2.multiply(img, denominator.astype(np.float64), img)
    return img


def normalize_numpy(img, mean, denominator):
    img = img.astype(np.float32)
    img -= mean
    img *= denominator
    return img


def normalize(img, mean, std, max_pixel_value=255.0):
    mean = np.array(mean, dtype=np.float32)
    mean *= max_pixel_value

    std = np.array(std, dtype=np.float32)
    std *= max_pixel_value

    denominator = np.reciprocal(std, dtype=np.float32)

    if img.ndim == 3 and img.shape[-1] == 3:
        return normalize_cv2(img, mean, denominator)
    return normalize_numpy(img, mean, denominator)


def _maybe_process_in_chunks(process_fn, **kwargs) -> Callable[[np.ndarray], np.ndarray]:
    """
    Wrap OpenCV function to enable processing images with more than 4 channels.

    Limitations:
        This wrapper requires image to be the first argument and rest must be sent via named arguments.

    Args:
        process_fn: Transform function (e.g cv2.resize).
        kwargs: Additional parameters.

    Returns:
        numpy.ndarray: Transformed image.

    """

    @wraps(process_fn)
    def __process_fn(img: np.ndarray) -> np.ndarray:
        num_channels = get_num_channels(img)
        if num_channels > 4:
            chunks = []
            for index in range(0, num_channels, 4):
                if num_channels - index == 2:
                    # Many OpenCV functions cannot work with 2-channel images
                    for i in range(2):
                        chunk = img[:, :, index + i : index + i + 1]
                        chunk = process_fn(chunk, **kwargs)
                        chunk = np.expand_dims(chunk, -1)
                        chunks.append(chunk)
                else:
                    chunk = img[:, :, index : index + 4]
                    chunk = process_fn(chunk, **kwargs)
                    chunks.append(chunk)
            img = np.dstack(chunks)
        else:
            img = process_fn(img, **kwargs)
        return img

    return __process_fn


def _shift_hsv_uint8(img, hue_shift, sat_shift, val_shift):
    dtype = img.dtype
    img = cv2.cvtColor(img, cv2.COLOR_RGB2HSV)
    hue, sat, val = cv2.split(img)

    if hue_shift != 0:
        lut_hue = np.arange(0, 256, dtype=np.int16)
        lut_hue = np.mod(lut_hue + hue_shift, 180).astype(dtype)
        hue = cv2.LUT(hue, lut_hue)

    if sat_shift != 0:
        lut_sat = np.arange(0, 256, dtype=np.int16)
        lut_sat = np.clip(lut_sat + sat_shift, 0, 255).astype(dtype)
        sat = cv2.LUT(sat, lut_sat)

    if val_shift != 0:
        lut_val = np.arange(0, 256, dtype=np.int16)
        lut_val = np.clip(lut_val + val_shift, 0, 255).astype(dtype)
        val = cv2.LUT(val, lut_val)

    img = cv2.merge((hue, sat, val)).astype(dtype)
    img = cv2.cvtColor(img, cv2.COLOR_HSV2RGB)
    return img


def _shift_hsv_non_uint8(img, hue_shift, sat_shift, val_shift):
    dtype = img.dtype
    img = cv2.cvtColor(img, cv2.COLOR_RGB2HSV)
    hue, sat, val = cv2.split(img)

    if hue_shift != 0:
        hue = cv2.add(hue, hue_shift)
        hue = np.mod(hue, 360)  # OpenCV fails with negative values

    if sat_shift != 0:
        sat = clip(cv2.add(sat, sat_shift), dtype, 1.0)

    if val_shift != 0:
        val = clip(cv2.add(val, val_shift), dtype, 1.0)

    img = cv2.merge((hue, sat, val))
    img = cv2.cvtColor(img, cv2.COLOR_HSV2RGB)
    return img


@preserve_shape
def shift_hsv(img, hue_shift, sat_shift, val_shift):
    if hue_shift == 0 and sat_shift == 0 and val_shift == 0:
        return img

    is_gray = is_grayscale_image(img)
    if is_gray:
        if hue_shift != 0 or sat_shift != 0:
            hue_shift = 0
            sat_shift = 0
            warn(
                "HueSaturationValue: hue_shift and sat_shift are not applicable to grayscale image. "
                "Set them to 0 or use RGB image"
            )
        img = cv2.cvtColor(img, cv2.COLOR_GRAY2RGB)

    if img.dtype == np.uint8:
        img = _shift_hsv_uint8(img, hue_shift, sat_shift, val_shift)
    else:
        img = _shift_hsv_non_uint8(img, hue_shift, sat_shift, val_shift)

    if is_gray:
        img = cv2.cvtColor(img, cv2.COLOR_RGB2GRAY)

    return img


def solarize(img, threshold=128):
    """Invert all pixel values above a threshold.

    Args:
        img (numpy.ndarray): The image to solarize.
        threshold (int): All pixels above this greyscale level are inverted.

    Returns:
        numpy.ndarray: Solarized image.

    """
    dtype = img.dtype
    max_val = MAX_VALUES_BY_DTYPE[dtype]

    if dtype == np.dtype("uint8"):
        lut = [(i if i < threshold else max_val - i) for i in range(max_val + 1)]

        prev_shape = img.shape
        img = cv2.LUT(img, np.array(lut, dtype=dtype))

        if len(prev_shape) != len(img.shape):
            img = np.expand_dims(img, -1)
        return img

    result_img = img.copy()
    cond = img >= threshold
    result_img[cond] = max_val - result_img[cond]
    return result_img


@preserve_shape
def posterize(img, bits):
    """Reduce the number of bits for each color channel.

    Args:
        img (numpy.ndarray): image to posterize.
        bits (int): number of high bits. Must be in range [0, 8]

    Returns:
        numpy.ndarray: Image with reduced color channels.

    """
    bits = np.uint8(bits)

    if img.dtype != np.uint8:
        raise TypeError("Image must have uint8 channel type")
    if np.any((bits < 0) | (bits > 8)):
        raise ValueError("bits must be in range [0, 8]")

    if not bits.shape or len(bits) == 1:
        if bits == 0:
            return np.zeros_like(img)
        if bits == 8:
            return img.copy()

        lut = np.arange(0, 256, dtype=np.uint8)
        mask = ~np.uint8(2 ** (8 - bits) - 1)
        lut &= mask

        return cv2.LUT(img, lut)

    if not is_rgb_image(img):
        raise TypeError("If bits is iterable image must be RGB")

    result_img = np.empty_like(img)
    for i, channel_bits in enumerate(bits):
        if channel_bits == 0:
            result_img[..., i] = np.zeros_like(img[..., i])
        elif channel_bits == 8:
            result_img[..., i] = img[..., i].copy()
        else:
            lut = np.arange(0, 256, dtype=np.uint8)
            mask = ~np.uint8(2 ** (8 - channel_bits) - 1)
            lut &= mask

            result_img[..., i] = cv2.LUT(img[..., i], lut)

    return result_img


def _equalize_pil(img, mask=None):
    histogram = cv2.calcHist([img], [0], mask, [256], (0, 256)).ravel()
    h = [_f for _f in histogram if _f]

    if len(h) <= 1:
        return img.copy()

    step = np.sum(h[:-1]) // 255
    if not step:
        return img.copy()

    lut = np.empty(256, dtype=np.uint8)
    n = step // 2
    for i in range(256):
        lut[i] = min(n // step, 255)
        n += histogram[i]

    return cv2.LUT(img, np.array(lut))


def _equalize_cv(img, mask=None):
    if mask is None:
        return cv2.equalizeHist(img)

    histogram = cv2.calcHist([img], [0], mask, [256], (0, 256)).ravel()
    i = 0
    for val in histogram:
        if val > 0:
            break
        i += 1
    i = min(i, 255)

    total = np.sum(histogram)
    if histogram[i] == total:
        return np.full_like(img, i)

    scale = 255.0 / (total - histogram[i])
    _sum = 0

    lut = np.zeros(256, dtype=np.uint8)
    i += 1
    for i in range(i, len(histogram)):
        _sum += histogram[i]
        lut[i] = clip(round(_sum * scale), np.dtype("uint8"), 255)

    return cv2.LUT(img, lut)


@preserve_channel_dim
def equalize(img, mask=None, mode="cv", by_channels=True):
    """Equalize the image histogram.

    Args:
        img (numpy.ndarray): RGB or grayscale image.
        mask (numpy.ndarray): An optional mask.  If given, only the pixels selected by
            the mask are included in the analysis. Maybe 1 channel or 3 channel array.
        mode (str): {'cv', 'pil'}. Use OpenCV or Pillow equalization method.
        by_channels (bool): If True, use equalization by channels separately,
            else convert image to YCbCr representation and use equalization by `Y` channel.

    Returns:
        numpy.ndarray: Equalized image.

    """
    if img.dtype != np.uint8:
        raise TypeError("Image must have uint8 channel type")

    modes = ["cv", "pil"]

    if mode not in modes:
        raise ValueError("Unsupported equalization mode. Supports: {}. " "Got: {}".format(modes, mode))
    if mask is not None:
        if is_rgb_image(mask) and is_grayscale_image(img):
            raise ValueError("Wrong mask shape. Image shape: {}. " "Mask shape: {}".format(img.shape, mask.shape))
        if not by_channels and not is_grayscale_image(mask):
            raise ValueError(
                "When by_channels=False only 1-channel mask supports. " "Mask shape: {}".format(mask.shape)
            )

    if mode == "pil":
        function = _equalize_pil
    else:
        function = _equalize_cv

    if mask is not None:
        mask = mask.astype(np.uint8)

    if is_grayscale_image(img):
        return function(img, mask)

    if not by_channels:
        result_img = cv2.cvtColor(img, cv2.COLOR_RGB2YCrCb)
        result_img[..., 0] = function(result_img[..., 0], mask)
        return cv2.cvtColor(result_img, cv2.COLOR_YCrCb2RGB)

    result_img = np.empty_like(img)
    for i in range(3):
        if mask is None:
            _mask = None
        elif is_grayscale_image(mask):
            _mask = mask
        else:
            _mask = mask[..., i]

        result_img[..., i] = function(img[..., i], _mask)

    return result_img


@preserve_shape
def move_tone_curve(img, low_y, high_y):
    """Rescales the relationship between bright and dark areas of the image by manipulating its tone curve.

    Args:
        img (numpy.ndarray): RGB or grayscale image.
        low_y (float): y-position of a Bezier control point used
            to adjust the tone curve, must be in range [0, 1]
        high_y (float): y-position of a Bezier control point used
            to adjust image tone curve, must be in range [0, 1]
    """
    input_dtype = img.dtype

    if low_y < 0 or low_y > 1:
        raise ValueError("low_shift must be in range [0, 1]")
    if high_y < 0 or high_y > 1:
        raise ValueError("high_shift must be in range [0, 1]")

    if input_dtype != np.uint8:
        raise ValueError("Unsupported image type {}".format(input_dtype))

    t = np.linspace(0.0, 1.0, 256)

    # Defines responze of a four-point bezier curve
    def evaluate_bez(t):
        return 3 * (1 - t) ** 2 * t * low_y + 3 * (1 - t) * t**2 * high_y + t**3

    evaluate_bez = np.vectorize(evaluate_bez)
    remapping = np.rint(evaluate_bez(t) * 255).astype(np.uint8)

    lut_fn = _maybe_process_in_chunks(cv2.LUT, lut=remapping)
    img = lut_fn(img)
    return img


@clipped
def _shift_rgb_non_uint8(img, r_shift, g_shift, b_shift):
    if r_shift == g_shift == b_shift:
        return img + r_shift

    result_img = np.empty_like(img)
    shifts = [r_shift, g_shift, b_shift]
    for i, shift in enumerate(shifts):
        result_img[..., i] = img[..., i] + shift

    return result_img


def _shift_image_uint8(img, value):
    max_value = MAX_VALUES_BY_DTYPE[img.dtype]

    lut = np.arange(0, max_value + 1).astype("float32")
    lut += value

    lut = np.clip(lut, 0, max_value).astype(img.dtype)
    return cv2.LUT(img, lut)


@preserve_shape
def _shift_rgb_uint8(img, r_shift, g_shift, b_shift):
    if r_shift == g_shift == b_shift:
        h, w, c = img.shape
        img = img.reshape([h, w * c])

        return _shift_image_uint8(img, r_shift)

    result_img = np.empty_like(img)
    shifts = [r_shift, g_shift, b_shift]
    for i, shift in enumerate(shifts):
        result_img[..., i] = _shift_image_uint8(img[..., i], shift)

    return result_img


def shift_rgb(img, r_shift, g_shift, b_shift):
    if img.dtype == np.uint8:
        return _shift_rgb_uint8(img, r_shift, g_shift, b_shift)

    return _shift_rgb_non_uint8(img, r_shift, g_shift, b_shift)


@clipped
def linear_transformation_rgb(img, transformation_matrix):
    result_img = cv2.transform(img, transformation_matrix)

    return result_img


@preserve_channel_dim
def clahe(img, clip_limit=2.0, tile_grid_size=(8, 8)):
    if img.dtype != np.uint8:
        raise TypeError("clahe supports only uint8 inputs")

    clahe_mat = cv2.createCLAHE(clipLimit=clip_limit, tileGridSize=tile_grid_size)

    if len(img.shape) == 2 or img.shape[2] == 1:
        img = clahe_mat.apply(img)
    else:
        img = cv2.cvtColor(img, cv2.COLOR_RGB2LAB)
        img[:, :, 0] = clahe_mat.apply(img[:, :, 0])
        img = cv2.cvtColor(img, cv2.COLOR_LAB2RGB)

    return img


@preserve_shape
def blur(img, ksize):
    blur_fn = _maybe_process_in_chunks(cv2.blur, ksize=(ksize, ksize))
    return blur_fn(img)


@preserve_shape
def gaussian_blur(img, ksize, sigma=0):
    # When sigma=0, it is computed as `sigma = 0.3*((ksize-1)*0.5 - 1) + 0.8`
    blur_fn = _maybe_process_in_chunks(cv2.GaussianBlur, ksize=(ksize, ksize), sigmaX=sigma)
    return blur_fn(img)


@preserve_shape
def median_blur(img, ksize):
    if img.dtype == np.float32 and ksize not in {3, 5}:
        raise ValueError(
            "Invalid ksize value {}. For a float32 image the only valid ksize values are 3 and 5".format(ksize)
        )

    blur_fn = _maybe_process_in_chunks(cv2.medianBlur, ksize=ksize)
    return blur_fn(img)


@preserve_shape
def convolve(img, kernel):
    conv_fn = _maybe_process_in_chunks(cv2.filter2D, ddepth=-1, kernel=kernel)
    return conv_fn(img)


@preserve_shape
def image_compression(img, quality, image_type):
    if image_type in [".jpeg", ".jpg"]:
        quality_flag = cv2.IMWRITE_JPEG_QUALITY
    elif image_type == ".webp":
        quality_flag = cv2.IMWRITE_WEBP_QUALITY
    else:
        NotImplementedError("Only '.jpg' and '.webp' compression transforms are implemented. ")

    input_dtype = img.dtype
    needs_float = False

    if input_dtype == np.float32:
        warn(
            "Image compression augmentation "
            "is most effective with uint8 inputs, "
            "{} is used as input.".format(input_dtype),
            UserWarning,
        )
        img = from_float(img, dtype=np.dtype("uint8"))
        needs_float = True
    elif input_dtype not in (np.uint8, np.float32):
        raise ValueError("Unexpected dtype {} for image augmentation".format(input_dtype))

    _, encoded_img = cv2.imencode(image_type, img, (int(quality_flag), quality))
    img = cv2.imdecode(encoded_img, cv2.IMREAD_UNCHANGED)

    if needs_float:
        img = to_float(img, max_value=255)
    return img


@preserve_shape
def add_snow(img, snow_point, brightness_coeff):
    """Bleaches out pixels, imitation snow.

    From https://github.com/UjjwalSaxena/Automold--Road-Augmentation-Library

    Args:
        img (numpy.ndarray): Image.
        snow_point: Number of show points.
        brightness_coeff: Brightness coefficient.

    Returns:
        numpy.ndarray: Image.

    """
    non_rgb_warning(img)

    input_dtype = img.dtype
    needs_float = False

    snow_point *= 127.5  # = 255 / 2
    snow_point += 85  # = 255 / 3

    if input_dtype == np.float32:
        img = from_float(img, dtype=np.dtype("uint8"))
        needs_float = True
    elif input_dtype not in (np.uint8, np.float32):
        raise ValueError("Unexpected dtype {} for RandomSnow augmentation".format(input_dtype))

    image_HLS = cv2.cvtColor(img, cv2.COLOR_RGB2HLS)
    image_HLS = np.array(image_HLS, dtype=np.float32)

    image_HLS[:, :, 1][image_HLS[:, :, 1] < snow_point] *= brightness_coeff

    image_HLS[:, :, 1] = clip(image_HLS[:, :, 1], np.uint8, 255)

    image_HLS = np.array(image_HLS, dtype=np.uint8)

    image_RGB = cv2.cvtColor(image_HLS, cv2.COLOR_HLS2RGB)

    if needs_float:
        image_RGB = to_float(image_RGB, max_value=255)

    return image_RGB


@preserve_shape
def add_rain(
    img,
    slant,
    drop_length,
    drop_width,
    drop_color,
    blur_value,
    brightness_coefficient,
    rain_drops,
):
    """

    From https://github.com/UjjwalSaxena/Automold--Road-Augmentation-Library

    Args:
        img (numpy.ndarray): Image.
        slant (int):
        drop_length:
        drop_width:
        drop_color:
        blur_value (int): Rainy view are blurry.
        brightness_coefficient (float): Rainy days are usually shady.
        rain_drops:

    Returns:
        numpy.ndarray: Image.

    """
    non_rgb_warning(img)

    input_dtype = img.dtype
    needs_float = False

    if input_dtype == np.float32:
        img = from_float(img, dtype=np.dtype("uint8"))
        needs_float = True
    elif input_dtype not in (np.uint8, np.float32):
        raise ValueError("Unexpected dtype {} for RandomRain augmentation".format(input_dtype))

    image = img.copy()

    for (rain_drop_x0, rain_drop_y0) in rain_drops:
        rain_drop_x1 = rain_drop_x0 + slant
        rain_drop_y1 = rain_drop_y0 + drop_length

        cv2.line(
            image,
            (rain_drop_x0, rain_drop_y0),
            (rain_drop_x1, rain_drop_y1),
            drop_color,
            drop_width,
        )

    image = cv2.blur(image, (blur_value, blur_value))  # rainy view are blurry
    image_hsv = cv2.cvtColor(image, cv2.COLOR_RGB2HSV).astype(np.float32)
    image_hsv[:, :, 2] *= brightness_coefficient

    image_rgb = cv2.cvtColor(image_hsv.astype(np.uint8), cv2.COLOR_HSV2RGB)

    if needs_float:
        image_rgb = to_float(image_rgb, max_value=255)

    return image_rgb


@preserve_shape
def add_fog(img, fog_coef, alpha_coef, haze_list):
    """Add fog to the image.

    From https://github.com/UjjwalSaxena/Automold--Road-Augmentation-Library

    Args:
        img (numpy.ndarray): Image.
        fog_coef (float): Fog coefficient.
        alpha_coef (float): Alpha coefficient.
        haze_list (list):

    Returns:
        numpy.ndarray: Image.

    """
    non_rgb_warning(img)

    input_dtype = img.dtype
    needs_float = False

    if input_dtype == np.float32:
        img = from_float(img, dtype=np.dtype("uint8"))
        needs_float = True
    elif input_dtype not in (np.uint8, np.float32):
        raise ValueError("Unexpected dtype {} for RandomFog augmentation".format(input_dtype))

    width = img.shape[1]

    hw = max(int(width // 3 * fog_coef), 10)

    for haze_points in haze_list:
        x, y = haze_points
        overlay = img.copy()
        output = img.copy()
        alpha = alpha_coef * fog_coef
        rad = hw // 2
        point = (x + hw // 2, y + hw // 2)
        cv2.circle(overlay, point, int(rad), (255, 255, 255), -1)
        cv2.addWeighted(overlay, alpha, output, 1 - alpha, 0, output)

        img = output.copy()

    image_rgb = cv2.blur(img, (hw // 10, hw // 10))

    if needs_float:
        image_rgb = to_float(image_rgb, max_value=255)

    return image_rgb


@preserve_shape
def add_sun_flare(img, flare_center_x, flare_center_y, src_radius, src_color, circles):
    """Add sun flare.

    From https://github.com/UjjwalSaxena/Automold--Road-Augmentation-Library

    Args:
        img (numpy.ndarray):
        flare_center_x (float):
        flare_center_y (float):
        src_radius:
        src_color (int, int, int):
        circles (list):

    Returns:
        numpy.ndarray:

    """
    non_rgb_warning(img)

    input_dtype = img.dtype
    needs_float = False

    if input_dtype == np.float32:
        img = from_float(img, dtype=np.dtype("uint8"))
        needs_float = True
    elif input_dtype not in (np.uint8, np.float32):
        raise ValueError("Unexpected dtype {} for RandomSunFlareaugmentation".format(input_dtype))

    overlay = img.copy()
    output = img.copy()

    for (alpha, (x, y), rad3, (r_color, g_color, b_color)) in circles:
        cv2.circle(overlay, (x, y), rad3, (r_color, g_color, b_color), -1)

        cv2.addWeighted(overlay, alpha, output, 1 - alpha, 0, output)

    point = (int(flare_center_x), int(flare_center_y))

    overlay = output.copy()
    num_times = src_radius // 10
    alpha = np.linspace(0.0, 1, num=num_times)
    rad = np.linspace(1, src_radius, num=num_times)
    for i in range(num_times):
        cv2.circle(overlay, point, int(rad[i]), src_color, -1)
        alp = alpha[num_times - i - 1] * alpha[num_times - i - 1] * alpha[num_times - i - 1]
        cv2.addWeighted(overlay, alp, output, 1 - alp, 0, output)

    image_rgb = output

    if needs_float:
        image_rgb = to_float(image_rgb, max_value=255)

    return image_rgb


@ensure_contiguous
@preserve_shape
def add_shadow(img, vertices_list):
    """Add shadows to the image.

    From https://github.com/UjjwalSaxena/Automold--Road-Augmentation-Library

    Args:
        img (numpy.ndarray):
        vertices_list (list):

    Returns:
        numpy.ndarray:

    """
    non_rgb_warning(img)
    input_dtype = img.dtype
    needs_float = False

    if input_dtype == np.float32:
        img = from_float(img, dtype=np.dtype("uint8"))
        needs_float = True
    elif input_dtype not in (np.uint8, np.float32):
        raise ValueError("Unexpected dtype {} for RandomShadow augmentation".format(input_dtype))

    image_hls = cv2.cvtColor(img, cv2.COLOR_RGB2HLS)
    mask = np.zeros_like(img)

    # adding all shadow polygons on empty mask, single 255 denotes only red channel
    for vertices in vertices_list:
        cv2.fillPoly(mask, vertices, 255)

    # if red channel is hot, image's "Lightness" channel's brightness is lowered
    red_max_value_ind = mask[:, :, 0] == 255
    image_hls[:, :, 1][red_max_value_ind] = image_hls[:, :, 1][red_max_value_ind] * 0.5

    image_rgb = cv2.cvtColor(image_hls, cv2.COLOR_HLS2RGB)

    if needs_float:
        image_rgb = to_float(image_rgb, max_value=255)

    return image_rgb


<<<<<<< HEAD
@preserve_shape
def optical_distortion(
    img, k=0, dx=0, dy=0, interpolation=cv2.INTER_LINEAR, border_mode=cv2.BORDER_REFLECT_101, value=None
):
    """Barrel / pincushion distortion. Unconventional augment.

    Reference:
        |  https://stackoverflow.com/questions/6199636/formulas-for-barrel-pincushion-distortion
        |  https://stackoverflow.com/questions/10364201/image-transformation-in-opencv
        |  https://stackoverflow.com/questions/2477774/correcting-fisheye-distortion-programmatically
        |  http://www.coldvision.io/2017/03/02/advanced-lane-finding-using-opencv/
    """
    height, width = img.shape[:2]

    fx = width
    fy = height

    cx = width * 0.5 + dx
    cy = height * 0.5 + dy

    camera_matrix = np.array([[fx, 0, cx], [0, fy, cy], [0, 0, 1]], dtype=np.float32)

    distortion = np.array([k, k, 0, 0, 0], dtype=np.float32)
    map1, map2 = cv2.initUndistortRectifyMap(camera_matrix, distortion, None, None, (width, height), cv2.CV_32FC1)
    img = cv2.remap(img, map1, map2, interpolation=interpolation, borderMode=border_mode, borderValue=value)
    return img


@preserve_shape
def grid_distortion(
    img,
    num_steps=10,
    xsteps=(),
    ysteps=(),
    interpolation=cv2.INTER_LINEAR,
    border_mode=cv2.BORDER_REFLECT_101,
    value=None,
):
    """
    Reference:
        http://pythology.blogspot.sg/2014/03/interpolation-on-regular-distorted-grid.html
    """
    height, width = img.shape[:2]

    x_step = width // num_steps
    xx = np.zeros(width, np.float32)
    prev = 0
    for idx in range(num_steps + 1):
        x = idx * x_step
        start = int(x)
        end = int(x) + x_step
        if end > width:
            end = width
            cur = width
        else:
            cur = prev + x_step * xsteps[idx]

        xx[start:end] = np.linspace(prev, cur, end - start)
        prev = cur

    y_step = height // num_steps
    yy = np.zeros(height, np.float32)
    prev = 0
    for idx in range(num_steps + 1):
        y = idx * y_step
        start = int(y)
        end = int(y) + y_step
        if end > height:
            end = height
            cur = height
        else:
            cur = prev + y_step * ysteps[idx]

        yy[start:end] = np.linspace(prev, cur, end - start)
        prev = cur

    map_x, map_y = np.meshgrid(xx, yy)
    map_x = map_x.astype(np.float32)
    map_y = map_y.astype(np.float32)

    remap_fn = _maybe_process_in_chunks(
        cv2.remap, map1=map_x, map2=map_y, interpolation=interpolation, borderMode=border_mode, borderValue=value
    )
    return remap_fn(img)


@preserve_shape
def normalized_grid_distortion(
    img,
    num_steps=10,
    xsteps=(),
    ysteps=(),
    interpolation=cv2.INTER_LINEAR,
    border_mode=cv2.BORDER_REFLECT_101,
    value=None,
):
    height, width = img.shape[:2]

    # compensate for smaller last steps in source image.
    x_step = width // num_steps
    last_x_step = min(width, ((num_steps + 1) * x_step)) - (num_steps * x_step)
    xsteps[-1] *= last_x_step / x_step

    y_step = height // num_steps
    last_y_step = min(height, ((num_steps + 1) * y_step)) - (num_steps * y_step)
    ysteps[-1] *= last_y_step / y_step

    # now normalize such that distortion never leaves image bounds.
    tx = width / math.floor(width / num_steps)
    ty = height / math.floor(height / num_steps)
    xsteps = np.array(xsteps) * (tx / np.sum(xsteps))
    ysteps = np.array(ysteps) * (ty / np.sum(ysteps))

    # do actual distortion.
    return grid_distortion(img, num_steps, xsteps, ysteps, interpolation, border_mode, value)


@preserve_shape
def elastic_transform(
    img,
    alpha,
    sigma,
    alpha_affine,
    interpolation=cv2.INTER_LINEAR,
    border_mode=cv2.BORDER_REFLECT_101,
    value=None,
    random_state=None,
    approximate=False,
):
    """Elastic deformation of images as described in [Simard2003]_ (with modifications).
    Based on https://gist.github.com/erniejunior/601cdf56d2b424757de5

    .. [Simard2003] Simard, Steinkraus and Platt, "Best Practices for
         Convolutional Neural Networks applied to Visual Document Analysis", in
         Proc. of the International Conference on Document Analysis and
         Recognition, 2003.
    """
    if random_state is None:
        random_state = np.random.RandomState(1234)

    height, width = img.shape[:2]

    # Random affine
    center_square = np.float32((height, width)) // 2
    square_size = min((height, width)) // 3
    alpha = float(alpha)
    sigma = float(sigma)
    alpha_affine = float(alpha_affine)

    pts1 = np.float32(
        [
            center_square + square_size,
            [center_square[0] + square_size, center_square[1] - square_size],
            center_square - square_size,
        ]
    )
    pts2 = pts1 + random_state.uniform(-alpha_affine, alpha_affine, size=pts1.shape).astype(np.float32)
    matrix = cv2.getAffineTransform(pts1, pts2)

    warp_fn = _maybe_process_in_chunks(
        cv2.warpAffine, M=matrix, dsize=(width, height), flags=interpolation, borderMode=border_mode, borderValue=value
    )
    img = warp_fn(img)

    if approximate:
        # Approximate computation smooth displacement map with a large enough kernel.
        # On large images (512+) this is approximately 2X times faster
        dx = random_state.rand(height, width).astype(np.float32) * 2 - 1
        cv2.GaussianBlur(dx, (17, 17), sigma, dst=dx)
        dx *= alpha

        dy = random_state.rand(height, width).astype(np.float32) * 2 - 1
        cv2.GaussianBlur(dy, (17, 17), sigma, dst=dy)
        dy *= alpha
    else:
        dx = np.float32(gaussian_filter((random_state.rand(height, width) * 2 - 1), sigma) * alpha)
        dy = np.float32(gaussian_filter((random_state.rand(height, width) * 2 - 1), sigma) * alpha)

    x, y = np.meshgrid(np.arange(width), np.arange(height))

    map_x = np.float32(x + dx)
    map_y = np.float32(y + dy)

    remap_fn = _maybe_process_in_chunks(
        cv2.remap, map1=map_x, map2=map_y, interpolation=interpolation, borderMode=border_mode, borderValue=value
    )
    return remap_fn(img)


@preserve_shape
def elastic_transform_approx(
    img,
    alpha,
    sigma,
    alpha_affine,
    interpolation=cv2.INTER_LINEAR,
    border_mode=cv2.BORDER_REFLECT_101,
    value=None,
    random_state=None,
):
    """Elastic deformation of images as described in [Simard2003]_ (with modifications for speed).
    Based on https://gist.github.com/erniejunior/601cdf56d2b424757de5

    .. [Simard2003] Simard, Steinkraus and Platt, "Best Practices for
         Convolutional Neural Networks applied to Visual Document Analysis", in
         Proc. of the International Conference on Document Analysis and
         Recognition, 2003.
    """
    if random_state is None:
        random_state = np.random.RandomState(1234)

    height, width = img.shape[:2]

    # Random affine
    center_square = np.float32((height, width)) // 2
    square_size = min((height, width)) // 3
    alpha = float(alpha)
    sigma = float(sigma)
    alpha_affine = float(alpha_affine)

    pts1 = np.float32(
        [
            center_square + square_size,
            [center_square[0] + square_size, center_square[1] - square_size],
            center_square - square_size,
        ]
    )
    pts2 = pts1 + random_state.uniform(-alpha_affine, alpha_affine, size=pts1.shape).astype(np.float32)
    matrix = cv2.getAffineTransform(pts1, pts2)

    warp_fn = _maybe_process_in_chunks(
        cv2.warpAffine, M=matrix, dsize=(width, height), flags=interpolation, borderMode=border_mode, borderValue=value
    )
    img = warp_fn(img)

    dx = random_state.rand(height, width).astype(np.float32) * 2 - 1
    cv2.GaussianBlur(dx, (17, 17), sigma, dst=dx)
    dx *= alpha

    dy = random_state.rand(height, width).astype(np.float32) * 2 - 1
    cv2.GaussianBlur(dy, (17, 17), sigma, dst=dy)
    dy *= alpha

    x, y = np.meshgrid(np.arange(width), np.arange(height))

    map_x = np.float32(x + dx)
    map_y = np.float32(y + dy)

    remap_fn = _maybe_process_in_chunks(
        cv2.remap, map1=map_x, map2=map_y, interpolation=interpolation, borderMode=border_mode, borderValue=value
    )
    return remap_fn(img)


=======
>>>>>>> 46e280f2
def invert(img):
    return 255 - img


def channel_shuffle(img, channels_shuffled):
    img = img[..., channels_shuffled]
    return img


@preserve_shape
def gamma_transform(img, gamma):
    if img.dtype == np.uint8:
        table = (np.arange(0, 256.0 / 255, 1.0 / 255) ** gamma) * 255
        img = cv2.LUT(img, table.astype(np.uint8))
    else:
        img = np.power(img, gamma)

    return img


@clipped
def gauss_noise(image, gauss):
    image = image.astype("float32")
    return image + gauss


@clipped
def _brightness_contrast_adjust_non_uint(img, alpha=1, beta=0, beta_by_max=False):
    dtype = img.dtype
    img = img.astype("float32")

    if alpha != 1:
        img *= alpha
    if beta != 0:
        if beta_by_max:
            max_value = MAX_VALUES_BY_DTYPE[dtype]
            img += beta * max_value
        else:
            img += beta * np.mean(img)
    return img


@preserve_shape
def _brightness_contrast_adjust_uint(img, alpha=1, beta=0, beta_by_max=False):
    dtype = np.dtype("uint8")

    max_value = MAX_VALUES_BY_DTYPE[dtype]

    lut = np.arange(0, max_value + 1).astype("float32")

    if alpha != 1:
        lut *= alpha
    if beta != 0:
        if beta_by_max:
            lut += beta * max_value
        else:
            lut += (alpha * beta) * np.mean(img)

    lut = np.clip(lut, 0, max_value).astype(dtype)
    img = cv2.LUT(img, lut)
    return img


def brightness_contrast_adjust(img, alpha=1, beta=0, beta_by_max=False):
    if img.dtype == np.uint8:
        return _brightness_contrast_adjust_uint(img, alpha, beta, beta_by_max)

    return _brightness_contrast_adjust_non_uint(img, alpha, beta, beta_by_max)


@clipped
def iso_noise(image, color_shift=0.05, intensity=0.5, random_state=None, **kwargs):
    """
    Apply poisson noise to image to simulate camera sensor noise.

    Args:
        image (numpy.ndarray): Input image, currently, only RGB, uint8 images are supported.
        color_shift (float):
        intensity (float): Multiplication factor for noise values. Values of ~0.5 are produce noticeable,
                   yet acceptable level of noise.
        random_state:
        **kwargs:

    Returns:
        numpy.ndarray: Noised image

    """
    if image.dtype != np.uint8:
        raise TypeError("Image must have uint8 channel type")
    if not is_rgb_image(image):
        raise TypeError("Image must be RGB")

    one_over_255 = float(1.0 / 255.0)
    image = np.multiply(image, one_over_255, dtype=np.float32)
    hls = cv2.cvtColor(image, cv2.COLOR_RGB2HLS)
    _, stddev = cv2.meanStdDev(hls)

    luminance_noise = random_utils.poisson(stddev[1] * intensity * 255, size=hls.shape[:2], random_state=random_state)
    color_noise = random_utils.normal(0, color_shift * 360 * intensity, size=hls.shape[:2], random_state=random_state)

    hue = hls[..., 0]
    hue += color_noise
    hue[hue < 0] += 360
    hue[hue > 360] -= 360

    luminance = hls[..., 1]
    luminance += (luminance_noise / 255) * (1.0 - luminance)

    image = cv2.cvtColor(hls, cv2.COLOR_HLS2RGB) * 255
    return image.astype(np.uint8)


def to_gray(img):
    gray = cv2.cvtColor(img, cv2.COLOR_RGB2GRAY)
    return cv2.cvtColor(gray, cv2.COLOR_GRAY2RGB)


@preserve_shape
def downscale(img, scale, interpolation=cv2.INTER_NEAREST):
    h, w = img.shape[:2]

    need_cast = interpolation != cv2.INTER_NEAREST and img.dtype == np.uint8
    if need_cast:
        img = to_float(img)
    downscaled = cv2.resize(img, None, fx=scale, fy=scale, interpolation=interpolation)
    upscaled = cv2.resize(downscaled, (w, h), interpolation=interpolation)
    if need_cast:
        upscaled = from_float(np.clip(upscaled, 0, 1), dtype=np.dtype("uint8"))
    return upscaled


def to_float(img, max_value=None):
    if max_value is None:
        try:
            max_value = MAX_VALUES_BY_DTYPE[img.dtype]
        except KeyError:
            raise RuntimeError(
                "Can't infer the maximum value for dtype {}. You need to specify the maximum value manually by "
                "passing the max_value argument".format(img.dtype)
            )
    return img.astype("float32") / max_value


def from_float(img, dtype, max_value=None):
    if max_value is None:
        try:
            max_value = MAX_VALUES_BY_DTYPE[dtype]
        except KeyError:
            raise RuntimeError(
                "Can't infer the maximum value for dtype {}. You need to specify the maximum value manually by "
                "passing the max_value argument".format(dtype)
            )
    return (img * max_value).astype(dtype)


def noop(input_obj, **params):  # skipcq: PYL-W0613
    return input_obj


def swap_tiles_on_image(image, tiles):
    """
    Swap tiles on image.

    Args:
        image (np.ndarray): Input image.
        tiles (np.ndarray): array of tuples(
            current_left_up_corner_row, current_left_up_corner_col,
            old_left_up_corner_row, old_left_up_corner_col,
            height_tile, width_tile)

    Returns:
        np.ndarray: Output image.

    """
    new_image = image.copy()

    for tile in tiles:
        new_image[tile[0] : tile[0] + tile[4], tile[1] : tile[1] + tile[5]] = image[
            tile[2] : tile[2] + tile[4], tile[3] : tile[3] + tile[5]
        ]

    return new_image


@clipped
def _multiply_uint8(img, multiplier):
    img = img.astype(np.float32)
    return np.multiply(img, multiplier)


@preserve_shape
def _multiply_uint8_optimized(img, multiplier):
    if is_grayscale_image(img) or len(multiplier) == 1:
        multiplier = multiplier[0]
        lut = np.arange(0, 256, dtype=np.float32)
        lut *= multiplier
        lut = clip(lut, np.uint8, MAX_VALUES_BY_DTYPE[img.dtype])
        func = _maybe_process_in_chunks(cv2.LUT, lut=lut)
        return func(img)

    channels = img.shape[-1]
    lut = [np.arange(0, 256, dtype=np.float32)] * channels
    lut = np.stack(lut, axis=-1)

    lut *= multiplier
    lut = clip(lut, np.uint8, MAX_VALUES_BY_DTYPE[img.dtype])

    images = []
    for i in range(channels):
        func = _maybe_process_in_chunks(cv2.LUT, lut=lut[:, i])
        images.append(func(img[:, :, i]))
    return np.stack(images, axis=-1)


@clipped
def _multiply_non_uint8(img, multiplier):
    return img * multiplier


def multiply(img, multiplier):
    """
    Args:
        img (numpy.ndarray): Image.
        multiplier (numpy.ndarray): Multiplier coefficient.

    Returns:
        numpy.ndarray: Image multiplied by `multiplier` coefficient.

    """
    if img.dtype == np.uint8:
        if len(multiplier.shape) == 1:
            return _multiply_uint8_optimized(img, multiplier)

        return _multiply_uint8(img, multiplier)

    return _multiply_non_uint8(img, multiplier)


def bbox_from_mask(mask):
    """Create bounding box from binary mask (fast version)

    Args:
        mask (numpy.ndarray): binary mask.

    Returns:
        tuple: A bounding box tuple `(x_min, y_min, x_max, y_max)`.

    """
    rows = np.any(mask, axis=1)
    if not rows.any():
        return -1, -1, -1, -1
    cols = np.any(mask, axis=0)
    y_min, y_max = np.where(rows)[0][[0, -1]]
    x_min, x_max = np.where(cols)[0][[0, -1]]
    return x_min, y_min, x_max + 1, y_max + 1


def mask_from_bbox(img, bbox):
    """Create binary mask from bounding box

    Args:
        img (numpy.ndarray): input image
        bbox: A bounding box tuple `(x_min, y_min, x_max, y_max)`

    Returns:
        mask (numpy.ndarray): binary mask

    """

    mask = np.zeros(img.shape[:2], dtype=np.uint8)
    x_min, y_min, x_max, y_max = bbox
    mask[y_min:y_max, x_min:x_max] = 1
    return mask


def fancy_pca(img, alpha=0.1):
    """Perform 'Fancy PCA' augmentation from:
    http://papers.nips.cc/paper/4824-imagenet-classification-with-deep-convolutional-neural-networks.pdf

    Args:
        img (numpy.ndarray): numpy array with (h, w, rgb) shape, as ints between 0-255
        alpha (float): how much to perturb/scale the eigen vecs and vals
                the paper used std=0.1

    Returns:
        numpy.ndarray: numpy image-like array as uint8 range(0, 255)

    """
    if not is_rgb_image(img) or img.dtype != np.uint8:
        raise TypeError("Image must be RGB image in uint8 format.")

    orig_img = img.astype(float).copy()

    img = img / 255.0  # rescale to 0 to 1 range

    # flatten image to columns of RGB
    img_rs = img.reshape(-1, 3)
    # img_rs shape (640000, 3)

    # center mean
    img_centered = img_rs - np.mean(img_rs, axis=0)

    # paper says 3x3 covariance matrix
    img_cov = np.cov(img_centered, rowvar=False)

    # eigen values and eigen vectors
    eig_vals, eig_vecs = np.linalg.eigh(img_cov)

    # sort values and vector
    sort_perm = eig_vals[::-1].argsort()
    eig_vals[::-1].sort()
    eig_vecs = eig_vecs[:, sort_perm]

    # get [p1, p2, p3]
    m1 = np.column_stack((eig_vecs))

    # get 3x1 matrix of eigen values multiplied by random variable draw from normal
    # distribution with mean of 0 and standard deviation of 0.1
    m2 = np.zeros((3, 1))
    # according to the paper alpha should only be draw once per augmentation (not once per channel)
    # alpha = np.random.normal(0, alpha_std)

    # broad cast to speed things up
    m2[:, 0] = alpha * eig_vals[:]

    # this is the vector that we're going to add to each pixel in a moment
    add_vect = np.matrix(m1) * np.matrix(m2)

    for idx in range(3):  # RGB
        orig_img[..., idx] += add_vect[idx] * 255

    # for image processing it was found that working with float 0.0 to 1.0
    # was easier than integers between 0-255
    # orig_img /= 255.0
    orig_img = np.clip(orig_img, 0.0, 255.0)

    # orig_img *= 255
    orig_img = orig_img.astype(np.uint8)

    return orig_img


@preserve_shape
def glass_blur(img, sigma, max_delta, iterations, dxy, mode):
    x = cv2.GaussianBlur(np.array(img), sigmaX=sigma, ksize=(0, 0))

    if mode == "fast":

        hs = np.arange(img.shape[0] - max_delta, max_delta, -1)
        ws = np.arange(img.shape[1] - max_delta, max_delta, -1)
        h = np.tile(hs, ws.shape[0])
        w = np.repeat(ws, hs.shape[0])

        for i in range(iterations):
            dy = dxy[:, i, 0]
            dx = dxy[:, i, 1]
            x[h, w], x[h + dy, w + dx] = x[h + dy, w + dx], x[h, w]

    elif mode == "exact":
        for ind, (i, h, w) in enumerate(
            product(
                range(iterations),
                range(img.shape[0] - max_delta, max_delta, -1),
                range(img.shape[1] - max_delta, max_delta, -1),
            )
        ):
            ind = ind if ind < len(dxy) else ind % len(dxy)
            dy = dxy[ind, i, 0]
            dx = dxy[ind, i, 1]
            x[h, w], x[h + dy, w + dx] = x[h + dy, w + dx], x[h, w]

    return cv2.GaussianBlur(x, sigmaX=sigma, ksize=(0, 0))


def _adjust_brightness_torchvision_uint8(img, factor):
    lut = np.arange(0, 256) * factor
    lut = np.clip(lut, 0, 255).astype(np.uint8)
    return cv2.LUT(img, lut)


@preserve_shape
def adjust_brightness_torchvision(img, factor):
    if factor == 0:
        return np.zeros_like(img)
    elif factor == 1:
        return img

    if img.dtype == np.uint8:
        return _adjust_brightness_torchvision_uint8(img, factor)

    return clip(img * factor, img.dtype, MAX_VALUES_BY_DTYPE[img.dtype])


def _adjust_contrast_torchvision_uint8(img, factor, mean):
    lut = np.arange(0, 256) * factor
    lut = lut + mean * (1 - factor)
    lut = clip(lut, img.dtype, 255)

    return cv2.LUT(img, lut)


@preserve_shape
def adjust_contrast_torchvision(img, factor):
    if factor == 1:
        return img

    if is_grayscale_image(img):
        mean = img.mean()
    else:
        mean = cv2.cvtColor(img, cv2.COLOR_RGB2GRAY).mean()

    if factor == 0:
        if img.dtype != np.float32:
            mean = int(mean + 0.5)
        return np.full_like(img, mean, dtype=img.dtype)

    if img.dtype == np.uint8:
        return _adjust_contrast_torchvision_uint8(img, factor, mean)

    return clip(
        img.astype(np.float32) * factor + mean * (1 - factor),
        img.dtype,
        MAX_VALUES_BY_DTYPE[img.dtype],
    )


@preserve_shape
def adjust_saturation_torchvision(img, factor, gamma=0):
    if factor == 1:
        return img

    if is_grayscale_image(img):
        gray = img
        return gray
    else:
        gray = cv2.cvtColor(img, cv2.COLOR_RGB2GRAY)
        gray = cv2.cvtColor(gray, cv2.COLOR_GRAY2RGB)

    if factor == 0:
        return gray

    result = cv2.addWeighted(img, factor, gray, 1 - factor, gamma=gamma)
    if img.dtype == np.uint8:
        return result

    # OpenCV does not clip values for float dtype
    return clip(result, img.dtype, MAX_VALUES_BY_DTYPE[img.dtype])


def _adjust_hue_torchvision_uint8(img, factor):
    img = cv2.cvtColor(img, cv2.COLOR_RGB2HSV)

    lut = np.arange(0, 256, dtype=np.int16)
    lut = np.mod(lut + 180 * factor, 180).astype(np.uint8)
    img[..., 0] = cv2.LUT(img[..., 0], lut)

    return cv2.cvtColor(img, cv2.COLOR_HSV2RGB)


def adjust_hue_torchvision(img, factor):
    if is_grayscale_image(img):
        return img

    if factor == 0:
        return img

    if img.dtype == np.uint8:
        return _adjust_hue_torchvision_uint8(img, factor)

    img = cv2.cvtColor(img, cv2.COLOR_RGB2HSV)
    img[..., 0] = np.mod(img[..., 0] + factor * 360, 360)
    return cv2.cvtColor(img, cv2.COLOR_HSV2RGB)


@preserve_shape
def superpixels(
    image: np.ndarray, n_segments: int, replace_samples: Sequence[bool], max_size: Optional[int], interpolation: int
) -> np.ndarray:
    if not np.any(replace_samples):
        return image

    orig_shape = image.shape
    if max_size is not None:
        size = max(image.shape[:2])
        if size > max_size:
            scale = max_size / size
            height, width = image.shape[:2]
            new_height, new_width = int(height * scale), int(width * scale)
            resize_fn = _maybe_process_in_chunks(cv2.resize, dsize=(new_width, new_height), interpolation=interpolation)
            image = resize_fn(image)

    from skimage.segmentation import slic

    segments = skimage.segmentation.slic(image, n_segments=n_segments, compactness=10)

    min_value = 0
    max_value = MAX_VALUES_BY_DTYPE[image.dtype]
    image = np.copy(image)
    if image.ndim == 2:
        image = image.reshape(*image.shape, 1)
    nb_channels = image.shape[2]
    for c in range(nb_channels):
        # segments+1 here because otherwise regionprops always misses the last label
        regions = skimage.measure.regionprops(segments + 1, intensity_image=image[..., c])
        for ridx, region in enumerate(regions):
            # with mod here, because slic can sometimes create more superpixel than requested.
            # replace_samples then does not have enough values, so we just start over with the first one again.
            if replace_samples[ridx % len(replace_samples)]:
                mean_intensity = region.mean_intensity
                image_sp_c = image[..., c]

                if image_sp_c.dtype.kind in ["i", "u", "b"]:
                    # After rounding the value can end up slightly outside of the value_range. Hence, we need to clip.
                    # We do clip via min(max(...)) instead of np.clip because
                    # the latter one does not seem to keep dtypes for dtypes with large itemsizes (e.g. uint64).
                    value: Union[int, float]
                    value = int(np.round(mean_intensity))
                    value = min(max(value, min_value), max_value)
                else:
                    value = mean_intensity

                image_sp_c[segments == ridx] = value

    if orig_shape != image.shape:
        resize_fn = _maybe_process_in_chunks(
            cv2.resize, dsize=(orig_shape[1], orig_shape[0]), interpolation=interpolation
        )
        image = resize_fn(image)

    return image


@clipped
def add_weighted(img1, alpha, img2, beta):
    return img1.astype(float) * alpha + img2.astype(float) * beta


@clipped
@preserve_shape
def unsharp_mask(image: np.ndarray, ksize: int, sigma: float = 0.0, alpha: float = 0.2, threshold: int = 10):
    blur_fn = _maybe_process_in_chunks(cv2.GaussianBlur, ksize=(ksize, ksize), sigmaX=sigma)

    input_dtype = image.dtype
    if input_dtype == np.uint8:
        image = to_float(image)
    elif input_dtype not in (np.uint8, np.float32):
        raise ValueError("Unexpected dtype {} for UnsharpMask augmentation".format(input_dtype))

    blur = blur_fn(image)
    residual = image - blur

    # Do not sharpen noise
    mask = np.abs(residual) * 255 > threshold
    mask = mask.astype("float32")

    sharp = image + alpha * residual
    # Avoid color noise artefacts.
    sharp = np.clip(sharp, 0, 1)

    soft_mask = blur_fn(mask)
    output = soft_mask * sharp + (1 - soft_mask) * image
    return from_float(output, dtype=input_dtype)


@preserve_shape
def pixel_dropout(image: np.ndarray, drop_mask: np.ndarray, drop_value: Union[float, Sequence[float]]) -> np.ndarray:
    if isinstance(drop_value, (int, float)) and drop_value == 0:
        drop_values = np.zeros_like(image)
    else:
        drop_values = np.full_like(image, drop_value)  # type: ignore
    return np.where(drop_mask, drop_values, image)<|MERGE_RESOLUTION|>--- conflicted
+++ resolved
@@ -965,263 +965,6 @@
     return image_rgb
 
 
-<<<<<<< HEAD
-@preserve_shape
-def optical_distortion(
-    img, k=0, dx=0, dy=0, interpolation=cv2.INTER_LINEAR, border_mode=cv2.BORDER_REFLECT_101, value=None
-):
-    """Barrel / pincushion distortion. Unconventional augment.
-
-    Reference:
-        |  https://stackoverflow.com/questions/6199636/formulas-for-barrel-pincushion-distortion
-        |  https://stackoverflow.com/questions/10364201/image-transformation-in-opencv
-        |  https://stackoverflow.com/questions/2477774/correcting-fisheye-distortion-programmatically
-        |  http://www.coldvision.io/2017/03/02/advanced-lane-finding-using-opencv/
-    """
-    height, width = img.shape[:2]
-
-    fx = width
-    fy = height
-
-    cx = width * 0.5 + dx
-    cy = height * 0.5 + dy
-
-    camera_matrix = np.array([[fx, 0, cx], [0, fy, cy], [0, 0, 1]], dtype=np.float32)
-
-    distortion = np.array([k, k, 0, 0, 0], dtype=np.float32)
-    map1, map2 = cv2.initUndistortRectifyMap(camera_matrix, distortion, None, None, (width, height), cv2.CV_32FC1)
-    img = cv2.remap(img, map1, map2, interpolation=interpolation, borderMode=border_mode, borderValue=value)
-    return img
-
-
-@preserve_shape
-def grid_distortion(
-    img,
-    num_steps=10,
-    xsteps=(),
-    ysteps=(),
-    interpolation=cv2.INTER_LINEAR,
-    border_mode=cv2.BORDER_REFLECT_101,
-    value=None,
-):
-    """
-    Reference:
-        http://pythology.blogspot.sg/2014/03/interpolation-on-regular-distorted-grid.html
-    """
-    height, width = img.shape[:2]
-
-    x_step = width // num_steps
-    xx = np.zeros(width, np.float32)
-    prev = 0
-    for idx in range(num_steps + 1):
-        x = idx * x_step
-        start = int(x)
-        end = int(x) + x_step
-        if end > width:
-            end = width
-            cur = width
-        else:
-            cur = prev + x_step * xsteps[idx]
-
-        xx[start:end] = np.linspace(prev, cur, end - start)
-        prev = cur
-
-    y_step = height // num_steps
-    yy = np.zeros(height, np.float32)
-    prev = 0
-    for idx in range(num_steps + 1):
-        y = idx * y_step
-        start = int(y)
-        end = int(y) + y_step
-        if end > height:
-            end = height
-            cur = height
-        else:
-            cur = prev + y_step * ysteps[idx]
-
-        yy[start:end] = np.linspace(prev, cur, end - start)
-        prev = cur
-
-    map_x, map_y = np.meshgrid(xx, yy)
-    map_x = map_x.astype(np.float32)
-    map_y = map_y.astype(np.float32)
-
-    remap_fn = _maybe_process_in_chunks(
-        cv2.remap, map1=map_x, map2=map_y, interpolation=interpolation, borderMode=border_mode, borderValue=value
-    )
-    return remap_fn(img)
-
-
-@preserve_shape
-def normalized_grid_distortion(
-    img,
-    num_steps=10,
-    xsteps=(),
-    ysteps=(),
-    interpolation=cv2.INTER_LINEAR,
-    border_mode=cv2.BORDER_REFLECT_101,
-    value=None,
-):
-    height, width = img.shape[:2]
-
-    # compensate for smaller last steps in source image.
-    x_step = width // num_steps
-    last_x_step = min(width, ((num_steps + 1) * x_step)) - (num_steps * x_step)
-    xsteps[-1] *= last_x_step / x_step
-
-    y_step = height // num_steps
-    last_y_step = min(height, ((num_steps + 1) * y_step)) - (num_steps * y_step)
-    ysteps[-1] *= last_y_step / y_step
-
-    # now normalize such that distortion never leaves image bounds.
-    tx = width / math.floor(width / num_steps)
-    ty = height / math.floor(height / num_steps)
-    xsteps = np.array(xsteps) * (tx / np.sum(xsteps))
-    ysteps = np.array(ysteps) * (ty / np.sum(ysteps))
-
-    # do actual distortion.
-    return grid_distortion(img, num_steps, xsteps, ysteps, interpolation, border_mode, value)
-
-
-@preserve_shape
-def elastic_transform(
-    img,
-    alpha,
-    sigma,
-    alpha_affine,
-    interpolation=cv2.INTER_LINEAR,
-    border_mode=cv2.BORDER_REFLECT_101,
-    value=None,
-    random_state=None,
-    approximate=False,
-):
-    """Elastic deformation of images as described in [Simard2003]_ (with modifications).
-    Based on https://gist.github.com/erniejunior/601cdf56d2b424757de5
-
-    .. [Simard2003] Simard, Steinkraus and Platt, "Best Practices for
-         Convolutional Neural Networks applied to Visual Document Analysis", in
-         Proc. of the International Conference on Document Analysis and
-         Recognition, 2003.
-    """
-    if random_state is None:
-        random_state = np.random.RandomState(1234)
-
-    height, width = img.shape[:2]
-
-    # Random affine
-    center_square = np.float32((height, width)) // 2
-    square_size = min((height, width)) // 3
-    alpha = float(alpha)
-    sigma = float(sigma)
-    alpha_affine = float(alpha_affine)
-
-    pts1 = np.float32(
-        [
-            center_square + square_size,
-            [center_square[0] + square_size, center_square[1] - square_size],
-            center_square - square_size,
-        ]
-    )
-    pts2 = pts1 + random_state.uniform(-alpha_affine, alpha_affine, size=pts1.shape).astype(np.float32)
-    matrix = cv2.getAffineTransform(pts1, pts2)
-
-    warp_fn = _maybe_process_in_chunks(
-        cv2.warpAffine, M=matrix, dsize=(width, height), flags=interpolation, borderMode=border_mode, borderValue=value
-    )
-    img = warp_fn(img)
-
-    if approximate:
-        # Approximate computation smooth displacement map with a large enough kernel.
-        # On large images (512+) this is approximately 2X times faster
-        dx = random_state.rand(height, width).astype(np.float32) * 2 - 1
-        cv2.GaussianBlur(dx, (17, 17), sigma, dst=dx)
-        dx *= alpha
-
-        dy = random_state.rand(height, width).astype(np.float32) * 2 - 1
-        cv2.GaussianBlur(dy, (17, 17), sigma, dst=dy)
-        dy *= alpha
-    else:
-        dx = np.float32(gaussian_filter((random_state.rand(height, width) * 2 - 1), sigma) * alpha)
-        dy = np.float32(gaussian_filter((random_state.rand(height, width) * 2 - 1), sigma) * alpha)
-
-    x, y = np.meshgrid(np.arange(width), np.arange(height))
-
-    map_x = np.float32(x + dx)
-    map_y = np.float32(y + dy)
-
-    remap_fn = _maybe_process_in_chunks(
-        cv2.remap, map1=map_x, map2=map_y, interpolation=interpolation, borderMode=border_mode, borderValue=value
-    )
-    return remap_fn(img)
-
-
-@preserve_shape
-def elastic_transform_approx(
-    img,
-    alpha,
-    sigma,
-    alpha_affine,
-    interpolation=cv2.INTER_LINEAR,
-    border_mode=cv2.BORDER_REFLECT_101,
-    value=None,
-    random_state=None,
-):
-    """Elastic deformation of images as described in [Simard2003]_ (with modifications for speed).
-    Based on https://gist.github.com/erniejunior/601cdf56d2b424757de5
-
-    .. [Simard2003] Simard, Steinkraus and Platt, "Best Practices for
-         Convolutional Neural Networks applied to Visual Document Analysis", in
-         Proc. of the International Conference on Document Analysis and
-         Recognition, 2003.
-    """
-    if random_state is None:
-        random_state = np.random.RandomState(1234)
-
-    height, width = img.shape[:2]
-
-    # Random affine
-    center_square = np.float32((height, width)) // 2
-    square_size = min((height, width)) // 3
-    alpha = float(alpha)
-    sigma = float(sigma)
-    alpha_affine = float(alpha_affine)
-
-    pts1 = np.float32(
-        [
-            center_square + square_size,
-            [center_square[0] + square_size, center_square[1] - square_size],
-            center_square - square_size,
-        ]
-    )
-    pts2 = pts1 + random_state.uniform(-alpha_affine, alpha_affine, size=pts1.shape).astype(np.float32)
-    matrix = cv2.getAffineTransform(pts1, pts2)
-
-    warp_fn = _maybe_process_in_chunks(
-        cv2.warpAffine, M=matrix, dsize=(width, height), flags=interpolation, borderMode=border_mode, borderValue=value
-    )
-    img = warp_fn(img)
-
-    dx = random_state.rand(height, width).astype(np.float32) * 2 - 1
-    cv2.GaussianBlur(dx, (17, 17), sigma, dst=dx)
-    dx *= alpha
-
-    dy = random_state.rand(height, width).astype(np.float32) * 2 - 1
-    cv2.GaussianBlur(dy, (17, 17), sigma, dst=dy)
-    dy *= alpha
-
-    x, y = np.meshgrid(np.arange(width), np.arange(height))
-
-    map_x = np.float32(x + dx)
-    map_y = np.float32(y + dy)
-
-    remap_fn = _maybe_process_in_chunks(
-        cv2.remap, map1=map_x, map2=map_y, interpolation=interpolation, borderMode=border_mode, borderValue=value
-    )
-    return remap_fn(img)
-
-
-=======
->>>>>>> 46e280f2
 def invert(img):
     return 255 - img
 
