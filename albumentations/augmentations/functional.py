--- conflicted
+++ resolved
@@ -1,13 +1,6 @@
 from __future__ import division
 
-<<<<<<< HEAD
-import math
-from functools import wraps
-from itertools import product
 from typing import List, Optional, Sequence, Tuple, Union
-=======
-from typing import Optional, Sequence, Union
->>>>>>> cb372736
 from warnings import warn
 
 import cv2
@@ -15,11 +8,6 @@
 import skimage
 
 from albumentations import random_utils
-<<<<<<< HEAD
-
-from .bbox_utils import denormalize_bbox, normalize_bbox
-from .keypoints_utils import angle_to_2pi_range
-=======
 from albumentations.augmentations.utils import (
     MAX_VALUES_BY_DTYPE,
     _maybe_process_in_chunks,
@@ -32,7 +20,6 @@
     preserve_channel_dim,
     preserve_shape,
 )
->>>>>>> cb372736
 
 __all__ = [
     "add_fog",
@@ -46,16 +33,6 @@
     "adjust_contrast_torchvision",
     "adjust_hue_torchvision",
     "adjust_saturation_torchvision",
-<<<<<<< HEAD
-    "angle_2pi_range",
-    "bbox_flip",
-    "bbox_hflip",
-    "bbox_mosaic4",
-    "bbox_transpose",
-    "bbox_vflip",
-    "blur",
-=======
->>>>>>> cb372736
     "brightness_contrast_adjust",
     "channel_shuffle",
     "clahe",
@@ -70,11 +47,6 @@
     "invert",
     "iso_noise",
     "linear_transformation_rgb",
-<<<<<<< HEAD
-    "median_blur",
-    "mosaic4",
-=======
->>>>>>> cb372736
     "move_tone_curve",
     "multiply",
     "noop",
@@ -1382,110 +1354,6 @@
     return np.where(drop_mask, drop_values, image)
 
 
-<<<<<<< HEAD
-def mosaic4(image_batch: List[np.ndarray], height: int, width: int, fill_value: int = 0) -> np.ndarray:
-    """Arrange the images in a 2x2 grid. Images can have different shape.
-    This implementation is based on YOLOv5 with some modification:
-    https://github.com/ultralytics/yolov5/blob/932dc78496ca532a41780335468589ad7f0147f7/utils/datasets.py#L648
-
-    Args:
-        image_batch (List[np.ndarray]): image list. The length should be 4.
-        height (int): Height of output mosaic image
-        width (int): Width of output mosaic image
-        fill_value (int): padding value
-
-    """
-    if len(image_batch) != 4:
-        raise ValueError(f"Length of image_batch should be 4. Got {len(image_batch)}")
-
-    if len(image_batch[0].shape) == 2:
-        out_shape = [height, width]
-    else:
-        out_shape = [height, width, image_batch[0].shape[2]]
-
-    center_x = width // 2
-    center_y = height // 2
-    img4 = np.full(out_shape, fill_value, dtype=np.uint8)  # base image with 4 tiles
-    for i, img in enumerate(image_batch):
-        (h, w) = img.shape[:2]
-
-        # place img in img4
-        # this based on the yolo5's implementation
-        #
-        if i == 0:  # top left
-            x1a, y1a, x2a, y2a = (
-                max(center_x - w, 0),
-                max(center_y - h, 0),
-                center_x,
-                center_y,
-            )  # xmin, ymin, xmax, ymax (large image)
-            x1b, y1b, x2b, y2b = w - (x2a - x1a), h - (y2a - y1a), w, h  # xmin, ymin, xmax, ymax (small image)
-        elif i == 1:  # top right
-            x1a, y1a, x2a, y2a = (
-                center_x,
-                max(center_y - h, 0),
-                min(center_x + w, width),
-                center_y,
-            )
-            x1b, y1b, x2b, y2b = 0, h - (y2a - y1a), min(w, x2a - x1a), h
-        elif i == 2:  # bottom left
-            x1a, y1a, x2a, y2a = (
-                max(center_x - w, 0),
-                center_y,
-                center_x,
-                min(height, center_y + h),
-            )
-            x1b, y1b, x2b, y2b = w - (x2a - x1a), 0, w, min(y2a - y1a, h)
-        elif i == 3:  # bottom right
-            x1a, y1a, x2a, y2a = (
-                center_x,
-                center_y,
-                min(center_x + w, width),
-                min(height, center_y + h),
-            )
-            x1b, y1b, x2b, y2b = 0, 0, min(w, x2a - x1a), min(y2a - y1a, h)
-
-        img4[y1a:y2a, x1a:x2a] = img[y1b:y2b, x1b:x2b]  # img4[ymin:ymax, xmin:xmax]
-
-    return img4
-
-
-def bbox_mosaic4(bbox: Tuple, rows: int, cols: int, position_index: int, height: int, width: int):
-    """Put the given bbox in one of the cells of the 2x2 grid.
-    Args:
-        bbox (tuple): A bounding box `(x_min, y_min, x_max, y_max)` or `(x_min, y_min, x_max, y_max, label, ...)`.
-        rows (int): Height of input image that corresponds to one of the mosaic cells
-        cols (int): Width of input image that corresponds to one of the mosaic cells
-        position_index (int): Index of the mosaic cell. 0: top left, 1: top right, 2: bottom left, 3: bottom right
-        height (int): Height of output mosaic image
-        width (int): Width of output mosaic image
-    """
-    bbox = denormalize_bbox(bbox, rows, cols)
-    bbox, tail = bbox[:4], tuple(bbox[4:])
-    center_x = width // 2
-    center_y = height // 2
-    if position_index == 0:  # top left
-        shift_x = center_x - cols
-        shift_y = center_y - rows
-    elif position_index == 1:  # top right
-        shift_x = center_x
-        shift_y = center_y - rows
-    elif position_index == 2:  # bottom left
-        shift_x = center_x - cols
-        shift_y = center_y
-    elif position_index == 3:  # bottom right
-        shift_x = center_x
-        shift_y = center_y
-    bbox = (
-        bbox[0] + shift_x,
-        bbox[1] + shift_y,
-        bbox[2] + shift_x,
-        bbox[3] + shift_y,
-    )
-
-    bbox = normalize_bbox(bbox, height, width)
-    return tuple(bbox + tail)
-=======
 @clipped
 @preserve_shape
 def spatter(
@@ -1509,5 +1377,4 @@
     else:
         raise ValueError("Unsupported spatter mode: " + str(mode))
 
-    return img * 255
->>>>>>> cb372736
+    return img * 255