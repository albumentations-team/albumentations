from typing import Any, List, Optional, Sequence, Tuple, Union
from warnings import warn

import cv2
import numpy as np
import skimage

from albumentations import random_utils
from albumentations.augmentations.utils import (
    MAX_VALUES_BY_DTYPE,
    _maybe_process_in_chunks,
    clip,
    clipped,
    ensure_contiguous,
    is_grayscale_image,
    is_rgb_image,
    non_rgb_warning,
    preserve_channel_dim,
    preserve_shape,
)
<<<<<<< HEAD
from albumentations.core.types import (
    ColorType,
    ImageMode,
    ScalarType,
    SpatterMode,
)
=======
from albumentations.core.types import ColorType, ImageMode, ScalarType, SpatterMode, image_modes
>>>>>>> 2dd16a5d

__all__ = [
    "add_fog",
    "add_rain",
    "add_shadow",
    "add_gravel",
    "add_snow",
    "add_sun_flare",
    "add_weighted",
    "adjust_brightness_torchvision",
    "adjust_contrast_torchvision",
    "adjust_hue_torchvision",
    "adjust_saturation_torchvision",
    "brightness_contrast_adjust",
    "channel_shuffle",
    "clahe",
    "convolve",
    "downscale",
    "equalize",
    "fancy_pca",
    "from_float",
    "gamma_transform",
    "gauss_noise",
    "image_compression",
    "invert",
    "iso_noise",
    "linear_transformation_rgb",
    "move_tone_curve",
    "multiply",
    "noop",
    "normalize",
    "posterize",
    "shift_hsv",
    "shift_rgb",
    "solarize",
    "superpixels",
    "swap_tiles_on_image",
    "to_float",
    "to_gray",
    "gray_to_rgb",
    "unsharp_mask",
    "MAX_VALUES_BY_DTYPE",
    "split_uniform_grid",
    "chromatic_aberration",
    "erode",
    "dilate",
]

TWO = 2
THREE = 3
FOUR = 4
EIGHT = 8
THREE_SIXTY = 360


def normalize_cv2(img: np.ndarray, mean: np.ndarray, denominator: np.ndarray) -> np.ndarray:
    if mean.shape and len(mean) != FOUR and mean.shape != img.shape:
        mean = np.array(mean.tolist() + [0] * (4 - len(mean)), dtype=np.float64)
    if not denominator.shape:
        denominator = np.array([denominator.tolist()] * 4, dtype=np.float64)
    elif len(denominator) != FOUR and denominator.shape != img.shape:
        denominator = np.array(denominator.tolist() + [1] * (4 - len(denominator)), dtype=np.float64)

    img = np.ascontiguousarray(img.astype("float32"))
    cv2.subtract(img, mean.astype(np.float64), img)
    cv2.multiply(img, denominator.astype(np.float64), img)
    return img


def normalize_numpy(img: np.ndarray, mean: np.ndarray, denominator: np.ndarray) -> np.ndarray:
    img = img.astype(np.float32)
    img -= mean
    img *= denominator
    return img


def normalize(img: np.ndarray, mean: np.ndarray, std: np.ndarray, max_pixel_value: float = 255.0) -> np.ndarray:
    mean = np.array(mean, dtype=np.float32)
    mean *= max_pixel_value

    std = np.array(std, dtype=np.float32)
    std *= max_pixel_value

    denominator = np.reciprocal(std, dtype=np.float32)

    if img.ndim == THREE and img.shape[-1] == THREE:
        return normalize_cv2(img, mean, denominator)
    return normalize_numpy(img, mean, denominator)


def _shift_hsv_uint8(
    img: np.ndarray, hue_shift: np.ndarray, sat_shift: np.ndarray, val_shift: np.ndarray
) -> np.ndarray:
    dtype = img.dtype
    img = cv2.cvtColor(img, cv2.COLOR_RGB2HSV)
    hue, sat, val = cv2.split(img)

    if hue_shift != 0:
        lut_hue = np.arange(0, 256, dtype=np.int16)
        lut_hue = np.mod(lut_hue + hue_shift, 180).astype(dtype)
        hue = cv2.LUT(hue, lut_hue)

    if sat_shift != 0:
        lut_sat = np.arange(0, 256, dtype=np.int16)
        lut_sat = np.clip(lut_sat + sat_shift, 0, 255).astype(dtype)
        sat = cv2.LUT(sat, lut_sat)

    if val_shift != 0:
        lut_val = np.arange(0, 256, dtype=np.int16)
        lut_val = np.clip(lut_val + val_shift, 0, 255).astype(dtype)
        val = cv2.LUT(val, lut_val)

    img = cv2.merge((hue, sat, val)).astype(dtype)
    return cv2.cvtColor(img, cv2.COLOR_HSV2RGB)


def _shift_hsv_non_uint8(
    img: np.ndarray, hue_shift: np.ndarray, sat_shift: np.ndarray, val_shift: np.ndarray
) -> np.ndarray:
    dtype = img.dtype
    img = cv2.cvtColor(img, cv2.COLOR_RGB2HSV)
    hue, sat, val = cv2.split(img)

    if hue_shift != 0:
        hue = cv2.add(hue, hue_shift)
        hue = np.mod(hue, 360)  # OpenCV fails with negative values

    if sat_shift != 0:
        sat = clip(cv2.add(sat, sat_shift), dtype, 1.0)

    if val_shift != 0:
        val = clip(cv2.add(val, val_shift), dtype, 1.0)

    img = cv2.merge((hue, sat, val))
    return cv2.cvtColor(img, cv2.COLOR_HSV2RGB)


@preserve_shape
def shift_hsv(img: np.ndarray, hue_shift: np.ndarray, sat_shift: np.ndarray, val_shift: np.ndarray) -> np.ndarray:
    if hue_shift == 0 and sat_shift == 0 and val_shift == 0:
        return img

    is_gray = is_grayscale_image(img)
    if is_gray:
        if hue_shift != 0 or sat_shift != 0:
            hue_shift = 0
            sat_shift = 0
            warn(
                "HueSaturationValue: hue_shift and sat_shift are not applicable to grayscale image. "
                "Set them to 0 or use RGB image"
            )
        img = cv2.cvtColor(img, cv2.COLOR_GRAY2RGB)

    if img.dtype == np.uint8:
        img = _shift_hsv_uint8(img, hue_shift, sat_shift, val_shift)
    else:
        img = _shift_hsv_non_uint8(img, hue_shift, sat_shift, val_shift)

    if is_gray:
        return cv2.cvtColor(img, cv2.COLOR_RGB2GRAY)

    return img


def solarize(img: np.ndarray, threshold: int = 128) -> np.ndarray:
    """Invert all pixel values above a threshold.

    Args:
        img: The image to solarize.
        threshold: All pixels above this grayscale level are inverted.

    Returns:
        Solarized image.

    """
    dtype = img.dtype
    max_val = MAX_VALUES_BY_DTYPE[dtype]

    if dtype == np.dtype("uint8"):
        lut = [(i if i < threshold else max_val - i) for i in range(int(max_val) + 1)]

        prev_shape = img.shape
        img = cv2.LUT(img, np.array(lut, dtype=dtype))

        if len(prev_shape) != len(img.shape):
            img = np.expand_dims(img, -1)
        return img

    result_img = img.copy()
    cond = img >= threshold
    result_img[cond] = max_val - result_img[cond]
    return result_img


@preserve_shape
def posterize(img: np.ndarray, bits: int) -> np.ndarray:
    """Reduce the number of bits for each color channel.

    Args:
        img: image to posterize.
        bits: number of high bits. Must be in range [0, 8]

    Returns:
        Image with reduced color channels.

    """
    bits_array = np.uint8(bits)

    if img.dtype != np.uint8:
        msg = "Image must have uint8 channel type"
        raise TypeError(msg)
    if np.any((bits_array < 0) | (bits_array > EIGHT)):
        msg = "bits must be in range [0, 8]"
        raise ValueError(msg)

    if not bits_array.shape or len(bits_array) == 1:
        if bits_array == 0:
            return np.zeros_like(img)
        if bits_array == EIGHT:
            return img.copy()

        lut = np.arange(0, 256, dtype=np.uint8)
        mask = ~np.uint8(2 ** (8 - bits_array) - 1)
        lut &= mask

        return cv2.LUT(img, lut)

    if not is_rgb_image(img):
        msg = "If bits is iterable image must be RGB"
        raise TypeError(msg)

    result_img = np.empty_like(img)
    for i, channel_bits in enumerate(bits_array):
        if channel_bits == 0:
            result_img[..., i] = np.zeros_like(img[..., i])
        elif channel_bits == EIGHT:
            result_img[..., i] = img[..., i].copy()
        else:
            lut = np.arange(0, 256, dtype=np.uint8)
            mask = ~np.uint8(2 ** (8 - channel_bits) - 1)
            lut &= mask

            result_img[..., i] = cv2.LUT(img[..., i], lut)

    return result_img


def _equalize_pil(img: np.ndarray, mask: Optional[np.ndarray] = None) -> np.ndarray:
    histogram = cv2.calcHist([img], [0], mask, [256], (0, 256)).ravel()
    h = [_f for _f in histogram if _f]

    if len(h) <= 1:
        return img.copy()

    step = np.sum(h[:-1]) // 255
    if not step:
        return img.copy()

    lut = np.empty(256, dtype=np.uint8)
    n = step // 2
    for i in range(256):
        lut[i] = min(n // step, 255)
        n += histogram[i]

    return cv2.LUT(img, np.array(lut))


def _equalize_cv(img: np.ndarray, mask: Optional[np.ndarray] = None) -> np.ndarray:
    if mask is None:
        return cv2.equalizeHist(img)

    histogram = cv2.calcHist([img], [0], mask, [256], (0, 256)).ravel()
    i = 0
    for val in histogram:
        if val > 0:
            break
        i += 1
    i = min(i, 255)

    total = np.sum(histogram)
    if histogram[i] == total:
        return np.full_like(img, i)

    scale = 255.0 / (total - histogram[i])
    _sum = 0

    lut = np.zeros(256, dtype=np.uint8)

    for idx in range(i + 1, len(histogram)):
        _sum += histogram[idx]
        lut[idx] = clip(round(_sum * scale), np.dtype("uint8"), 255)

    return cv2.LUT(img, lut)


def _check_preconditions(img: np.ndarray, mask: Optional[np.ndarray], by_channels: bool) -> None:
    if img.dtype != np.uint8:
        msg = "Image must have uint8 channel type"
        raise TypeError(msg)

    if mask is not None:
        if is_rgb_image(mask) and is_grayscale_image(img):
            raise ValueError(f"Wrong mask shape. Image shape: {img.shape}. Mask shape: {mask.shape}")
        if not by_channels and not is_grayscale_image(mask):
            msg = f"When by_channels=False only 1-channel mask supports. Mask shape: {mask.shape}"
            raise ValueError(msg)


def _handle_mask(
    mask: Optional[np.ndarray], img: np.ndarray, by_channels: bool, i: Optional[int] = None
) -> Optional[np.ndarray]:
    if mask is None:
        return None
    mask = mask.astype(np.uint8)
    if is_grayscale_image(mask) or i is None:
        return mask

    return mask[..., i]


@preserve_channel_dim
def equalize(
    img: np.ndarray, mask: Optional[np.ndarray] = None, mode: ImageMode = "cv", by_channels: bool = True
) -> np.ndarray:
    _check_preconditions(img, mask, by_channels)

    function = _equalize_pil if mode == "pil" else _equalize_cv

    if is_grayscale_image(img):
        return function(img, _handle_mask(mask, img, by_channels))

    if not by_channels:
        result_img = cv2.cvtColor(img, cv2.COLOR_RGB2YCrCb)
        result_img[..., 0] = function(result_img[..., 0], _handle_mask(mask, img, by_channels))
        return cv2.cvtColor(result_img, cv2.COLOR_YCrCb2RGB)

    result_img = np.empty_like(img)
    for i in range(3):
        _mask = _handle_mask(mask, img, by_channels, i)
        result_img[..., i] = function(img[..., i], _mask)

    return result_img


@preserve_shape
def move_tone_curve(img: np.ndarray, low_y: float, high_y: float) -> np.ndarray:
    """Rescales the relationship between bright and dark areas of the image by manipulating its tone curve.

    Args:
        img: RGB or grayscale image.
        low_y: y-position of a Bezier control point used
            to adjust the tone curve, must be in range [0, 1]
        high_y: y-position of a Bezier control point used
            to adjust image tone curve, must be in range [0, 1]

    """
    input_dtype = img.dtype

    if not 0 <= low_y <= 1:
        msg = "low_shift must be in range [0, 1]"
        raise ValueError(msg)
    if not 0 <= high_y <= 1:
        msg = "high_shift must be in range [0, 1]"
        raise ValueError(msg)

    if input_dtype != np.uint8:
        raise ValueError(f"Unsupported image type {input_dtype}")

    t = np.linspace(0.0, 1.0, 256)

    # Defines response of a four-point Bezier curve
    def evaluate_bez(t: np.ndarray) -> np.ndarray:
        return 3 * (1 - t) ** 2 * t * low_y + 3 * (1 - t) * t**2 * high_y + t**3

    evaluate_bez = np.vectorize(evaluate_bez)
    remapping = np.rint(evaluate_bez(t) * 255).astype(np.uint8)

    lut_fn = _maybe_process_in_chunks(cv2.LUT, lut=remapping)
    return lut_fn(img)


@clipped
def _shift_rgb_non_uint8(img: np.ndarray, r_shift: float, g_shift: float, b_shift: float) -> np.ndarray:
    if r_shift == g_shift == b_shift:
        return img + r_shift

    result_img = np.empty_like(img)
    shifts = [r_shift, g_shift, b_shift]
    for i, shift in enumerate(shifts):
        result_img[..., i] = img[..., i] + shift

    return result_img


def _shift_image_uint8(img: np.ndarray, value: np.ndarray) -> np.ndarray:
    max_value = MAX_VALUES_BY_DTYPE[img.dtype]

    lut = np.arange(0, max_value + 1).astype("float32")
    lut += value

    lut = np.clip(lut, 0, max_value).astype(img.dtype)
    return cv2.LUT(img, lut)


@preserve_shape
def _shift_rgb_uint8(img: np.ndarray, r_shift: ScalarType, g_shift: ScalarType, b_shift: ScalarType) -> np.ndarray:
    if r_shift == g_shift == b_shift:
        height, width, channels = img.shape
        img = img.reshape([height, width * channels])

        return _shift_image_uint8(img, r_shift)

    result_img = np.empty_like(img)
    shifts = [r_shift, g_shift, b_shift]
    for i, shift in enumerate(shifts):
        result_img[..., i] = _shift_image_uint8(img[..., i], shift)

    return result_img


def shift_rgb(img: np.ndarray, r_shift: ScalarType, g_shift: ScalarType, b_shift: ScalarType) -> np.ndarray:
    if img.dtype == np.uint8:
        return _shift_rgb_uint8(img, r_shift, g_shift, b_shift)

    return _shift_rgb_non_uint8(img, r_shift, g_shift, b_shift)


@clipped
def linear_transformation_rgb(img: np.ndarray, transformation_matrix: np.ndarray) -> np.ndarray:
    return cv2.transform(img, transformation_matrix)


@preserve_channel_dim
def clahe(img: np.ndarray, clip_limit: float = 2.0, tile_grid_size: Tuple[int, int] = (8, 8)) -> np.ndarray:
    if img.dtype != np.uint8:
        msg = "clahe supports only uint8 inputs"
        raise TypeError(msg)

    clahe_mat = cv2.createCLAHE(clipLimit=clip_limit, tileGridSize=[int(x) for x in tile_grid_size])

    if is_grayscale_image(img):
        return clahe_mat.apply(img)

    img = cv2.cvtColor(img, cv2.COLOR_RGB2LAB)
    img[:, :, 0] = clahe_mat.apply(img[:, :, 0])
    return cv2.cvtColor(img, cv2.COLOR_LAB2RGB)


@preserve_shape
def convolve(img: np.ndarray, kernel: np.ndarray) -> np.ndarray:
    conv_fn = _maybe_process_in_chunks(cv2.filter2D, ddepth=-1, kernel=kernel)
    return conv_fn(img)


@preserve_shape
def image_compression(img: np.ndarray, quality: int, image_type: np.dtype) -> np.ndarray:
    if image_type in [".jpeg", ".jpg"]:
        quality_flag = cv2.IMWRITE_JPEG_QUALITY
    elif image_type == ".webp":
        quality_flag = cv2.IMWRITE_WEBP_QUALITY
    else:
        NotImplementedError("Only '.jpg' and '.webp' compression transforms are implemented. ")

    input_dtype = img.dtype
    needs_float = False

    if input_dtype == np.float32:
        warn(
            "Image compression augmentation "
            "is most effective with uint8 inputs, "
            f"{input_dtype} is used as input.",
            UserWarning,
        )
        img = from_float(img, dtype=np.dtype("uint8"))
        needs_float = True
    elif input_dtype not in (np.uint8, np.float32):
        raise ValueError(f"Unexpected dtype {input_dtype} for image augmentation")

    _, encoded_img = cv2.imencode(image_type, img, (int(quality_flag), quality))
    img = cv2.imdecode(encoded_img, cv2.IMREAD_UNCHANGED)

    if needs_float:
        img = to_float(img, max_value=255)
    return img


@preserve_shape
def add_snow(img: np.ndarray, snow_point: float, brightness_coeff: float) -> np.ndarray:
    """Bleaches out pixels, imitation snow.

    From https://github.com/UjjwalSaxena/Automold--Road-Augmentation-Library

    Args:
        img: Image.
        snow_point: Number of show points.
        brightness_coeff: Brightness coefficient.

    Returns:
        Image.

    """
    non_rgb_warning(img)

    input_dtype = img.dtype
    needs_float = False

    snow_point *= 127.5  # = 255 / 2
    snow_point += 85  # = 255 / 3

    if input_dtype == np.float32:
        img = from_float(img, dtype=np.dtype("uint8"))
        needs_float = True
    elif input_dtype not in (np.uint8, np.float32):
        raise ValueError(f"Unexpected dtype {input_dtype} for RandomSnow augmentation")

    image_hls = cv2.cvtColor(img, cv2.COLOR_RGB2HLS)
    image_hls = np.array(image_hls, dtype=np.float32)

    image_hls[:, :, 1][image_hls[:, :, 1] < snow_point] *= brightness_coeff

    image_hls[:, :, 1] = clip(image_hls[:, :, 1], np.uint8, 255)

    image_hls = np.array(image_hls, dtype=np.uint8)

    image_rgb = cv2.cvtColor(image_hls, cv2.COLOR_HLS2RGB)

    if needs_float:
        image_rgb = to_float(image_rgb, max_value=255)

    return image_rgb


@preserve_shape
def add_rain(
    img: np.ndarray,
    slant: int,
    drop_length: int,
    drop_width: int,
    drop_color: Tuple[int, int, int],
    blur_value: int,
    brightness_coefficient: float,
    rain_drops: List[Tuple[int, int]],
) -> np.ndarray:
    """From https://github.com/UjjwalSaxena/Automold--Road-Augmentation-Library

    Args:
        img: Image.
        slant:
        drop_length:
        drop_width:
        drop_color:
        blur_value: Rainy view are blurry.
        brightness_coefficient: Rainy days are usually shady.
        rain_drops:

    Returns:
        Image

    """
    non_rgb_warning(img)

    input_dtype = img.dtype
    needs_float = False

    if input_dtype == np.float32:
        img = from_float(img, dtype=np.dtype("uint8"))
        needs_float = True
    elif input_dtype not in (np.uint8, np.float32):
        raise ValueError(f"Unexpected dtype {input_dtype} for RandomRain augmentation")

    image = img.copy()

    for rain_drop_x0, rain_drop_y0 in rain_drops:
        rain_drop_x1 = rain_drop_x0 + slant
        rain_drop_y1 = rain_drop_y0 + drop_length

        cv2.line(
            image,
            (rain_drop_x0, rain_drop_y0),
            (rain_drop_x1, rain_drop_y1),
            drop_color,
            drop_width,
        )

    image = cv2.blur(image, (blur_value, blur_value))  # rainy view are blurry
    image_hsv = cv2.cvtColor(image, cv2.COLOR_RGB2HSV).astype(np.float32)
    image_hsv[:, :, 2] *= brightness_coefficient

    image_rgb = cv2.cvtColor(image_hsv.astype(np.uint8), cv2.COLOR_HSV2RGB)

    if needs_float:
        return to_float(image_rgb, max_value=255)

    return image_rgb


@preserve_shape
def add_fog(img: np.ndarray, fog_coef: float, alpha_coef: float, haze_list: List[Tuple[int, int]]) -> np.ndarray:
    """Add fog to the image.

    From https://github.com/UjjwalSaxena/Automold--Road-Augmentation-Library

    Args:
        img: Image.
        fog_coef: Fog coefficient.
        alpha_coef: Alpha coefficient.
        haze_list:

    Returns:
        Image.

    """
    non_rgb_warning(img)

    input_dtype = img.dtype
    needs_float = False

    if input_dtype == np.float32:
        img = from_float(img, dtype=np.dtype("uint8"))
        needs_float = True
    elif input_dtype not in (np.uint8, np.float32):
        raise ValueError(f"Unexpected dtype {input_dtype} for RandomFog augmentation")

    width = img.shape[1]

    hw = max(int(width // 3 * fog_coef), 10)

    for haze_points in haze_list:
        x, y = haze_points
        overlay = img.copy()
        output = img.copy()
        alpha = alpha_coef * fog_coef
        rad = hw // 2
        point = (x + hw // 2, y + hw // 2)
        cv2.circle(overlay, point, int(rad), (255, 255, 255), -1)
        cv2.addWeighted(overlay, alpha, output, 1 - alpha, 0, output)

        img = output.copy()

    image_rgb = cv2.blur(img, (hw // 10, hw // 10))

    if needs_float:
        image_rgb = to_float(image_rgb, max_value=255)

    return image_rgb


@preserve_shape
def add_sun_flare(
    img: np.ndarray,
    flare_center_x: float,
    flare_center_y: float,
    src_radius: int,
    src_color: ColorType,
    circles: List[Any],
) -> np.ndarray:
    """Add sun flare.

    From https://github.com/UjjwalSaxena/Automold--Road-Augmentation-Library

    Args:
        img (numpy.ndarray):
        flare_center_x (float):
        flare_center_y (float):
        src_radius:
        src_color (int, int, int):
        circles (list):

    Returns:
        numpy.ndarray:

    """
    non_rgb_warning(img)

    input_dtype = img.dtype
    needs_float = False

    if input_dtype == np.float32:
        img = from_float(img, dtype=np.dtype("uint8"))
        needs_float = True
    elif input_dtype not in (np.uint8, np.float32):
        raise ValueError(f"Unexpected dtype {input_dtype} for RandomSunFlareaugmentation")

    overlay = img.copy()
    output = img.copy()

    for alpha, (x, y), rad3, (r_color, g_color, b_color) in circles:
        cv2.circle(overlay, (x, y), rad3, (r_color, g_color, b_color), -1)

        cv2.addWeighted(overlay, alpha, output, 1 - alpha, 0, output)

    point = (int(flare_center_x), int(flare_center_y))

    overlay = output.copy()
    num_times = src_radius // 10
    alpha = np.linspace(0.0, 1, num=num_times)
    rad = np.linspace(1, src_radius, num=num_times)
    for i in range(num_times):
        cv2.circle(overlay, point, int(rad[i]), src_color, -1)
        alp = alpha[num_times - i - 1] * alpha[num_times - i - 1] * alpha[num_times - i - 1]
        cv2.addWeighted(overlay, alp, output, 1 - alp, 0, output)

    image_rgb = output

    if needs_float:
        image_rgb = to_float(image_rgb, max_value=255)

    return image_rgb


@ensure_contiguous
@preserve_shape
def add_shadow(img: np.ndarray, vertices_list: List[np.ndarray]) -> np.ndarray:
    """Add shadows to the image.

    Args:
        img (numpy.ndarray):
        vertices_list (list[numpy.ndarray]):

    Returns:
        numpy.ndarray:

    Reference:
        https://github.com/UjjwalSaxena/Automold--Road-Augmentation-Library
    """
    non_rgb_warning(img)
    input_dtype = img.dtype
    needs_float = False

    if input_dtype == np.float32:
        img = from_float(img, dtype=np.dtype("uint8"))
        needs_float = True
    elif input_dtype not in (np.uint8, np.float32):
        raise ValueError(f"Unexpected dtype {input_dtype} for RandomShadow augmentation")

    image_hls = cv2.cvtColor(img, cv2.COLOR_RGB2HLS)
    mask = np.zeros_like(img)

    # adding all shadow polygons on empty mask, single 255 denotes only red channel
    cv2.fillPoly(mask, vertices_list, 255)

    # if red channel is hot, image's "Lightness" channel's brightness is lowered
    red_max_value_ind = mask[:, :, 0] == MAX_VALUES_BY_DTYPE[np.dtype("uint8")]
    image_hls[:, :, 1][red_max_value_ind] = image_hls[:, :, 1][red_max_value_ind] * 0.5

    image_rgb = cv2.cvtColor(image_hls, cv2.COLOR_HLS2RGB)

    if needs_float:
        return to_float(image_rgb, max_value=255)

    return image_rgb


@ensure_contiguous
@preserve_shape
def add_gravel(img: np.ndarray, gravels: List[Any]) -> np.ndarray:
    """Add gravel to the image.

    From https://github.com/UjjwalSaxena/Automold--Road-Augmentation-Library

    Args:
        img (numpy.ndarray): image to add gravel to
        gravels (list): list of gravel parameters. (float, float, float, float):
            (top-left x, top-left y, bottom-right x, bottom right y)

    Returns:
        numpy.ndarray:

    """
    non_rgb_warning(img)
    input_dtype = img.dtype
    needs_float = False

    if input_dtype == np.float32:
        img = from_float(img, dtype=np.dtype("uint8"))
        needs_float = True
    elif input_dtype not in (np.uint8, np.float32):
        raise ValueError(f"Unexpected dtype {input_dtype} for AddGravel augmentation")

    image_hls = cv2.cvtColor(img, cv2.COLOR_RGB2HLS)

    for gravel in gravels:
        y1, y2, x1, x2, sat = gravel
        image_hls[x1:x2, y1:y2, 1] = sat

    image_rgb = cv2.cvtColor(image_hls, cv2.COLOR_HLS2RGB)

    if needs_float:
        image_rgb = to_float(image_rgb, max_value=255)

    return image_rgb


def invert(img: np.ndarray) -> np.ndarray:
    # Supports all the valid dtypes
    # clips the img to avoid unexpected behaviour.
    return MAX_VALUES_BY_DTYPE[img.dtype] - img


def channel_shuffle(img: np.ndarray, channels_shuffled: np.ndarray) -> np.ndarray:
    return img[..., channels_shuffled]


@preserve_shape
def gamma_transform(img: np.ndarray, gamma: float) -> np.ndarray:
    if img.dtype == np.uint8:
        table = (np.arange(0, 256.0 / 255, 1.0 / 255) ** gamma) * 255
        return cv2.LUT(img, table.astype(np.uint8))
    return np.power(img, gamma)


@clipped
def gauss_noise(image: np.ndarray, gauss: np.ndarray) -> np.ndarray:
    image = image.astype("float32")
    return image + gauss


@clipped
def _brightness_contrast_adjust_non_uint(
    img: np.ndarray, alpha: float = 1, beta: float = 0, beta_by_max: bool = False
) -> np.ndarray:
    dtype = img.dtype
    img = img.astype("float32")

    if alpha != 1:
        img *= alpha
    if beta != 0:
        if beta_by_max:
            max_value = MAX_VALUES_BY_DTYPE[dtype]
            img += beta * max_value
        else:
            img += beta * np.mean(img)
    return img


@preserve_shape
def _brightness_contrast_adjust_uint(
    img: np.ndarray, alpha: float = 1, beta: float = 0, beta_by_max: bool = False
) -> np.ndarray:
    dtype = np.dtype("uint8")

    max_value = MAX_VALUES_BY_DTYPE[dtype]

    lut = np.arange(0, max_value + 1).astype("float32")

    if alpha != 1:
        lut *= alpha
    if beta != 0:
        if beta_by_max:
            lut += beta * max_value
        else:
            lut += (alpha * beta) * np.mean(img)

    lut = np.clip(lut, 0, max_value).astype(dtype)
    return cv2.LUT(img, lut)


def brightness_contrast_adjust(
    img: np.ndarray, alpha: float = 1, beta: float = 0, beta_by_max: bool = False
) -> np.ndarray:
    if img.dtype == np.uint8:
        return _brightness_contrast_adjust_uint(img, alpha, beta, beta_by_max)

    return _brightness_contrast_adjust_non_uint(img, alpha, beta, beta_by_max)


@clipped
def iso_noise(
    image: np.ndarray,
    color_shift: float = 0.05,
    intensity: float = 0.5,
    random_state: Optional[int] = None,
    **kwargs: Any,
) -> np.ndarray:
    """Apply poisson noise to image to simulate camera sensor noise.

    Args:
        image (numpy.ndarray): Input image, currently, only RGB, uint8 images are supported.
        color_shift (float):
        intensity (float): Multiplication factor for noise values. Values of ~0.5 are produce noticeable,
                   yet acceptable level of noise.
        random_state:
        **kwargs:

    Returns:
        numpy.ndarray: Noised image

    """
    if image.dtype != np.uint8:
        msg = "Image must have uint8 channel type"
        raise TypeError(msg)
    if not is_rgb_image(image):
        msg = "Image must be RGB"
        raise TypeError(msg)

    one_over_255 = float(1.0 / 255.0)
    image = np.multiply(image, one_over_255, dtype=np.float32)
    hls = cv2.cvtColor(image, cv2.COLOR_RGB2HLS)
    _, stddev = cv2.meanStdDev(hls)

    luminance_noise = random_utils.poisson(stddev[1] * intensity * 255, size=hls.shape[:2], random_state=random_state)
    color_noise = random_utils.normal(0, color_shift * 360 * intensity, size=hls.shape[:2], random_state=random_state)

    hue = hls[..., 0]
    hue += color_noise
    hue %= 360

    luminance = hls[..., 1]
    luminance += (luminance_noise / 255) * (1.0 - luminance)

    image = cv2.cvtColor(hls, cv2.COLOR_HLS2RGB) * 255
    return image.astype(np.uint8)


def to_gray(img: np.ndarray) -> np.ndarray:
    gray = cv2.cvtColor(img, cv2.COLOR_RGB2GRAY)
    return cv2.cvtColor(gray, cv2.COLOR_GRAY2RGB)


def gray_to_rgb(img: np.ndarray) -> np.ndarray:
    return cv2.cvtColor(img, cv2.COLOR_GRAY2RGB)


@preserve_shape
def downscale(
    img: np.ndarray, scale: float, down_interpolation: int = cv2.INTER_AREA, up_interpolation: int = cv2.INTER_LINEAR
) -> np.ndarray:
    height, width = img.shape[:2]

    need_cast = (
        up_interpolation != cv2.INTER_NEAREST or down_interpolation != cv2.INTER_NEAREST
    ) and img.dtype == np.uint8
    if need_cast:
        img = to_float(img)
    downscaled = cv2.resize(img, None, fx=scale, fy=scale, interpolation=down_interpolation)
    upscaled = cv2.resize(downscaled, (width, height), interpolation=up_interpolation)
    if need_cast:
        return from_float(np.clip(upscaled, 0, 1), dtype=np.dtype("uint8"))
    return upscaled


def to_float(img: np.ndarray, max_value: Optional[float] = None) -> np.ndarray:
    if max_value is None:
        if img.dtype not in MAX_VALUES_BY_DTYPE:
            raise RuntimeError(f"Unsupported dtype {img.dtype}. Specify 'max_value' manually.")
        max_value = MAX_VALUES_BY_DTYPE[img.dtype]

    return (img / max_value).astype(np.float32)


def from_float(img: np.ndarray, dtype: np.dtype, max_value: Optional[float] = None) -> np.ndarray:
    if max_value is None:
        if dtype not in MAX_VALUES_BY_DTYPE:
            msg = (
                f"Can't infer the maximum value for dtype {dtype}. "
                "You need to specify the maximum value manually by passing the max_value argument."
            )
            raise RuntimeError(msg)
        max_value = MAX_VALUES_BY_DTYPE[dtype]
    return (img * max_value).astype(dtype)


def noop(input_obj: Any, **params: Any) -> Any:
    return input_obj


def swap_tiles_on_image(image: np.ndarray, tiles: np.ndarray, mapping: Optional[List[int]] = None) -> np.ndarray:
    """Swap tiles on the image according to the new format.

    Args:
        image: Input image.
        tiles: Array of tiles with each tile as [start_y, start_x, end_y, end_x].
        mapping: List of new tile indices.

    Returns:
        np.ndarray: Output image with tiles swapped according to the random shuffle.
    """
    # If no tiles are provided, return a copy of the original image
    if tiles.size == 0 or mapping is None:
        return image.copy()

    # Create a copy of the image to retain original for reference
    new_image = np.empty_like(image)
    for num, new_index in enumerate(mapping):
        start_y, start_x, end_y, end_x = tiles[new_index]
        start_y_orig, start_x_orig, end_y_orig, end_x_orig = tiles[num]
        # Assign the corresponding tile from the original image to the new image
        new_image[start_y:end_y, start_x:end_x] = image[start_y_orig:end_y_orig, start_x_orig:end_x_orig]

    return new_image


@clipped
def _multiply_uint8(img: np.ndarray, multiplier: np.ndarray) -> np.ndarray:
    img = img.astype(np.float32)
    return np.multiply(img, multiplier)


@preserve_shape
def _multiply_uint8_optimized(img: np.ndarray, multiplier: np.ndarray) -> np.ndarray:
    if is_grayscale_image(img) or len(multiplier) == 1:
        multiplier = multiplier[0]
        lut = np.arange(0, 256, dtype=np.float32)
        lut *= multiplier
        lut = clip(lut, np.uint8, MAX_VALUES_BY_DTYPE[img.dtype])
        func = _maybe_process_in_chunks(cv2.LUT, lut=lut)
        return func(img)

    channels = img.shape[-1]
    lut = [np.arange(0, 256, dtype=np.float32)] * channels
    lut = np.stack(lut, axis=-1)

    lut *= multiplier
    lut = clip(lut, np.uint8, MAX_VALUES_BY_DTYPE[img.dtype])

    images = []
    for i in range(channels):
        func = _maybe_process_in_chunks(cv2.LUT, lut=lut[:, i])
        images.append(func(img[:, :, i]))
    return np.stack(images, axis=-1)


@clipped
def _multiply_non_uint8(img: np.ndarray, multiplier: np.ndarray) -> np.ndarray:
    return img * multiplier


def multiply(img: np.ndarray, multiplier: np.ndarray) -> np.ndarray:
    """Args:

        img: Image.
        multiplier: Multiplier coefficient.

    Returns:
        Image multiplied by `multiplier` coefficient.

    """
    if img.dtype == np.uint8:
        if len(multiplier.shape) == 1:
            return _multiply_uint8_optimized(img, multiplier)

        return _multiply_uint8(img, multiplier)

    return _multiply_non_uint8(img, multiplier)


def bbox_from_mask(mask: np.ndarray) -> Tuple[int, int, int, int]:
    """Create bounding box from binary mask (fast version)

    Args:
        mask (numpy.ndarray): binary mask.

    Returns:
        tuple: A bounding box tuple `(x_min, y_min, x_max, y_max)`.

    """
    rows = np.any(mask, axis=1)
    if not rows.any():
        return -1, -1, -1, -1
    cols = np.any(mask, axis=0)
    y_min, y_max = np.where(rows)[0][[0, -1]]
    x_min, x_max = np.where(cols)[0][[0, -1]]
    return x_min, y_min, x_max + 1, y_max + 1


def mask_from_bbox(img: np.ndarray, bbox: Tuple[int, int, int, int]) -> np.ndarray:
    """Create binary mask from bounding box

    Args:
        img: input image
        bbox: A bounding box tuple `(x_min, y_min, x_max, y_max)`

    Returns:
        mask: binary mask

    """
    mask = np.zeros(img.shape[:2], dtype=np.uint8)
    x_min, y_min, x_max, y_max = bbox
    mask[y_min:y_max, x_min:x_max] = 1
    return mask


def fancy_pca(img: np.ndarray, alpha: float = 0.1) -> np.ndarray:
    """Perform 'Fancy PCA' augmentation from:
    http://papers.nips.cc/paper/4824-imagenet-classification-with-deep-convolutional-neural-networks.pdf

    Args:
        img: numpy array with (h, w, rgb) shape, as ints between 0-255
        alpha: how much to perturb/scale the eigen vecs and vals
                the paper used std=0.1

    Returns:
        numpy image-like array as uint8 range(0, 255)

    """
    if not is_rgb_image(img) or img.dtype != np.uint8:
        msg = "Image must be RGB image in uint8 format."
        raise TypeError(msg)

    orig_img = img.astype(float).copy()

    img = img / 255.0  # rescale to 0 to 1 range

    # flatten image to columns of RGB
    img_rs = img.reshape(-1, 3)
    # img_rs shape (640000, 3)

    # center mean
    img_centered = img_rs - np.mean(img_rs, axis=0)

    # paper says 3x3 covariance matrix
    img_cov = np.cov(img_centered, rowvar=False)

    # eigen values and eigen vectors
    eig_vals, eig_vecs = np.linalg.eigh(img_cov)

    # sort values and vector
    sort_perm = eig_vals[::-1].argsort()
    eig_vals[::-1].sort()
    eig_vecs = eig_vecs[:, sort_perm]

    # > get [p1, p2, p3]
    m1 = np.column_stack(eig_vecs)

    # get 3x1 matrix of eigen values multiplied by random variable draw from normal
    # distribution with mean of 0 and standard deviation of 0.1
    m2 = np.zeros((3, 1))
    # according to the paper alpha should only be draw once per augmentation (not once per channel)
    # > alpha = np.random.normal(0, alpha_std)

    # broad cast to speed things up
    m2[:, 0] = alpha * eig_vals[:]

    # this is the vector that we're going to add to each pixel in a moment
    add_vect = np.array(m1) @ np.array(m2)

    for idx in range(3):  # RGB
        orig_img[..., idx] += add_vect[idx] * 255

    # for image processing it was found that working with float 0.0 to 1.0
    # was easier than integers between 0-255
    # > orig_img /= 255.0
    orig_img = np.clip(orig_img, 0.0, 255.0)

    # > orig_img *= 255
    return orig_img.astype(np.uint8)


def _adjust_brightness_torchvision_uint8(img: np.ndarray, factor: float) -> np.ndarray:
    lut = np.arange(0, 256) * factor
    lut = np.clip(lut, 0, 255).astype(np.uint8)
    return cv2.LUT(img, lut)


@preserve_shape
def adjust_brightness_torchvision(img: np.ndarray, factor: np.ndarray) -> np:
    if factor == 0:
        return np.zeros_like(img)
    if factor == 1:
        return img

    if img.dtype == np.uint8:
        return _adjust_brightness_torchvision_uint8(img, factor)

    return clip(img * factor, img.dtype, MAX_VALUES_BY_DTYPE[img.dtype])


def _adjust_contrast_torchvision_uint8(img: np.ndarray, factor: float, mean: np.ndarray) -> np.ndarray:
    lut = np.arange(0, 256) * factor
    lut = lut + mean * (1 - factor)
    lut = clip(lut, img.dtype, 255)

    return cv2.LUT(img, lut)


@preserve_shape
def adjust_contrast_torchvision(img: np.ndarray, factor: float) -> np.ndarray:
    if factor == 1:
        return img

    mean = img.mean() if is_grayscale_image(img) else cv2.cvtColor(img, cv2.COLOR_RGB2GRAY).mean()

    if factor == 0:
        if img.dtype != np.float32:
            mean = int(mean + 0.5)
        return np.full_like(img, mean, dtype=img.dtype)

    if img.dtype == np.uint8:
        return _adjust_contrast_torchvision_uint8(img, factor, mean)

    return clip(
        img.astype(np.float32) * factor + mean * (1 - factor),
        img.dtype,
        MAX_VALUES_BY_DTYPE[img.dtype],
    )


@preserve_shape
def adjust_saturation_torchvision(img: np.ndarray, factor: float, gamma: float = 0) -> np.ndarray:
    if factor == 1:
        return img

    if is_grayscale_image(img):
        return img

    gray = cv2.cvtColor(img, cv2.COLOR_RGB2GRAY)
    gray = cv2.cvtColor(gray, cv2.COLOR_GRAY2RGB)

    if factor == 0:
        return gray

    result = cv2.addWeighted(img, factor, gray, 1 - factor, gamma=gamma)
    if img.dtype == np.uint8:
        return result

    # OpenCV does not clip values for float dtype
    return clip(result, img.dtype, MAX_VALUES_BY_DTYPE[img.dtype])


def _adjust_hue_torchvision_uint8(img: np.ndarray, factor: float) -> np.ndarray:
    img = cv2.cvtColor(img, cv2.COLOR_RGB2HSV)

    lut = np.arange(0, 256, dtype=np.int16)
    lut = np.mod(lut + 180 * factor, 180).astype(np.uint8)
    img[..., 0] = cv2.LUT(img[..., 0], lut)

    return cv2.cvtColor(img, cv2.COLOR_HSV2RGB)


def adjust_hue_torchvision(img: np.ndarray, factor: float) -> np.ndarray:
    if is_grayscale_image(img):
        return img

    if factor == 0:
        return img

    if img.dtype == np.uint8:
        return _adjust_hue_torchvision_uint8(img, factor)

    img = cv2.cvtColor(img, cv2.COLOR_RGB2HSV)
    img[..., 0] = np.mod(img[..., 0] + factor * 360, 360)
    return cv2.cvtColor(img, cv2.COLOR_HSV2RGB)


@preserve_shape
def superpixels(
    image: np.ndarray, n_segments: int, replace_samples: Sequence[bool], max_size: Optional[int], interpolation: int
) -> np.ndarray:
    if not np.any(replace_samples):
        return image

    orig_shape = image.shape
    if max_size is not None:
        size = max(image.shape[:2])
        if size > max_size:
            scale = max_size / size
            height, width = image.shape[:2]
            new_height, new_width = int(height * scale), int(width * scale)
            resize_fn = _maybe_process_in_chunks(cv2.resize, dsize=(new_width, new_height), interpolation=interpolation)
            image = resize_fn(image)

    segments = skimage.segmentation.slic(
        image, n_segments=n_segments, compactness=10, channel_axis=-1 if image.ndim > TWO else None
    )

    min_value = 0
    max_value = MAX_VALUES_BY_DTYPE[image.dtype]
    image = np.copy(image)
    if image.ndim == TWO:
        image = image.reshape(*image.shape, 1)
    nb_channels = image.shape[2]
    for c in range(nb_channels):
        # segments+1 here because otherwise regionprops always misses the last label
        regions = skimage.measure.regionprops(segments + 1, intensity_image=image[..., c])
        for ridx, region in enumerate(regions):
            # with mod here, because slic can sometimes create more superpixel than requested.
            # replace_samples then does not have enough values, so we just start over with the first one again.
            if replace_samples[ridx % len(replace_samples)]:
                mean_intensity = region.mean_intensity
                image_sp_c = image[..., c]

                if image_sp_c.dtype.kind in ["i", "u", "b"]:
                    # After rounding the value can end up slightly outside of the value_range. Hence, we need to clip.
                    # We do clip via min(max(...)) instead of np.clip because
                    # the latter one does not seem to keep dtypes for dtypes with large itemsizes (e.g. uint64).
                    value: Union[int, float]
                    value = int(np.round(mean_intensity))
                    value = min(max(value, min_value), max_value)
                else:
                    value = mean_intensity

                image_sp_c[segments == ridx] = value

    if orig_shape != image.shape:
        resize_fn = _maybe_process_in_chunks(
            cv2.resize, dsize=(orig_shape[1], orig_shape[0]), interpolation=interpolation
        )
        return resize_fn(image)

    return image


@clipped
@preserve_shape
def add_weighted(img1: np.ndarray, alpha: float, img2: np.ndarray, beta: float) -> np.ndarray:
    img2 = img2.reshape(img1.shape).astype(img1.dtype)
    return cv2.addWeighted(img1, alpha, img2, beta, 0)


@clipped
@preserve_shape
def unsharp_mask(
    image: np.ndarray, ksize: int, sigma: float = 0.0, alpha: float = 0.2, threshold: int = 10
) -> np.ndarray:
    blur_fn = _maybe_process_in_chunks(cv2.GaussianBlur, ksize=(ksize, ksize), sigmaX=sigma)

    input_dtype = image.dtype
    if input_dtype == np.uint8:
        image = to_float(image)
    elif input_dtype not in (np.uint8, np.float32):
        raise ValueError(f"Unexpected dtype {input_dtype} for UnsharpMask augmentation")

    blur = blur_fn(image)
    residual = image - blur

    # Do not sharpen noise
    mask = np.abs(residual) * 255 > threshold
    mask = mask.astype("float32")

    sharp = image + alpha * residual
    # Avoid color noise artefacts.
    sharp = np.clip(sharp, 0, 1)

    soft_mask = blur_fn(mask)
    output = soft_mask * sharp + (1 - soft_mask) * image
    return from_float(output, dtype=input_dtype)


@preserve_shape
def pixel_dropout(image: np.ndarray, drop_mask: np.ndarray, drop_value: Union[float, Sequence[float]]) -> np.ndarray:
    if isinstance(drop_value, (int, float)) and drop_value == 0:
        drop_values = np.zeros_like(image)
    else:
        drop_values = np.full_like(image, drop_value)
    return np.where(drop_mask, drop_values, image)


@clipped
@preserve_shape
def spatter(
    img: np.ndarray,
    non_mud: Optional[np.ndarray],
    mud: Optional[np.ndarray],
    rain: Optional[np.ndarray],
    mode: SpatterMode,
) -> np.ndarray:
    non_rgb_warning(img)

    coef = MAX_VALUES_BY_DTYPE[img.dtype]
    img = img.astype(np.float32) * (1 / coef)

    if mode == "rain":
        if rain is None:
            msg = "Rain spatter requires rain mask"
            raise ValueError(msg)

        img += rain
    elif mode == "mud":
        if mud is None:
            msg = "Mud spatter requires mud mask"
            raise ValueError(msg)
        if non_mud is None:
            msg = "Mud spatter requires non_mud mask"
            raise ValueError(msg)

        img = img * non_mud + mud
    else:
        raise ValueError("Unsupported spatter mode: " + str(mode))

    return img * 255


def split_uniform_grid(image_shape: Tuple[int, int], grid: Tuple[int, int]) -> np.ndarray:
    """Splits an image shape into a uniform grid specified by the grid dimensions.

    Args:
        image_shape (Tuple[int, int]): The shape of the image as (height, width).
        grid (Tuple[int, int]): The grid size as (rows, columns).

    Returns:
        np.ndarray: An array containing the tiles' coordinates in the format (start_y, start_x, end_y, end_x).
    """
    height, width = image_shape
    n_rows, n_cols = (int(x) for x in grid)

    # Compute split points for the grid
    height_splits = np.linspace(0, height, n_rows + 1, dtype=int)
    width_splits = np.linspace(0, width, n_cols + 1, dtype=int)

    # Calculate tiles coordinates
    tiles = [
        (height_splits[i], width_splits[j], height_splits[i + 1], width_splits[j + 1])
        for i in range(n_rows)
        for j in range(n_cols)
    ]

    return np.array(tiles)


def chromatic_aberration(
    img: np.ndarray,
    primary_distortion_red: float,
    secondary_distortion_red: float,
    primary_distortion_blue: float,
    secondary_distortion_blue: float,
    interpolation: int,
) -> np.ndarray:
    non_rgb_warning(img)

    height, width = img.shape[:2]

    # Build camera matrix
    camera_mat = np.eye(3, dtype=np.float32)
    camera_mat[0, 0] = width
    camera_mat[1, 1] = height
    camera_mat[0, 2] = width / 2.0
    camera_mat[1, 2] = height / 2.0

    # Build distortion coefficients
    distortion_coeffs_red = np.array([primary_distortion_red, secondary_distortion_red, 0, 0], dtype=np.float32)
    distortion_coeffs_blue = np.array([primary_distortion_blue, secondary_distortion_blue, 0, 0], dtype=np.float32)

    # Distort the red and blue channels
    red_distorted = _distort_channel(
        img[..., 0],
        camera_mat,
        distortion_coeffs_red,
        height,
        width,
        interpolation,
    )
    blue_distorted = _distort_channel(
        img[..., 2],
        camera_mat,
        distortion_coeffs_blue,
        height,
        width,
        interpolation,
    )

    return np.dstack([red_distorted, img[..., 1], blue_distorted])


def _distort_channel(
    channel: np.ndarray,
    camera_mat: np.ndarray,
    distortion_coeffs: np.ndarray,
    height: int,
    width: int,
    interpolation: int,
) -> np.ndarray:
    map_x, map_y = cv2.initUndistortRectifyMap(
        cameraMatrix=camera_mat,
        distCoeffs=distortion_coeffs,
        R=None,
        newCameraMatrix=camera_mat,
        size=(width, height),
        m1type=cv2.CV_32FC1,
    )
    return cv2.remap(
        channel,
        map_x,
        map_y,
        interpolation=interpolation,
        borderMode=cv2.BORDER_REPLICATE,
    )


@preserve_shape
def erode(img: np.ndarray, kernel: np.ndarray) -> np.ndarray:
    return cv2.erode(img, kernel, iterations=1)


@preserve_shape
def dilate(img: np.ndarray, kernel: np.ndarray) -> np.ndarray:
    return cv2.dilate(img, kernel, iterations=1)


def morphology(img: np.ndarray, kernel: np.ndarray, operation: str) -> np.ndarray:
    if operation == "dilation":
        return dilate(img, kernel)
    if operation == "erosion":
        return erode(img, kernel)

    raise ValueError(f"Unsupported operation: {operation}")<|MERGE_RESOLUTION|>--- conflicted
+++ resolved
@@ -18,16 +18,13 @@
     preserve_channel_dim,
     preserve_shape,
 )
-<<<<<<< HEAD
+
 from albumentations.core.types import (
     ColorType,
     ImageMode,
     ScalarType,
     SpatterMode,
 )
-=======
-from albumentations.core.types import ColorType, ImageMode, ScalarType, SpatterMode, image_modes
->>>>>>> 2dd16a5d
 
 __all__ = [
     "add_fog",
