from __future__ import annotations

import math
from collections.abc import Sequence
from typing import Any, Literal
from warnings import warn

import cv2
import numpy as np
from albucore import (
    MAX_VALUES_BY_DTYPE,
    add,
    add_array,
    add_constant,
    add_weighted,
    clip,
    clipped,
    float32_io,
    from_float,
    get_num_channels,
    is_grayscale_image,
    is_rgb_image,
    maybe_process_in_chunks,
    multiply,
    multiply_add,
    multiply_by_array,
    multiply_by_constant,
    normalize_per_image,
    power,
    preserve_channel_dim,
    sz_lut,
    uint8_io,
)

import albumentations.augmentations.geometric.functional as fgeometric
from albumentations.augmentations.utils import (
    PCA,
    handle_empty_array,
    non_rgb_error,
)
from albumentations.core.bbox_utils import bboxes_from_masks, masks_from_bboxes
from albumentations.core.type_definitions import (
    MONO_CHANNEL_DIMENSIONS,
    NUM_MULTI_CHANNEL_DIMENSIONS,
    NUM_RGB_CHANNELS,
)

__all__ = [
    "add_fog",
    "add_gravel",
    "add_rain",
    "add_shadow",
    "add_snow_bleach",
    "add_snow_texture",
    "add_sun_flare_overlay",
    "add_sun_flare_physics_based",
    "adjust_brightness_torchvision",
    "adjust_contrast_torchvision",
    "adjust_hue_torchvision",
    "adjust_saturation_torchvision",
    "channel_shuffle",
    "chromatic_aberration",
    "clahe",
    "dilate",
    "downscale",
    "equalize",
    "erode",
    "fancy_pca",
    "gamma_transform",
    "image_compression",
    "invert",
    "iso_noise",
    "linear_transformation_rgb",
    "move_tone_curve",
    "noop",
    "posterize",
    "shift_hsv",
    "solarize",
    "superpixels",
    "to_gray",
    "unsharp_mask",
]


@uint8_io
@preserve_channel_dim
def shift_hsv(
    img: np.ndarray,
    hue_shift: float,
    sat_shift: float,
    val_shift: float,
) -> np.ndarray:
    if hue_shift == 0 and sat_shift == 0 and val_shift == 0:
        return img

    is_gray = is_grayscale_image(img)

    if is_gray:
        if hue_shift != 0 or sat_shift != 0:
            hue_shift = 0
            sat_shift = 0
            warn(
                "HueSaturationValue: hue_shift and sat_shift are not applicable to grayscale image. "
                "Set them to 0 or use RGB image",
                stacklevel=2,
            )
        img = cv2.cvtColor(img, cv2.COLOR_GRAY2RGB)

    img = cv2.cvtColor(img, cv2.COLOR_RGB2HSV)
    hue, sat, val = cv2.split(img)

    if hue_shift != 0:
        lut_hue = np.arange(0, 256, dtype=np.int16)
        lut_hue = np.mod(lut_hue + hue_shift, 180).astype(np.uint8)
        hue = sz_lut(hue, lut_hue, inplace=False)

    if sat_shift != 0:
        # Create a mask for all grayscale pixels (S=0)
        # These should remain grayscale regardless of saturation change
        grayscale_mask = sat == 0

        # Apply saturation shift only to non-white pixels
        sat = add_constant(sat, sat_shift, inplace=True)

        # Reset saturation for white pixels
        sat[grayscale_mask] = 0

    if val_shift != 0:
        val = add_constant(val, val_shift, inplace=True)

    img = cv2.merge((hue, sat, val))
    img = cv2.cvtColor(img, cv2.COLOR_HSV2RGB)

    return cv2.cvtColor(img, cv2.COLOR_RGB2GRAY) if is_gray else img


@clipped
def solarize(img: np.ndarray, threshold: float) -> np.ndarray:
    """Invert all pixel values above a threshold.

    Args:
        img: The image to solarize. Can be uint8 or float32.
        threshold: Normalized threshold value in range [0, 1].
            For uint8 images: pixels above threshold * 255 are inverted
            For float32 images: pixels above threshold are inverted

    Returns:
        Solarized image.

    Note:
        The threshold is normalized to [0, 1] range for both uint8 and float32 images.
        For uint8 images, the threshold is internally scaled by 255.
    """
    dtype = img.dtype
    max_val = MAX_VALUES_BY_DTYPE[dtype]

    if dtype == np.uint8:
        lut = [(max_val - i if i >= threshold * max_val else i) for i in range(int(max_val) + 1)]

        prev_shape = img.shape
        img = sz_lut(img, np.array(lut, dtype=dtype), inplace=False)

        return np.expand_dims(img, -1) if len(prev_shape) != img.ndim else img

    img = img.copy()

    cond = img >= threshold
    img[cond] = max_val - img[cond]
    return img


@uint8_io
@clipped
def posterize(img: np.ndarray, bits: Literal[1, 2, 3, 4, 5, 6, 7] | list[Literal[1, 2, 3, 4, 5, 6, 7]]) -> np.ndarray:
    """Reduce the number of bits for each color channel by keeping only the highest N bits.

    This transform performs bit-depth reduction by masking out lower bits, effectively
    reducing the number of possible values per channel. This creates a posterization
    effect where similar colors are merged together.

    Args:
        img: Input image. Can be single or multi-channel.
        bits: Number of high bits to keep. Must be in range [1, 7].
            Can be either:
            - A single value to apply the same bit reduction to all channels
            - A list of values to apply different bit reduction per channel.
              Length of list must match number of channels in image.

    Returns:
        np.ndarray: Image with reduced bit depth. Has same shape and dtype as input.

    Note:
        - The transform keeps the N highest bits and sets all other bits to 0
        - For example, if bits=3:
            - Original value: 11010110 (214)
            - Keep 3 bits:   11000000 (192)
        - The number of unique colors per channel will be 2^bits
        - Higher bits values = more colors = more subtle effect
        - Lower bits values = fewer colors = more dramatic posterization

    Examples:
        >>> import numpy as np
        >>> image = np.random.randint(0, 256, (100, 100, 3), dtype=np.uint8)
        >>> # Same posterization for all channels
        >>> result = posterize(image, bits=3)
        >>> # Different posterization per channel
        >>> result = posterize(image, bits=[3, 4, 5])  # RGB channels
    """
    bits_array = np.uint8(bits)

    if not bits_array.shape or len(bits_array) == 1:
        lut = np.arange(0, 256, dtype=np.uint8)
        mask = ~np.uint8(2 ** (8 - bits_array) - 1)
        lut &= mask

        return sz_lut(img, lut, inplace=False)

    result_img = np.empty_like(img)
    for i, channel_bits in enumerate(bits_array):
        lut = np.arange(0, 256, dtype=np.uint8)
        mask = ~np.uint8(2 ** (8 - channel_bits) - 1)
        lut &= mask

        result_img[..., i] = sz_lut(img[..., i], lut, inplace=True)

    return result_img


def _equalize_pil(img: np.ndarray, mask: np.ndarray | None = None) -> np.ndarray:
    histogram = cv2.calcHist([img], [0], mask, [256], (0, 256)).ravel()
    h = np.array([_f for _f in histogram if _f])

    if len(h) <= 1:
        return img.copy()

    step = np.sum(h[:-1]) // 255
    if not step:
        return img.copy()

    lut = np.minimum((np.cumsum(histogram) + step // 2) // step, 255).astype(np.uint8)

    return sz_lut(img, lut, inplace=True)


def _equalize_cv(img: np.ndarray, mask: np.ndarray | None = None) -> np.ndarray:
    if mask is None:
        return cv2.equalizeHist(img)

    histogram = cv2.calcHist([img], [0], mask, [256], (0, 256)).ravel()

    # Find the first non-zero index with a numpy operation
    i = np.flatnonzero(histogram)[0] if np.any(histogram) else 255

    total = np.sum(histogram)

    scale = 255.0 / (total - histogram[i])

    # Optimize cumulative sum and scale to generate LUT
    cumsum_histogram = np.cumsum(histogram)
    lut = np.clip(((cumsum_histogram - cumsum_histogram[i]) * scale).round(), 0, 255).astype(np.uint8)

    return sz_lut(img, lut, inplace=True)


def _check_preconditions(
    img: np.ndarray,
    mask: np.ndarray | None,
    by_channels: bool,
) -> None:
    if mask is not None:
        if is_rgb_image(mask) and is_grayscale_image(img):
            raise ValueError(
                f"Wrong mask shape. Image shape: {img.shape}. Mask shape: {mask.shape}",
            )
        if not by_channels and not is_grayscale_image(mask):
            msg = f"When by_channels=False only 1-channel mask supports. Mask shape: {mask.shape}"
            raise ValueError(msg)


def _handle_mask(
    mask: np.ndarray | None,
    i: int | None = None,
) -> np.ndarray | None:
    if mask is None:
        return None
<<<<<<< HEAD

    mask = mask.astype(np.uint8, copy=False)  # Use copy=False to avoid unnecessary copying
    # Check for grayscale image and avoid slicing if i is None
    if i is not None and not is_grayscale_image(mask):
        mask = mask[..., i]

    return mask
=======
    if is_grayscale_image(mask) or i is None:
        return mask.astype(np.uint8)

    return mask[..., i].astype(np.uint8)
>>>>>>> 18fef704


@uint8_io
@preserve_channel_dim
def equalize(
    img: np.ndarray,
    mask: np.ndarray | None = None,
    mode: Literal["cv", "pil"] = "cv",
    by_channels: bool = True,
) -> np.ndarray:
    """Apply histogram equalization to the input image.

    This function enhances the contrast of the input image by equalizing its histogram.
    It supports both grayscale and color images, and can operate on individual channels
    or on the luminance channel of the image.

    Args:
        img (np.ndarray): Input image. Can be grayscale (2D array) or RGB (3D array).
        mask (np.ndarray | None): Optional mask to apply the equalization selectively.
            If provided, must have the same shape as the input image. Default: None.
        mode (ImageMode): The backend to use for equalization. Can be either "cv" for
            OpenCV or "pil" for Pillow-style equalization. Default: "cv".
        by_channels (bool): If True, applies equalization to each channel independently.
            If False, converts the image to YCrCb color space and equalizes only the
            luminance channel. Only applicable to color images. Default: True.

    Returns:
        np.ndarray: Equalized image. The output has the same dtype as the input.

    Raises:
        ValueError: If the input image or mask have invalid shapes or types.

    Note:
        - If the input image is not uint8, it will be temporarily converted to uint8
          for processing and then converted back to its original dtype.
        - For color images, when by_channels=False, the image is converted to YCrCb
          color space, equalized on the Y channel, and then converted back to RGB.
        - The function preserves the original number of channels in the image.

    Example:
        >>> import numpy as np
        >>> import albumentations as A
        >>> image = np.random.randint(0, 256, (100, 100, 3), dtype=np.uint8)
        >>> equalized = A.equalize(image, mode="cv", by_channels=True)
        >>> assert equalized.shape == image.shape
        >>> assert equalized.dtype == image.dtype
    """
    _check_preconditions(img, mask, by_channels)
    function = _equalize_pil if mode == "pil" else _equalize_cv

    if is_grayscale_image(img):
        return function(img, _handle_mask(mask))

    if not by_channels:
        result_img = cv2.cvtColor(img, cv2.COLOR_RGB2YCrCb)
        result_img[..., 0] = function(result_img[..., 0], _handle_mask(mask))
        return cv2.cvtColor(result_img, cv2.COLOR_YCrCb2RGB)

    result_img = np.empty_like(img)
    for i in range(NUM_RGB_CHANNELS):
        _mask = _handle_mask(mask, i)
        result_img[..., i] = function(img[..., i], _mask)

    return result_img


@uint8_io
def move_tone_curve(
    img: np.ndarray,
    low_y: float | np.ndarray,
    high_y: float | np.ndarray,
) -> np.ndarray:
    """Rescales the relationship between bright and dark areas of the image by manipulating its tone curve.

    Args:
        img: np.ndarray. Any number of channels
        low_y: per-channel or single y-position of a Bezier control point used
            to adjust the tone curve, must be in range [0, 1]
        high_y: per-channel or single y-position of a Bezier control point used
            to adjust image tone curve, must be in range [0, 1]

    """
    t = np.linspace(0.0, 1.0, 256)

    def evaluate_bez(
        t: np.ndarray,
        low_y: float | np.ndarray,
        high_y: float | np.ndarray,
    ) -> np.ndarray:
        one_minus_t = 1 - t
        return (3 * one_minus_t**2 * t * low_y + 3 * one_minus_t * t**2 * high_y + t**3) * 255

    num_channels = get_num_channels(img)

    if np.isscalar(low_y) and np.isscalar(high_y):
        lut = clip(np.rint(evaluate_bez(t, low_y, high_y)), np.uint8, inplace=False)
        return sz_lut(img, lut, inplace=False)
    if isinstance(low_y, np.ndarray) and isinstance(high_y, np.ndarray):
        luts = clip(
            np.rint(evaluate_bez(t[:, np.newaxis], low_y, high_y).T),
            np.uint8,
            inplace=False,
        )
        return cv2.merge(
            [sz_lut(img[:, :, i], np.ascontiguousarray(luts[i]), inplace=False) for i in range(num_channels)],
        )

    raise TypeError(
        f"low_y and high_y must both be of type float or np.ndarray. Got {type(low_y)} and {type(high_y)}",
    )


@clipped
def linear_transformation_rgb(
    img: np.ndarray,
    transformation_matrix: np.ndarray,
) -> np.ndarray:
    return cv2.transform(img, transformation_matrix)


@uint8_io
@preserve_channel_dim
def clahe(
    img: np.ndarray,
    clip_limit: float,
    tile_grid_size: tuple[int, int],
) -> np.ndarray:
    """Apply Contrast Limited Adaptive Histogram Equalization (CLAHE) to the input image.

    This function enhances the contrast of the input image using CLAHE. For color images,
    it converts the image to the LAB color space, applies CLAHE to the L channel, and then
    converts the image back to RGB.

    Args:
        img (np.ndarray): Input image. Can be grayscale (2D array) or RGB (3D array).
        clip_limit (float): Threshold for contrast limiting. Higher values give more contrast.
        tile_grid_size (tuple[int, int]): Size of grid for histogram equalization.
            Width and height of the grid.

    Returns:
        np.ndarray: Image with CLAHE applied. The output has the same dtype as the input.

    Note:
        - If the input image is float32, it's temporarily converted to uint8 for processing
          and then converted back to float32.
        - For color images, CLAHE is applied only to the luminance channel in the LAB color space.

    Raises:
        ValueError: If the input image is not 2D or 3D.

    Example:
        >>> import numpy as np
        >>> img = np.random.randint(0, 256, (100, 100, 3), dtype=np.uint8)
        >>> result = clahe(img, clip_limit=2.0, tile_grid_size=(8, 8))
        >>> assert result.shape == img.shape
        >>> assert result.dtype == img.dtype
    """
    img = img.copy()
    clahe_mat = cv2.createCLAHE(clipLimit=clip_limit, tileGridSize=tile_grid_size)

    if is_grayscale_image(img):
        return clahe_mat.apply(img)

    img = cv2.cvtColor(img, cv2.COLOR_RGB2LAB)

    img[:, :, 0] = clahe_mat.apply(img[:, :, 0])

    return cv2.cvtColor(img, cv2.COLOR_LAB2RGB)


@uint8_io
@preserve_channel_dim
def image_compression(
    img: np.ndarray,
    quality: int,
    image_type: Literal[".jpg", ".webp"],
) -> np.ndarray:
    """Apply compression to image.

    Args:
        img: Input image
        quality: Compression quality (0-100)
        image_type: Type of compression ('.jpg' or '.webp')

    Returns:
        Compressed image with same number of channels as input
    """
    quality_flag = cv2.IMWRITE_JPEG_QUALITY if image_type == ".jpg" else cv2.IMWRITE_WEBP_QUALITY

    num_channels = get_num_channels(img)

    if num_channels == 1:
        # For grayscale, ensure we read back as single channel
        _, encoded_img = cv2.imencode(image_type, img, (int(quality_flag), quality))
        decoded = cv2.imdecode(encoded_img, cv2.IMREAD_GRAYSCALE)
        return decoded[..., np.newaxis]  # Add channel dimension back

    if num_channels == NUM_RGB_CHANNELS:
        # Standard RGB image
        _, encoded_img = cv2.imencode(image_type, img, (int(quality_flag), quality))
        return cv2.imdecode(encoded_img, cv2.IMREAD_UNCHANGED)

    # For 2,4 or more channels, we need to handle alpha/extra channels separately
    if num_channels == 2:
        # For 2 channels, pad to 3 channels and take only first 2 after compression
        padded = np.pad(img, ((0, 0), (0, 0), (0, 1)), mode="constant")
        _, encoded_bgr = cv2.imencode(image_type, padded, (int(quality_flag), quality))
        decoded_bgr = cv2.imdecode(encoded_bgr, cv2.IMREAD_UNCHANGED)
        return decoded_bgr[..., :2]

    # Process first 3 channels together
    bgr = img[..., :NUM_RGB_CHANNELS]
    _, encoded_bgr = cv2.imencode(image_type, bgr, (int(quality_flag), quality))
    decoded_bgr = cv2.imdecode(encoded_bgr, cv2.IMREAD_UNCHANGED)

    if num_channels > NUM_RGB_CHANNELS:
        # Process additional channels one by one
        extra_channels = []
        for i in range(NUM_RGB_CHANNELS, num_channels):
            channel = img[..., i]
            _, encoded = cv2.imencode(image_type, channel, (int(quality_flag), quality))
            decoded = cv2.imdecode(encoded, cv2.IMREAD_GRAYSCALE)
            if len(decoded.shape) == 2:
                decoded = decoded[..., np.newaxis]
            extra_channels.append(decoded)

        # Combine BGR with extra channels
        return np.dstack([decoded_bgr, *extra_channels])

    return decoded_bgr


@uint8_io
def add_snow_bleach(
    img: np.ndarray,
    snow_point: float,
    brightness_coeff: float,
) -> np.ndarray:
    """Adds a simple snow effect to the image by bleaching out pixels.

    This function simulates a basic snow effect by increasing the brightness of pixels
    that are above a certain threshold (snow_point). It operates in the HLS color space
    to modify the lightness channel.

    Args:
        img (np.ndarray): Input image. Can be either RGB uint8 or float32.
        snow_point (float): A float in the range [0, 1], scaled and adjusted to determine
            the threshold for pixel modification. Higher values result in less snow effect.
        brightness_coeff (float): Coefficient applied to increase the brightness of pixels
            below the snow_point threshold. Larger values lead to more pronounced snow effects.
            Should be greater than 1.0 for a visible effect.

    Returns:
        np.ndarray: Image with simulated snow effect. The output has the same dtype as the input.

    Note:
        - This function converts the image to the HLS color space to modify the lightness channel.
        - The snow effect is created by selectively increasing the brightness of pixels.
        - This method tends to create a 'bleached' look, which may not be as realistic as more
          advanced snow simulation techniques.
        - The function automatically handles both uint8 and float32 input images.

    The snow effect is created through the following steps:
    1. Convert the image from RGB to HLS color space.
    2. Adjust the snow_point threshold.
    3. Increase the lightness of pixels below the threshold.
    4. Convert the image back to RGB.

    Mathematical Formulation:
        Let L be the lightness channel in HLS space.
        For each pixel (i, j):
        If L[i, j] < snow_point:
            L[i, j] = L[i, j] * brightness_coeff

    Examples:
        >>> import numpy as np
        >>> import albumentations as A
        >>> image = np.random.randint(0, 256, [100, 100, 3], dtype=np.uint8)
        >>> snowy_image = A.functional.add_snow_v1(image, snow_point=0.5, brightness_coeff=1.5)

    References:
        - HLS Color Space: https://en.wikipedia.org/wiki/HSL_and_HSV
        - Original implementation: https://github.com/UjjwalSaxena/Automold--Road-Augmentation-Library
    """
    max_value = MAX_VALUES_BY_DTYPE[np.uint8]

    snow_point *= max_value / 2
    snow_point += max_value / 3

    image_hls = cv2.cvtColor(img, cv2.COLOR_RGB2HLS)
    image_hls = np.array(image_hls, dtype=np.float32)

    image_hls[:, :, 1][image_hls[:, :, 1] < snow_point] *= brightness_coeff

    image_hls[:, :, 1] = clip(image_hls[:, :, 1], np.uint8, inplace=True)

    image_hls = np.array(image_hls, dtype=np.uint8)

    return cv2.cvtColor(image_hls, cv2.COLOR_HLS2RGB)


def generate_snow_textures(
    img_shape: tuple[int, int],
    random_generator: np.random.Generator,
) -> tuple[np.ndarray, np.ndarray]:
    """Generate snow texture and sparkle mask.

    Args:
        img_shape (tuple[int, int]): Image shape.
        random_generator (np.random.Generator): Random generator to use.

    Returns:
        tuple[np.ndarray, np.ndarray]: Tuple of (snow_texture, sparkle_mask) arrays.
    """
    # Generate base snow texture
    snow_texture = random_generator.normal(size=img_shape[:2], loc=0.5, scale=0.3)
    snow_texture = cv2.GaussianBlur(snow_texture, (0, 0), sigmaX=1, sigmaY=1)

    # Generate sparkle mask
    sparkle_mask = random_generator.random(img_shape[:2]) > 0.99

    return snow_texture, sparkle_mask


@uint8_io
def add_snow_texture(
    img: np.ndarray,
    snow_point: float,
    brightness_coeff: float,
    snow_texture: np.ndarray,
    sparkle_mask: np.ndarray,
) -> np.ndarray:
    """Add a realistic snow effect to the input image.

    This function simulates snowfall by applying multiple visual effects to the image,
    including brightness adjustment, snow texture overlay, depth simulation, and color tinting.
    The result is a more natural-looking snow effect compared to simple pixel bleaching methods.

    Args:
        img (np.ndarray): Input image in RGB format.
        snow_point (float): Coefficient that controls the amount and intensity of snow.
            Should be in the range [0, 1], where 0 means no snow and 1 means maximum snow effect.
        brightness_coeff (float): Coefficient for brightness adjustment to simulate the
            reflective nature of snow. Should be in the range [0, 1], where higher values
            result in a brighter image.
        snow_texture (np.ndarray): Snow texture.
        sparkle_mask (np.ndarray): Sparkle mask.

    Returns:
        np.ndarray: Image with added snow effect. The output has the same dtype as the input.

    Note:
        - The function first converts the image to HSV color space for better control over
          brightness and color adjustments.
        - A snow texture is generated using Gaussian noise and then filtered for a more
          natural appearance.
        - A depth effect is simulated, with more snow at the top of the image and less at the bottom.
        - A slight blue tint is added to simulate the cool color of snow.
        - Random sparkle effects are added to simulate light reflecting off snow crystals.

    The snow effect is created through the following steps:
    1. Brightness adjustment in HSV space
    2. Generation of a snow texture using Gaussian noise
    3. Application of a depth effect to the snow texture
    4. Blending of the snow texture with the original image
    5. Addition of a cool blue tint
    6. Addition of sparkle effects

    Examples:
        >>> import numpy as np
        >>> import albumentations as A
        >>> image = np.random.randint(0, 256, [100, 100, 3], dtype=np.uint8)
        >>> snowy_image = A.functional.add_snow_v2(image, snow_coeff=0.5, brightness_coeff=0.2)

    Note:
        This function works with both uint8 and float32 image types, automatically
        handling the conversion between them.

    References:
        - Perlin Noise: https://en.wikipedia.org/wiki/Perlin_noise
        - HSV Color Space: https://en.wikipedia.org/wiki/HSL_and_HSV
    """
    max_value = MAX_VALUES_BY_DTYPE[np.uint8]

    # Convert to HSV for better color control
    img_hsv = cv2.cvtColor(img, cv2.COLOR_RGB2HSV).astype(np.float32)

    # Increase brightness
    img_hsv[:, :, 2] = np.clip(
        img_hsv[:, :, 2] * (1 + brightness_coeff * snow_point),
        0,
        max_value,
    )

    # Generate snow texture
    snow_texture = cv2.GaussianBlur(snow_texture, (0, 0), sigmaX=1, sigmaY=1)

    # Create depth effect for snow simulation
    # More snow accumulates at the top of the image, gradually decreasing towards the bottom
    # This simulates natural snow distribution on surfaces
    # The effect is achieved using a linear gradient from 1 (full snow) to 0.2 (less snow)
    rows = img.shape[0]
    depth_effect = np.linspace(1, 0.2, rows)[:, np.newaxis]
    snow_texture *= depth_effect

    # Apply snow texture
    snow_layer = (np.dstack([snow_texture] * 3) * max_value * snow_point).astype(
        np.float32,
    )

    # Blend snow with original image
    img_with_snow = cv2.add(img_hsv, snow_layer)

    # Add a slight blue tint to simulate cool snow color
    blue_tint = np.full_like(img_with_snow, (0.6, 0.75, 1))  # Slight blue in HSV

    img_with_snow = cv2.addWeighted(
        img_with_snow,
        0.85,
        blue_tint,
        0.15 * snow_point,
        0,
    )

    # Convert back to RGB
    img_with_snow = cv2.cvtColor(img_with_snow.astype(np.uint8), cv2.COLOR_HSV2RGB)

    # Add some sparkle effects for snow glitter
    img_with_snow[sparkle_mask] = [max_value, max_value, max_value]

    return img_with_snow


@uint8_io
@preserve_channel_dim
def add_rain(
    img: np.ndarray,
    slant: float,
    drop_length: int,
    drop_width: int,
    drop_color: tuple[int, int, int],
    blur_value: int,
    brightness_coefficient: float,
    rain_drops: np.ndarray,
) -> np.ndarray:
    """Optimized version using OpenCV line drawing."""
    if not rain_drops.size:
        return img.copy()

    img = img.copy()

    # Pre-allocate rain layer
    rain_layer = np.zeros_like(img, dtype=np.uint8)

    # Calculate end points correctly
    end_points = rain_drops + np.array([[slant, drop_length]])  # This creates correct shape

    # Stack arrays properly - both must be same shape arrays
    lines = np.stack((rain_drops, end_points), axis=1)  # Use tuple and proper axis

    cv2.polylines(
        rain_layer,
        lines.astype(np.int32),
        False,
        drop_color,
        drop_width,
        lineType=cv2.LINE_4,
    )

    if blur_value > 1:
        cv2.blur(rain_layer, (blur_value, blur_value), dst=rain_layer)

    cv2.add(img, rain_layer, dst=img)

    if brightness_coefficient != 1.0:
        cv2.multiply(img, brightness_coefficient, dst=img, dtype=cv2.CV_8U)

    return img


def get_fog_particle_radiuses(
    img_shape: tuple[int, int],
    num_particles: int,
    fog_intensity: float,
    random_generator: np.random.Generator,
) -> list[int]:
    """Generate radiuses for fog particles.

    Args:
        img_shape (tuple[int, int]): Image shape.
        num_particles (int): Number of fog particles.
        fog_intensity (float): Intensity of the fog effect, between 0 and 1.
        random_generator (np.random.Generator): Random generator to use.

    Returns:
        list[int]: List of radiuses for each fog particle.
    """
    height, width = img_shape[:2]
    max_fog_radius = max(2, int(min(height, width) * 0.1 * fog_intensity))
    min_radius = max(1, max_fog_radius // 2)

    return [random_generator.integers(min_radius, max_fog_radius) for _ in range(num_particles)]


@uint8_io
@clipped
@preserve_channel_dim
def add_fog(
    img: np.ndarray,
    fog_intensity: float,
    alpha_coef: float,
    fog_particle_positions: list[tuple[int, int]],
    fog_particle_radiuses: list[int],
) -> np.ndarray:
    result = img.copy()

    # Apply fog particles progressively like in old version
    for (x, y), radius in zip(fog_particle_positions, fog_particle_radiuses):
        overlay = result.copy()
        cv2.circle(
            overlay,
            center=(x, y),
            radius=radius,
            color=(255, 255, 255),
            thickness=-1,
        )

        # Progressive blending
        alpha = alpha_coef * fog_intensity
        cv2.addWeighted(overlay, alpha, result, 1 - alpha, 0, dst=result)

    # Final subtle blur
    blur_size = max(3, int(min(img.shape[:2]) // 30))
    if blur_size % 2 == 0:
        blur_size += 1

    result = cv2.GaussianBlur(result, (blur_size, blur_size), 0)

    return clip(result, np.uint8, inplace=True)


@uint8_io
@preserve_channel_dim
@maybe_process_in_chunks
def add_sun_flare_overlay(
    img: np.ndarray,
    flare_center: tuple[float, float],
    src_radius: int,
    src_color: tuple[int, ...],
    circles: list[Any],
) -> np.ndarray:
    """Add a sun flare effect to an image using a simple overlay technique.

    This function creates a basic sun flare effect by overlaying multiple semi-transparent
    circles of varying sizes and intensities on the input image. The effect simulates
    a simple lens flare caused by bright light sources.

    Args:
        img (np.ndarray): The input image.
        flare_center (tuple[float, float]): (x, y) coordinates of the flare center
            in pixel coordinates.
        src_radius (int): The radius of the main sun circle in pixels.
        src_color (tuple[int, ...]): The color of the sun, represented as a tuple of RGB values.
        circles (list[Any]): A list of tuples, each representing a circle that contributes
            to the flare effect. Each tuple contains:
            - alpha (float): The transparency of the circle (0.0 to 1.0).
            - center (tuple[int, int]): (x, y) coordinates of the circle center.
            - radius (int): The radius of the circle.
            - color (tuple[int, int, int]): RGB color of the circle.

    Returns:
        np.ndarray: The output image with the sun flare effect added.

    Note:
        - This function uses a simple alpha blending technique to overlay flare elements.
        - The main sun is created as a gradient circle, fading from the center outwards.
        - Additional flare circles are added along an imaginary line from the sun's position.
        - This method is computationally efficient but may produce less realistic results
          compared to more advanced techniques.

    The flare effect is created through the following steps:
    1. Create an overlay image and output image as copies of the input.
    2. Add smaller flare circles to the overlay.
    3. Blend the overlay with the output image using alpha compositing.
    4. Add the main sun circle with a radial gradient.

    Examples:
        >>> import numpy as np
        >>> import albumentations as A
        >>> image = np.random.randint(0, 256, [100, 100, 3], dtype=np.uint8)
        >>> flare_center = (50, 50)
        >>> src_radius = 20
        >>> src_color = (255, 255, 200)
        >>> circles = [
        ...     (0.1, (60, 60), 5, (255, 200, 200)),
        ...     (0.2, (70, 70), 3, (200, 255, 200))
        ... ]
        >>> flared_image = A.functional.add_sun_flare_overlay(
        ...     image, flare_center, src_radius, src_color, circles
        ... )

    References:
        - Alpha compositing: https://en.wikipedia.org/wiki/Alpha_compositing
        - Lens flare: https://en.wikipedia.org/wiki/Lens_flare
    """
    overlay = img.copy()
    output = img.copy()

    weighted_brightness = 0.0
    total_radius_length = 0.0

    for alpha, (x, y), rad3, circle_color in circles:
        weighted_brightness += alpha * rad3
        total_radius_length += rad3
        cv2.circle(overlay, (x, y), rad3, circle_color, -1)
        output = add_weighted(overlay, alpha, output, 1 - alpha)

    point = [int(x) for x in flare_center]

    overlay = output.copy()
    num_times = src_radius // 10

    # max_alpha is calculated using weighted_brightness and total_radii_length times 5
    # meaning the higher the alpha with larger area, the brighter the bright spot will be
    # for list of alphas in range [0.05, 0.2], the max_alpha should below 1
    max_alpha = weighted_brightness / total_radius_length * 5
    alpha = np.linspace(0.0, min(max_alpha, 1.0), num=num_times)

    rad = np.linspace(1, src_radius, num=num_times)

    for i in range(num_times):
        cv2.circle(overlay, point, int(rad[i]), src_color, -1)
        alp = alpha[num_times - i - 1] * alpha[num_times - i - 1] * alpha[num_times - i - 1]
        output = add_weighted(overlay, alp, output, 1 - alp)

    return output


@uint8_io
@clipped
def add_sun_flare_physics_based(
    img: np.ndarray,
    flare_center: tuple[int, int],
    src_radius: int,
    src_color: tuple[int, int, int],
    circles: list[Any],
) -> np.ndarray:
    """Add a more realistic sun flare effect to the image.

    This function creates a complex sun flare effect by simulating various optical phenomena
    that occur in real camera lenses when capturing bright light sources. The result is a
    more realistic and physically plausible lens flare effect.

    Args:
        img (np.ndarray): Input image.
        flare_center (tuple[int, int]): (x, y) coordinates of the sun's center in pixels.
        src_radius (int): Radius of the main sun circle in pixels.
        src_color (tuple[int, int, int]): Color of the sun in RGB format.
        circles (list[Any]): List of tuples, each representing a flare circle with parameters:
            (alpha, center, size, color)
            - alpha (float): Transparency of the circle (0.0 to 1.0).
            - center (tuple[int, int]): (x, y) coordinates of the circle center.
            - size (float): Size factor for the circle radius.
            - color (tuple[int, int, int]): RGB color of the circle.

    Returns:
        np.ndarray: Image with added sun flare effect.

    Note:
        This function implements several techniques to create a more realistic flare:
        1. Separate flare layer: Allows for complex manipulations of the flare effect.
        2. Lens diffraction spikes: Simulates light diffraction in camera aperture.
        3. Radial gradient mask: Creates natural fading of the flare from the center.
        4. Gaussian blur: Softens the flare for a more natural glow effect.
        5. Chromatic aberration: Simulates color fringing often seen in real lens flares.
        6. Screen blending: Provides a more realistic blending of the flare with the image.

    The flare effect is created through the following steps:
    1. Create a separate flare layer.
    2. Add the main sun circle and diffraction spikes to the flare layer.
    3. Add additional flare circles based on the input parameters.
    4. Apply Gaussian blur to soften the flare.
    5. Create and apply a radial gradient mask for natural fading.
    6. Simulate chromatic aberration by applying different blurs to color channels.
    7. Blend the flare with the original image using screen blending mode.

    Examples:
        >>> import numpy as np
        >>> import albumentations as A
        >>> image = np.random.randint(0, 256, [1000, 1000, 3], dtype=np.uint8)
        >>> flare_center = (500, 500)
        >>> src_radius = 50
        >>> src_color = (255, 255, 200)
        >>> circles = [
        ...     (0.1, (550, 550), 10, (255, 200, 200)),
        ...     (0.2, (600, 600), 5, (200, 255, 200))
        ... ]
        >>> flared_image = A.functional.add_sun_flare_physics_based(
        ...     image, flare_center, src_radius, src_color, circles
        ... )

    References:
        - Lens flare: https://en.wikipedia.org/wiki/Lens_flare
        - Diffraction: https://en.wikipedia.org/wiki/Diffraction
        - Chromatic aberration: https://en.wikipedia.org/wiki/Chromatic_aberration
        - Screen blending: https://en.wikipedia.org/wiki/Blend_modes#Screen
    """
    output = img.copy()
    height, width = img.shape[:2]

    # Create a separate flare layer
    flare_layer = np.zeros_like(img, dtype=np.float32)

    # Add the main sun
    cv2.circle(flare_layer, flare_center, src_radius, src_color, -1)

    # Add lens diffraction spikes
    for angle in [0, 45, 90, 135]:
        end_point = (
            int(flare_center[0] + np.cos(np.radians(angle)) * max(width, height)),
            int(flare_center[1] + np.sin(np.radians(angle)) * max(width, height)),
        )
        cv2.line(flare_layer, flare_center, end_point, src_color, 2)

    # Add flare circles
    for _, center, size, color in circles:
        cv2.circle(flare_layer, center, int(size**0.33), color, -1)

    # Apply gaussian blur to soften the flare
    flare_layer = cv2.GaussianBlur(flare_layer, (0, 0), sigmaX=15, sigmaY=15)

    # Create a radial gradient mask
    y, x = np.ogrid[:height, :width]
    mask = np.sqrt((x - flare_center[0]) ** 2 + (y - flare_center[1]) ** 2)
    mask = 1 - np.clip(mask / (max(width, height) * 0.7), 0, 1)
    mask = np.dstack([mask] * 3)

    # Apply the mask to the flare layer
    flare_layer *= mask

    # Add chromatic aberration
    channels = list(cv2.split(flare_layer))
    channels[0] = cv2.GaussianBlur(
        channels[0],
        (0, 0),
        sigmaX=3,
        sigmaY=3,
    )  # Blue channel
    channels[2] = cv2.GaussianBlur(
        channels[2],
        (0, 0),
        sigmaX=5,
        sigmaY=5,
    )  # Red channel
    flare_layer = cv2.merge(channels)

    # Blend the flare with the original image using screen blending
    return 255 - ((255 - output) * (255 - flare_layer) / 255)


@uint8_io
@preserve_channel_dim
def add_shadow(
    img: np.ndarray,
    vertices_list: list[np.ndarray],
    intensities: np.ndarray,
) -> np.ndarray:
    """Add shadows to the image by reducing the intensity of the pixel values in specified regions.

    Args:
        img (np.ndarray): Input image. Multichannel images are supported.
        vertices_list (list[np.ndarray]): List of vertices for shadow polygons.
        intensities (np.ndarray): Array of shadow intensities. Range is [0, 1].

    Returns:
        np.ndarray: Image with shadows added.

    Reference:
        https://github.com/UjjwalSaxena/Automold--Road-Augmentation-Library
    """
    num_channels = get_num_channels(img)
    max_value = MAX_VALUES_BY_DTYPE[np.uint8]

    img_shadowed = img.copy()

    # Iterate over the vertices and intensity list
    for vertices, shadow_intensity in zip(vertices_list, intensities):
        # Create mask for the current shadow polygon
        mask = np.zeros((img.shape[0], img.shape[1], 1), dtype=np.uint8)
        cv2.fillPoly(mask, [vertices], (max_value,))

        # Duplicate the mask to have the same number of channels as the image
        mask = np.repeat(mask, num_channels, axis=2)

        # Apply shadow to the channels directly
        # It could be tempting to convert to HLS and apply the shadow to the L channel, but it creates artifacts
        shadowed_indices = mask[:, :, 0] == max_value
        darkness = 1 - shadow_intensity
        img_shadowed[shadowed_indices] = clip(
            img_shadowed[shadowed_indices] * darkness,
            np.uint8,
            inplace=True,
        )

    return img_shadowed


@uint8_io
@clipped
@preserve_channel_dim
def add_gravel(img: np.ndarray, gravels: list[Any]) -> np.ndarray:
    non_rgb_error(img)
    image_hls = cv2.cvtColor(img, cv2.COLOR_RGB2HLS)

    for gravel in gravels:
        min_y, max_y, min_x, max_x, sat = gravel
        image_hls[min_y:max_y, min_x:max_x, 1] = sat

    return cv2.cvtColor(image_hls, cv2.COLOR_HLS2RGB)


def invert(img: np.ndarray) -> np.ndarray:
    # Supports all the valid dtypes
    # clips the img to avoid unexpected behaviour.
    return MAX_VALUES_BY_DTYPE[img.dtype] - img


def channel_shuffle(img: np.ndarray, channels_shuffled: np.ndarray) -> np.ndarray:
    img = img.copy()
    from_to = []
    for i, j in enumerate(channels_shuffled):
        from_to.extend([i, j])
    cv2.mixChannels([img], [img], from_to)
    return img


def gamma_transform(img: np.ndarray, gamma: float) -> np.ndarray:
    if img.dtype == np.uint8:
        table = (np.arange(0, 256.0 / 255, 1.0 / 255) ** gamma) * 255
        return sz_lut(img, table.astype(np.uint8), inplace=False)

    return np.power(img, gamma)


@float32_io
@clipped
def iso_noise(
    image: np.ndarray,
    color_shift: float,
    intensity: float,
    random_generator: np.random.Generator,
) -> np.ndarray:
    """Apply poisson noise to an image to simulate camera sensor noise.

    Args:
        image (np.ndarray): Input image. Currently, only RGB images are supported.
        color_shift (float): The amount of color shift to apply.
        intensity (float): Multiplication factor for noise values. Values of ~0.5 produce a noticeable,
                           yet acceptable level of noise.
        random_generator (np.random.Generator): If specified, this will be random generator used
            for noise generation.

    Returns:
        np.ndarray: The noised image.

    Image types:
        uint8, float32

    Number of channels:
        3
    """
    hls = cv2.cvtColor(image, cv2.COLOR_RGB2HLS)
    _, stddev = cv2.meanStdDev(hls)

    luminance_noise = random_generator.poisson(
        stddev[1] * intensity,
        size=hls.shape[:2],
    )
    color_noise = random_generator.normal(
        0,
        color_shift * intensity,
        size=hls.shape[:2],
    )

    hls[..., 0] += color_noise
    hls[..., 1] = add_array(
        hls[..., 1],
        luminance_noise * intensity * (1.0 - hls[..., 1]),
    )

    noised_hls = cv2.cvtColor(hls, cv2.COLOR_HLS2RGB)
    return np.clip(noised_hls, 0, 1, out=noised_hls)  # Ensure output is in [0, 1] range


def to_gray_weighted_average(img: np.ndarray) -> np.ndarray:
    """Convert an RGB image to grayscale using the weighted average method.

    This function uses OpenCV's cvtColor function with COLOR_RGB2GRAY conversion,
    which applies the following formula:
    Y = 0.299*R + 0.587*G + 0.114*B

    Args:
        img (np.ndarray): Input RGB image as a numpy array.

    Returns:
        np.ndarray: Grayscale image as a 2D numpy array.

    Image types:
        uint8, float32

    Number of channels:
        3
    """
    return cv2.cvtColor(img, cv2.COLOR_RGB2GRAY)


@uint8_io
@clipped
def to_gray_from_lab(img: np.ndarray) -> np.ndarray:
    """Convert an RGB image to grayscale using the L channel from the LAB color space.

    This function converts the RGB image to the LAB color space and extracts the L channel.
    The LAB color space is designed to approximate human vision, where L represents lightness.

    Key aspects of this method:
    1. The L channel represents the lightness of each pixel, ranging from 0 (black) to 100 (white).
    2. It's more perceptually uniform than RGB, meaning equal changes in L values correspond to
       roughly equal changes in perceived lightness.
    3. The L channel is independent of the color information (A and B channels), making it
       suitable for grayscale conversion.

    This method can be particularly useful when you want a grayscale image that closely
    matches human perception of lightness, potentially preserving more perceived contrast
    than simple RGB-based methods.

    Args:
        img (np.ndarray): Input RGB image as a numpy array.

    Returns:
        np.ndarray: Grayscale image as a 2D numpy array, representing the L (lightness) channel.
                    Values are scaled to match the input image's data type range.

    Image types:
        uint8, float32

    Number of channels:
        3
    """
    return cv2.cvtColor(img, cv2.COLOR_RGB2LAB)[..., 0]


@clipped
def to_gray_desaturation(img: np.ndarray) -> np.ndarray:
    """Convert an image to grayscale using the desaturation method.

    Args:
        img (np.ndarray): Input image as a numpy array.

    Returns:
        np.ndarray: Grayscale image as a 2D numpy array.

    Image types:
        uint8, float32

    Number of channels:
        any
    """
    float_image = img.astype(np.float32)
    return (np.max(float_image, axis=-1) + np.min(float_image, axis=-1)) / 2


def to_gray_average(img: np.ndarray) -> np.ndarray:
    """Convert an image to grayscale using the average method.

    This function computes the arithmetic mean across all channels for each pixel,
    resulting in a grayscale representation of the image.

    Key aspects of this method:
    1. It treats all channels equally, regardless of their perceptual importance.
    2. Works with any number of channels, making it versatile for various image types.
    3. Simple and fast to compute, but may not accurately represent perceived brightness.
    4. For RGB images, the formula is: Gray = (R + G + B) / 3

    Note: This method may produce different results compared to weighted methods
    (like RGB weighted average) which account for human perception of color brightness.
    It may also produce unexpected results for images with alpha channels or
    non-color data in additional channels.

    Args:
        img (np.ndarray): Input image as a numpy array. Can be any number of channels.

    Returns:
        np.ndarray: Grayscale image as a 2D numpy array. The output data type
                    matches the input data type.

    Image types:
        uint8, float32

    Number of channels:
        any
    """
    return np.mean(img, axis=-1).astype(img.dtype)


def to_gray_max(img: np.ndarray) -> np.ndarray:
    """Convert an image to grayscale using the maximum channel value method.

    This function takes the maximum value across all channels for each pixel,
    resulting in a grayscale image that preserves the brightest parts of the original image.

    Key aspects of this method:
    1. Works with any number of channels, making it versatile for various image types.
    2. For 3-channel (e.g., RGB) images, this method is equivalent to extracting the V (Value)
       channel from the HSV color space.
    3. Preserves the brightest parts of the image but may lose some color contrast information.
    4. Simple and fast to compute.

    Note:
    - This method tends to produce brighter grayscale images compared to other conversion methods,
      as it always selects the highest intensity value from the channels.
    - For RGB images, it may not accurately represent perceived brightness as it doesn't
      account for human color perception.

    Args:
        img (np.ndarray): Input image as a numpy array. Can be any number of channels.

    Returns:
        np.ndarray: Grayscale image as a 2D numpy array. The output data type
                    matches the input data type.

    Image types:
        uint8, float32

    Number of channels:
        any
    """
    return np.max(img, axis=-1)


@clipped
def to_gray_pca(img: np.ndarray) -> np.ndarray:
    """Convert an image to grayscale using Principal Component Analysis (PCA).

    This function applies PCA to reduce a multi-channel image to a single channel,
    effectively creating a grayscale representation that captures the maximum variance
    in the color data.

    Args:
        img (np.ndarray): Input image as a numpy array with shape (height, width, channels).

    Returns:
        np.ndarray: Grayscale image as a 2D numpy array with shape (height, width).
                    If input is uint8, output is uint8 in range [0, 255].
                    If input is float32, output is float32 in range [0, 1].

    Note:
        This method can potentially preserve more information from the original image
        compared to standard weighted average methods, as it accounts for the
        correlations between color channels.

    Image types:
        uint8, float32

    Number of channels:
        any
    """
    dtype = img.dtype
    # Reshape the image to a 2D array of pixels
    pixels = img.reshape(-1, img.shape[2])

    # Perform PCA
    pca = PCA(n_components=1)
    pca_result = pca.fit_transform(pixels)

    # Reshape back to image dimensions and scale to 0-255
    grayscale = pca_result.reshape(img.shape[:2])
    grayscale = normalize_per_image(grayscale, "min_max")

    return from_float(grayscale, target_dtype=dtype) if dtype == np.uint8 else grayscale


def to_gray(
    img: np.ndarray,
    num_output_channels: int,
    method: Literal[
        "weighted_average",
        "from_lab",
        "desaturation",
        "average",
        "max",
        "pca",
    ],
) -> np.ndarray:
    if method == "weighted_average":
        result = to_gray_weighted_average(img)
    elif method == "from_lab":
        result = to_gray_from_lab(img)
    elif method == "desaturation":
        result = to_gray_desaturation(img)
    elif method == "average":
        result = to_gray_average(img)
    elif method == "max":
        result = to_gray_max(img)
    elif method == "pca":
        result = to_gray_pca(img)
    else:
        raise ValueError(f"Unsupported method: {method}")

    return grayscale_to_multichannel(result, num_output_channels)


def grayscale_to_multichannel(
    grayscale_image: np.ndarray,
    num_output_channels: int = 3,
) -> np.ndarray:
    """Convert a grayscale image to a multi-channel image.

    This function takes a 2D grayscale image or a 3D image with a single channel
    and converts it to a multi-channel image by repeating the grayscale data
    across the specified number of channels.

    Args:
        grayscale_image (np.ndarray): Input grayscale image. Can be 2D (height, width)
                                      or 3D (height, width, 1).
        num_output_channels (int, optional): Number of channels in the output image. Defaults to 3.

    Returns:
        np.ndarray: Multi-channel image with shape (height, width, num_channels)
    """
    # If output should be single channel, just squeeze and return
    if num_output_channels == 1:
        return grayscale_image

    # For multi-channel output, squeeze and stack
    squeezed = np.squeeze(grayscale_image)

    return cv2.merge([squeezed] * num_output_channels)


@preserve_channel_dim
@uint8_io
def downscale(
    img: np.ndarray,
    scale: float,
    down_interpolation: int,
    up_interpolation: int,
) -> np.ndarray:
    height, width = img.shape[:2]

    downscaled = cv2.resize(
        img,
        None,
        fx=scale,
        fy=scale,
        interpolation=down_interpolation,
    )
    return cv2.resize(downscaled, (width, height), interpolation=up_interpolation)


def noop(input_obj: Any, **params: Any) -> Any:
    return input_obj


@float32_io
@clipped
@preserve_channel_dim
def fancy_pca(img: np.ndarray, alpha_vector: np.ndarray) -> np.ndarray:
    """Perform 'Fancy PCA' augmentation on an image with any number of channels.

    Args:
        img (np.ndarray): Input image
        alpha_vector (np.ndarray): Vector of scale factors for each principal component.
                                   Should have the same length as the number of channels in the image.

    Returns:
        np.ndarray: Augmented image of the same shape, type, and range as the input.

    Image types:
        uint8, float32

    Number of channels:
        Any

    Note:
        - This function generalizes the Fancy PCA augmentation to work with any number of channels.
        - It preserves the original range of the image ([0, 255] for uint8, [0, 1] for float32).
        - For single-channel images, the augmentation is applied as a simple scaling of pixel intensity variation.
        - For multi-channel images, PCA is performed on the entire image, treating each pixel
          as a point in N-dimensional space (where N is the number of channels).
        - The augmentation preserves the correlation between channels while adding controlled noise.
        - Computation time may increase significantly for images with a large number of channels.

    Reference:
        Krizhevsky, A., Sutskever, I., & Hinton, G. E. (2012).
        ImageNet classification with deep convolutional neural networks.
        In Advances in neural information processing systems (pp. 1097-1105).
    """
    orig_shape = img.shape
    num_channels = get_num_channels(img)

    # Reshape image to 2D array of pixels
    img_reshaped = img.reshape(-1, num_channels)

    # Center the pixel values
    img_mean = np.mean(img_reshaped, axis=0)
    img_centered = img_reshaped - img_mean

    if num_channels == 1:
        # For grayscale images, apply a simple scaling
        std_dev = np.std(img_centered)
        noise = alpha_vector[0] * std_dev * img_centered
    else:
        # Compute covariance matrix
        img_cov = np.cov(img_centered, rowvar=False)

        # Compute eigenvectors & eigenvalues of the covariance matrix
        eig_vals, eig_vecs = np.linalg.eigh(img_cov)

        # Sort eigenvectors by eigenvalues in descending order
        sort_perm = eig_vals[::-1].argsort()
        eig_vals = eig_vals[sort_perm]
        eig_vecs = eig_vecs[:, sort_perm]

        # Create noise vector
        noise = np.dot(
            np.dot(eig_vecs, np.diag(alpha_vector * eig_vals)),
            img_centered.T,
        ).T

    # Add noise to the image
    img_pca = img_reshaped + noise

    # Reshape back to original shape
    img_pca = img_pca.reshape(orig_shape)

    # Clip values to [0, 1] range
    return np.clip(img_pca, 0, 1, out=img_pca)


@preserve_channel_dim
def adjust_brightness_torchvision(img: np.ndarray, factor: np.ndarray) -> np:
    if factor == 0:
        return np.zeros_like(img)
    if factor == 1:
        return img

    return multiply(img, factor, inplace=False)


@preserve_channel_dim
def adjust_contrast_torchvision(img: np.ndarray, factor: float) -> np.ndarray:
    if factor == 1:
        return img

    mean = img.mean() if is_grayscale_image(img) else cv2.cvtColor(img, cv2.COLOR_RGB2GRAY).mean()

    if factor == 0:
        if img.dtype != np.float32:
            mean = int(mean + 0.5)
        return np.full_like(img, mean, dtype=img.dtype)

    return multiply_add(img, factor, mean * (1 - factor), inplace=False)


@clipped
@preserve_channel_dim
def adjust_saturation_torchvision(
    img: np.ndarray,
    factor: float,
    gamma: float = 0,
) -> np.ndarray:
    if factor == 1 or is_grayscale_image(img):
        return img

    gray = cv2.cvtColor(img, cv2.COLOR_RGB2GRAY)
    gray = cv2.cvtColor(gray, cv2.COLOR_GRAY2RGB)

    return gray if factor == 0 else cv2.addWeighted(img, factor, gray, 1 - factor, gamma=gamma)


def _adjust_hue_torchvision_uint8(img: np.ndarray, factor: float) -> np.ndarray:
    img = cv2.cvtColor(img, cv2.COLOR_RGB2HSV)

    lut = np.arange(0, 256, dtype=np.int16)
    lut = np.mod(lut + 180 * factor, 180).astype(np.uint8)
    img[..., 0] = sz_lut(img[..., 0], lut, inplace=False)

    return cv2.cvtColor(img, cv2.COLOR_HSV2RGB)


def adjust_hue_torchvision(img: np.ndarray, factor: float) -> np.ndarray:
    if is_grayscale_image(img) or factor == 0:
        return img

    if img.dtype == np.uint8:
        return _adjust_hue_torchvision_uint8(img, factor)

    img = cv2.cvtColor(img, cv2.COLOR_RGB2HSV)
    img[..., 0] = np.mod(img[..., 0] + factor * 360, 360)
    return cv2.cvtColor(img, cv2.COLOR_HSV2RGB)


@uint8_io
@preserve_channel_dim
def superpixels(
    image: np.ndarray,
    n_segments: int,
    replace_samples: Sequence[bool],
    max_size: int | None,
    interpolation: int,
) -> np.ndarray:
    if not np.any(replace_samples):
        return image

    orig_shape = image.shape
    if max_size is not None:
        size = max(image.shape[:2])
        if size > max_size:
            scale = max_size / size
            height, width = image.shape[:2]
            new_height, new_width = int(height * scale), int(width * scale)
            image = fgeometric.resize(image, (new_height, new_width), interpolation)

    segments = slic(
        image,
        n_segments=n_segments,
        compactness=10,
    )

    min_value = 0
    max_value = MAX_VALUES_BY_DTYPE[image.dtype]
    image = np.copy(image)

    if image.ndim == MONO_CHANNEL_DIMENSIONS:
        image = np.expand_dims(image, axis=-1)

    num_channels = get_num_channels(image)

    for c in range(num_channels):
        image_sp_c = image[..., c]
        # Get unique segment labels (skip 0 if it exists as it's typically background)
        unique_labels = np.unique(segments)
        if unique_labels[0] == 0:
            unique_labels = unique_labels[1:]

        # Calculate mean intensity for each segment
        for idx, label in enumerate(unique_labels):
            # with mod here, because slic can sometimes create more superpixel than requested.
            # replace_samples then does not have enough values, so we just start over with the first one again.
            if replace_samples[idx % len(replace_samples)]:
                mask = segments == label
                mean_intensity = np.mean(image_sp_c[mask])

                if image_sp_c.dtype.kind in ["i", "u", "b"]:
                    # After rounding the value can end up slightly outside of the value_range. Hence, we need to clip.
                    # We do clip via min(max(...)) instead of np.clip because
                    # the latter one does not seem to keep dtypes for dtypes with large itemsizes (e.g. uint64).
                    value: int | float
                    value = int(np.round(mean_intensity))
                    value = min(max(value, min_value), max_value)
                else:
                    value = mean_intensity

                image_sp_c[mask] = value

    return fgeometric.resize(image, orig_shape[:2], interpolation) if orig_shape != image.shape else image


@float32_io
@clipped
@preserve_channel_dim
def unsharp_mask(
    image: np.ndarray,
    ksize: int,
    sigma: float,
    alpha: float,
    threshold: int,
) -> np.ndarray:
    blur_fn = maybe_process_in_chunks(
        cv2.GaussianBlur,
        ksize=(ksize, ksize),
        sigmaX=sigma,
    )

    if image.ndim == NUM_MULTI_CHANNEL_DIMENSIONS and get_num_channels(image) == 1:
        image = np.squeeze(image, axis=-1)

    blur = blur_fn(image)
    residual = image - blur

    # Do not sharpen noise
    mask = np.abs(residual) * 255 > threshold
    mask = mask.astype(np.float32)

    sharp = image + alpha * residual
    # Avoid color noise artefacts.
    sharp = np.clip(sharp, 0, 1, out=sharp)

    soft_mask = blur_fn(mask)

    return add_array(
        multiply(sharp, soft_mask),
        multiply(image, 1 - soft_mask),
        inplace=True,
    )


@preserve_channel_dim
def pixel_dropout(
    image: np.ndarray,
    drop_mask: np.ndarray,
    drop_values: np.ndarray,
) -> np.ndarray:
    """Apply pixel dropout to an image.

    Args:
        image: Input image
        drop_mask: Boolean mask of same shape as image indicating pixels to drop
        drop_values: Values to use for dropped pixels, same shape as image

    Returns:
        Image with pixels dropped according to mask
    """
    return np.where(drop_mask, drop_values, image)


@float32_io
@clipped
@preserve_channel_dim
def spatter_rain(img: np.ndarray, rain: np.ndarray) -> np.ndarray:
    return add(img, rain, inplace=False)


@float32_io
@clipped
@preserve_channel_dim
def spatter_mud(img: np.ndarray, non_mud: np.ndarray, mud: np.ndarray) -> np.ndarray:
    return add(img * non_mud, mud, inplace=False)


@uint8_io
@clipped
def chromatic_aberration(
    img: np.ndarray,
    primary_distortion_red: float,
    secondary_distortion_red: float,
    primary_distortion_blue: float,
    secondary_distortion_blue: float,
    interpolation: int,
) -> np.ndarray:
    height, width = img.shape[:2]

    # Build camera matrix
    camera_mat = np.eye(3, dtype=np.float32)
    camera_mat[0, 0] = width
    camera_mat[1, 1] = height
    camera_mat[0, 2] = width / 2.0
    camera_mat[1, 2] = height / 2.0

    # Build distortion coefficients
    distortion_coeffs_red = np.array(
        [primary_distortion_red, secondary_distortion_red, 0, 0],
        dtype=np.float32,
    )
    distortion_coeffs_blue = np.array(
        [primary_distortion_blue, secondary_distortion_blue, 0, 0],
        dtype=np.float32,
    )

    # Distort the red and blue channels
    red_distorted = _distort_channel(
        img[..., 0],
        camera_mat,
        distortion_coeffs_red,
        height,
        width,
        interpolation,
    )
    blue_distorted = _distort_channel(
        img[..., 2],
        camera_mat,
        distortion_coeffs_blue,
        height,
        width,
        interpolation,
    )

    return np.dstack([red_distorted, img[..., 1], blue_distorted])


def _distort_channel(
    channel: np.ndarray,
    camera_mat: np.ndarray,
    distortion_coeffs: np.ndarray,
    height: int,
    width: int,
    interpolation: int,
) -> np.ndarray:
    map_x, map_y = cv2.initUndistortRectifyMap(
        cameraMatrix=camera_mat,
        distCoeffs=distortion_coeffs,
        R=None,
        newCameraMatrix=camera_mat,
        size=(width, height),
        m1type=cv2.CV_32FC1,
    )
    return cv2.remap(
        channel,
        map_x,
        map_y,
        interpolation=interpolation,
        borderMode=cv2.BORDER_REPLICATE,
    )


@preserve_channel_dim
def erode(img: np.ndarray, kernel: np.ndarray) -> np.ndarray:
    return cv2.erode(img, kernel, iterations=1)


@preserve_channel_dim
def dilate(img: np.ndarray, kernel: np.ndarray) -> np.ndarray:
    return cv2.dilate(img, kernel, iterations=1)


def morphology(
    img: np.ndarray,
    kernel: np.ndarray,
    operation: Literal["dilation", "erosion"],
) -> np.ndarray:
    if operation == "dilation":
        return dilate(img, kernel)
    if operation == "erosion":
        return erode(img, kernel)

    raise ValueError(f"Unsupported operation: {operation}")


@handle_empty_array("bboxes")
def bboxes_morphology(
    bboxes: np.ndarray,
    kernel: np.ndarray,
    operation: Literal["dilation", "erosion"],
    image_shape: tuple[int, int],
) -> np.ndarray:
    bboxes = bboxes.copy()
    masks = masks_from_bboxes(bboxes, image_shape)
    masks = morphology(masks, kernel, operation)
    bboxes[:, :4] = bboxes_from_masks(masks)
    return bboxes


PLANCKIAN_COEFFS: dict[str, dict[int, list[float]]] = {
    "blackbody": {
        3_000: [0.6743, 0.4029, 0.0013],
        3_500: [0.6281, 0.4241, 0.1665],
        4_000: [0.5919, 0.4372, 0.2513],
        4_500: [0.5623, 0.4457, 0.3154],
        5_000: [0.5376, 0.4515, 0.3672],
        5_500: [0.5163, 0.4555, 0.4103],
        6_000: [0.4979, 0.4584, 0.4468],
        6_500: [0.4816, 0.4604, 0.4782],
        7_000: [0.4672, 0.4619, 0.5053],
        7_500: [0.4542, 0.4630, 0.5289],
        8_000: [0.4426, 0.4638, 0.5497],
        8_500: [0.4320, 0.4644, 0.5681],
        9_000: [0.4223, 0.4648, 0.5844],
        9_500: [0.4135, 0.4651, 0.5990],
        10_000: [0.4054, 0.4653, 0.6121],
        10_500: [0.3980, 0.4654, 0.6239],
        11_000: [0.3911, 0.4655, 0.6346],
        11_500: [0.3847, 0.4656, 0.6444],
        12_000: [0.3787, 0.4656, 0.6532],
        12_500: [0.3732, 0.4656, 0.6613],
        13_000: [0.3680, 0.4655, 0.6688],
        13_500: [0.3632, 0.4655, 0.6756],
        14_000: [0.3586, 0.4655, 0.6820],
        14_500: [0.3544, 0.4654, 0.6878],
        15_000: [0.3503, 0.4653, 0.6933],
    },
    "cied": {
        4_000: [0.5829, 0.4421, 0.2288],
        4_500: [0.5510, 0.4514, 0.2948],
        5_000: [0.5246, 0.4576, 0.3488],
        5_500: [0.5021, 0.4618, 0.3941],
        6_000: [0.4826, 0.4646, 0.4325],
        6_500: [0.4654, 0.4667, 0.4654],
        7_000: [0.4502, 0.4681, 0.4938],
        7_500: [0.4364, 0.4692, 0.5186],
        8_000: [0.4240, 0.4700, 0.5403],
        8_500: [0.4127, 0.4705, 0.5594],
        9_000: [0.4023, 0.4709, 0.5763],
        9_500: [0.3928, 0.4713, 0.5914],
        10_000: [0.3839, 0.4715, 0.6049],
        10_500: [0.3757, 0.4716, 0.6171],
        11_000: [0.3681, 0.4717, 0.6281],
        11_500: [0.3609, 0.4718, 0.6380],
        12_000: [0.3543, 0.4719, 0.6472],
        12_500: [0.3480, 0.4719, 0.6555],
        13_000: [0.3421, 0.4719, 0.6631],
        13_500: [0.3365, 0.4719, 0.6702],
        14_000: [0.3313, 0.4719, 0.6766],
        14_500: [0.3263, 0.4719, 0.6826],
        15_000: [0.3217, 0.4719, 0.6882],
    },
}


@clipped
def planckian_jitter(
    img: np.ndarray,
    temperature: int,
    mode: Literal["blackbody", "cied"],
) -> np.ndarray:
    img = img.copy()
    # Get the min and max temperatures for the given mode
    min_temp = min(PLANCKIAN_COEFFS[mode].keys())
    max_temp = max(PLANCKIAN_COEFFS[mode].keys())

    # Clamp the temperature to the available range
    temperature = np.clip(temperature, min_temp, max_temp)

    # Linearly interpolate between 2 closest temperatures
    step = 500
    t_left = max(
        (temperature // step) * step,
        min_temp,
    )  # Ensure t_left doesn't go below min_temp
    t_right = min(
        (temperature // step + 1) * step,
        max_temp,
    )  # Ensure t_right doesn't exceed max_temp

    # Handle the case where temperature is at or near min_temp or max_temp
    if t_left == t_right:
        coeffs = np.array(PLANCKIAN_COEFFS[mode][t_left])
    else:
        w_right = (temperature - t_left) / (t_right - t_left)
        w_left = 1 - w_right
        coeffs = w_left * np.array(PLANCKIAN_COEFFS[mode][t_left]) + w_right * np.array(
            PLANCKIAN_COEFFS[mode][t_right],
        )

    img[:, :, 0] = multiply_by_constant(
        img[:, :, 0],
        coeffs[0] / coeffs[1],
        inplace=True,
    )
    img[:, :, 2] = multiply_by_constant(
        img[:, :, 2],
        coeffs[2] / coeffs[1],
        inplace=True,
    )

    return img


@clipped
def add_noise(img: np.ndarray, noise: np.ndarray) -> np.ndarray:
    return add(img, noise, inplace=False)


def slic(
    image: np.ndarray,
    n_segments: int,
    compactness: float = 10.0,
    max_iterations: int = 10,
) -> np.ndarray:
    """Simple Linear Iterative Clustering (SLIC) superpixel segmentation using OpenCV and NumPy.

    Args:
        image (np.ndarray): Input image (2D or 3D numpy array).
        n_segments (int): Approximate number of superpixels to generate.
        compactness (float): Balance between color proximity and space proximity.
        max_iterations (int): Maximum number of iterations for k-means.

    Returns:
        np.ndarray: Segmentation mask where each superpixel has a unique label.
    """
    if image.ndim == MONO_CHANNEL_DIMENSIONS:
        image = image[..., np.newaxis]

    height, width = image.shape[:2]
    num_pixels = height * width

    # Normalize image to [0, 1] range
    image_normalized = image.astype(np.float32) / np.max(image + 1e-6)

    # Initialize cluster centers
    grid_step = int((num_pixels / n_segments) ** 0.5)
    x_range = np.arange(grid_step // 2, width, grid_step)
    y_range = np.arange(grid_step // 2, height, grid_step)
    centers = np.array(
        [(x, y) for y in y_range for x in x_range if x < width and y < height],
    )

    # Initialize labels and distances
    labels = -1 * np.ones((height, width), dtype=np.int32)
    distances = np.full((height, width), np.inf)

    for _ in range(max_iterations):
        for i, center in enumerate(centers):
            y, x = int(center[1]), int(center[0])

            # Define the neighborhood
            y_low, y_high = max(0, y - grid_step), min(height, y + grid_step + 1)
            x_low, x_high = max(0, x - grid_step), min(width, x + grid_step + 1)

            # Compute distances
            crop = image_normalized[y_low:y_high, x_low:x_high]
            color_diff = crop - image_normalized[y, x]
            color_distance = np.sum(color_diff**2, axis=-1)

            yy, xx = np.ogrid[y_low:y_high, x_low:x_high]
            spatial_distance = ((yy - y) ** 2 + (xx - x) ** 2) / (grid_step**2)

            distance = color_distance + compactness * spatial_distance

            mask = distance < distances[y_low:y_high, x_low:x_high]
            distances[y_low:y_high, x_low:x_high][mask] = distance[mask]
            labels[y_low:y_high, x_low:x_high][mask] = i

        # Update centers
        for i in range(len(centers)):
            mask = labels == i
            if np.any(mask):
                centers[i] = np.mean(np.argwhere(mask), axis=0)[::-1]

    return labels


@preserve_channel_dim
@float32_io
def shot_noise(
    img: np.ndarray,
    scale: float,
    random_generator: np.random.Generator,
) -> np.ndarray:
    """Apply shot noise to the image by simulating photon counting in linear light space.

    This function simulates photon shot noise, which occurs due to the quantum nature of light.
    The process:
    1. Converts image to linear light space (removes gamma correction)
    2. Scales pixel values to represent expected photon counts
    3. Samples actual photon counts from Poisson distribution
    4. Converts back to display space (reapplies gamma)

    The simulation is performed in linear light space because photon shot noise is a physical
    process that occurs before gamma correction is applied by cameras/displays.

    Args:
        img: Input image in range [0, 1]. Can be single or multi-channel.
        scale: Reciprocal of the number of photons (noise intensity).
            - Larger values = fewer photons = more noise
            - Smaller values = more photons = less noise
            For example:
            - scale = 0.1 simulates ~100 photons per unit intensity
            - scale = 10.0 simulates ~0.1 photons per unit intensity
        random_generator: NumPy random generator for Poisson sampling

    Returns:
        Image with shot noise applied, same shape and range [0, 1] as input.
        The noise characteristics will follow Poisson statistics in linear space:
        - Variance equals mean in linear space
        - More noise in brighter regions (but less relative noise)
        - Less noise in darker regions (but more relative noise)

    Note:
        - Uses gamma value of 2.2 for linear/display space conversion
        - Adds small constant (1e-6) to avoid issues with zero values
        - Clips final values to [0, 1] range
        - Operates on the image in-place for memory efficiency
        - Preserves float32 precision throughout calculations

    References:
        - https://en.wikipedia.org/wiki/Shot_noise
        - https://en.wikipedia.org/wiki/Gamma_correction
    """
    # Apply inverse gamma correction to work in linear space
    img_linear = cv2.pow(img, 2.2)

    # Scale image values and add small constant to avoid zero values
    scaled_img = (img_linear + scale * 1e-6) / scale

    # Generate Poisson noise
    noisy_img = multiply_by_constant(
        random_generator.poisson(scaled_img).astype(np.float32),
        scale,
        inplace=True,
    )

    # Scale back and apply gamma correction
    return power(np.clip(noisy_img, 0, 1, out=noisy_img), 1 / 2.2)


def get_safe_brightness_contrast_params(
    alpha: float,
    beta: float,
    max_value: float,
) -> tuple[float, float]:
    """Calculate safe alpha and beta values to prevent overflow/underflow.

    For any pixel value x, we want: 0 <= alpha * x + beta <= max_value

    Args:
        alpha: Contrast factor (1 means no change)
        beta: Brightness offset
        max_value: Maximum allowed value (255 for uint8, 1 for float32)

    Returns:
        tuple[float, float]: Safe (alpha, beta) values that prevent overflow/underflow
    """
    if alpha > 0:
        # For x = max_value: alpha * max_value + beta <= max_value
        # For x = 0: beta >= 0
        safe_beta = np.clip(beta, 0, max_value)
        # From alpha * max_value + safe_beta <= max_value
        safe_alpha = min(alpha, (max_value - safe_beta) / max_value)
    else:
        # For x = 0: beta <= max_value
        # For x = max_value: alpha * max_value + beta >= 0
        safe_beta = min(beta, max_value)
        # From alpha * max_value + safe_beta >= 0
        safe_alpha = max(alpha, -safe_beta / max_value)

    return safe_alpha, safe_beta


def generate_noise(
    noise_type: Literal["uniform", "gaussian", "laplace", "beta"],
    spatial_mode: Literal["constant", "per_pixel", "shared"],
    shape: tuple[int, ...],
    params: dict[str, Any] | None,
    max_value: float,
    approximation: float,
    random_generator: np.random.Generator,
) -> np.ndarray:
    if params is None:
        return np.zeros(shape, dtype=np.float32)
    """Generate noise with optional approximation for speed."""

    cv2_seed = random_generator.integers(0, 2**16)
    cv2.setRNGSeed(cv2_seed)

    if spatial_mode == "constant":
        return generate_constant_noise(
            noise_type,
            shape,
            params,
            max_value,
            random_generator,
        )

    if approximation == 1.0:
        if spatial_mode == "shared":
            return generate_shared_noise(
                noise_type,
                shape,
                params,
                max_value,
                random_generator,
            )
        return generate_per_pixel_noise(
            noise_type,
            shape,
            params,
            max_value,
            random_generator,
        )

    # Calculate reduced size for noise generation
    height, width = shape[:2]
    reduced_height = max(1, int(height * approximation))
    reduced_width = max(1, int(width * approximation))
    reduced_shape = (reduced_height, reduced_width) + shape[2:]

    # Generate noise at reduced resolution
    if spatial_mode == "shared":
        noise = generate_shared_noise(
            noise_type,
            reduced_shape,
            params,
            max_value,
            random_generator,
        )
    else:  # per_pixel
        noise = generate_per_pixel_noise(
            noise_type,
            reduced_shape,
            params,
            max_value,
            random_generator,
        )

    # Resize noise to original size using existing resize function
    return fgeometric.resize(noise, (height, width), interpolation=cv2.INTER_LINEAR)


def generate_constant_noise(
    noise_type: Literal["uniform", "gaussian", "laplace", "beta"],
    shape: tuple[int, ...],
    params: dict[str, Any],
    max_value: float,
    random_generator: np.random.Generator,
) -> np.ndarray:
    """Generate one value per channel."""
    num_channels = shape[-1] if len(shape) > MONO_CHANNEL_DIMENSIONS else 1
    return sample_noise(
        noise_type,
        (num_channels,),
        params,
        max_value,
        random_generator,
    )


def generate_per_pixel_noise(
    noise_type: Literal["uniform", "gaussian", "laplace", "beta"],
    shape: tuple[int, ...],
    params: dict[str, Any],
    max_value: float,
    random_generator: np.random.Generator,
) -> np.ndarray:
    """Generate separate noise map for each channel."""
    return sample_noise(noise_type, shape, params, max_value, random_generator)


def sample_noise(
    noise_type: Literal["uniform", "gaussian", "laplace", "beta"],
    size: tuple[int, ...],
    params: dict[str, Any],
    max_value: float,
    random_generator: np.random.Generator,
) -> np.ndarray:
    """Sample from specific noise distribution."""
    if noise_type == "uniform":
        return sample_uniform(size, params, random_generator) * max_value
    if noise_type == "gaussian":
        return sample_gaussian(size, params, random_generator) * max_value
    if noise_type == "laplace":
        return sample_laplace(size, params, random_generator) * max_value
    if noise_type == "beta":
        return sample_beta(size, params, random_generator) * max_value

    raise ValueError(f"Unknown noise type: {noise_type}")


def sample_uniform(
    size: tuple[int, ...],
    params: dict[str, Any],
    random_generator: np.random.Generator,
) -> np.ndarray | float:
    """Sample from uniform distribution.

    Args:
        size: Output shape. If length is 1, generates constant noise per channel.
        params: Must contain 'ranges' key with list of (min, max) tuples.
            If only one range is provided, it will be used for all channels.
        random_generator: NumPy random generator instance

    Returns:
        Noise array of specified size. For single-channel constant mode,
        returns scalar instead of array with shape (1,).
    """
    if len(size) == 1:  # constant mode
        ranges = params["ranges"]
        num_channels = size[0]

        if len(ranges) == 1:
            ranges = ranges * num_channels
        elif len(ranges) < num_channels:
            raise ValueError(
                f"Not enough ranges provided. Expected {num_channels}, got {len(ranges)}",
            )

        return np.array(
            [random_generator.uniform(low, high) for low, high in ranges[:num_channels]],
        )

    # use first range for spatial noise
    low, high = params["ranges"][0]
    return random_generator.uniform(low, high, size=size)


def sample_gaussian(
    size: tuple[int, ...],
    params: dict[str, Any],
    random_generator: np.random.Generator,
) -> np.ndarray:
    """Sample from Gaussian distribution."""
    mean = (
        params["mean_range"][0]
        if params["mean_range"][0] == params["mean_range"][1]
        else random_generator.uniform(*params["mean_range"])
    )
    std = (
        params["std_range"][0]
        if params["std_range"][0] == params["std_range"][1]
        else random_generator.uniform(*params["std_range"])
    )
    num_channels = size[2] if len(size) > MONO_CHANNEL_DIMENSIONS else 1
    mean_vector = mean * np.ones(shape=(num_channels,), dtype=np.float32)
    std_dev_vector = std * np.ones(shape=(num_channels,), dtype=np.float32)
    gaussian_sampled_arr = np.zeros(shape=size)

    cv2.randn(dst=gaussian_sampled_arr, mean=mean_vector, stddev=std_dev_vector)
    return gaussian_sampled_arr.astype(np.float32)


def sample_laplace(
    size: tuple[int, ...],
    params: dict[str, Any],
    random_generator: np.random.Generator,
) -> np.ndarray:
    """Sample from Laplace distribution.

    The Laplace distribution is also known as the double exponential distribution.
    It has heavier tails than the Gaussian distribution.
    """
    loc = random_generator.uniform(*params["mean_range"])
    scale = random_generator.uniform(*params["scale_range"])
    return random_generator.laplace(loc=loc, scale=scale, size=size)


def sample_beta(
    size: tuple[int, ...],
    params: dict[str, Any],
    random_generator: np.random.Generator,
) -> np.ndarray:
    """Sample from Beta distribution.

    The Beta distribution is bounded by [0, 1] and then scaled and shifted to [-scale, scale].
    Alpha and beta parameters control the shape of the distribution.
    """
    alpha = random_generator.uniform(*params["alpha_range"])
    beta = random_generator.uniform(*params["beta_range"])
    scale = random_generator.uniform(*params["scale_range"])

    # Sample from Beta[0,1] and transform to [-scale,scale]
    samples = random_generator.beta(alpha, beta, size=size)
    return (2 * samples - 1) * scale


def generate_shared_noise(
    noise_type: Literal["uniform", "gaussian", "laplace", "beta"],
    shape: tuple[int, ...],
    params: dict[str, Any],
    max_value: float,
    random_generator: np.random.Generator,
) -> np.ndarray:
    """Generate one noise map and broadcast to all channels.

    Args:
        noise_type: Type of noise distribution to use
        shape: Shape of the input image (H, W) or (H, W, C)
        params: Parameters for the noise distribution
        max_value: Maximum value for the noise distribution
        random_generator: NumPy random generator instance

    Returns:
        Noise array of shape (H, W) or (H, W, C) where the same noise
        pattern is shared across all channels
    """
    # Generate noise for (H, W)
    height, width = shape[:2]
    noise_map = sample_noise(
        noise_type,
        (height, width),
        params,
        max_value,
        random_generator,
    )

    # If input is multichannel, broadcast noise to all channels
    if len(shape) > MONO_CHANNEL_DIMENSIONS:
        return np.broadcast_to(noise_map[..., None], shape)
    return noise_map


@clipped
@preserve_channel_dim
def sharpen_gaussian(
    img: np.ndarray,
    alpha: float,
    kernel_size: int,
    sigma: float,
) -> np.ndarray:
    """Sharpen image using Gaussian blur."""
    blurred = cv2.GaussianBlur(
        img,
        ksize=(kernel_size, kernel_size),
        sigmaX=sigma,
        sigmaY=sigma,
    )
    # Unsharp mask formula: original + alpha * (original - blurred)
    # This is equivalent to: original * (1 + alpha) - alpha * blurred
    return img + alpha * (img - blurred)


def apply_salt_and_pepper(
    img: np.ndarray,
    salt_mask: np.ndarray,
    pepper_mask: np.ndarray,
) -> np.ndarray:
    """Apply salt and pepper noise to image using pre-computed masks."""
    # Add channel dimension to masks if image is 3D
    if img.ndim == 3:
        salt_mask = salt_mask[..., None]
        pepper_mask = pepper_mask[..., None]

    max_value = MAX_VALUES_BY_DTYPE[img.dtype]
    return np.where(salt_mask, max_value, np.where(pepper_mask, 0, img))


# Pre-compute constant kernels
DIAMOND_KERNEL = np.array(
    [
        [0.25, 0.0, 0.25],
        [0.0, 0.0, 0.0],
        [0.25, 0.0, 0.25],
    ],
    dtype=np.float32,
)

SQUARE_KERNEL = np.array(
    [
        [0.0, 0.25, 0.0],
        [0.25, 0.0, 0.25],
        [0.0, 0.25, 0.0],
    ],
    dtype=np.float32,
)

# Pre-compute initial grid
INITIAL_GRID_SIZE = (3, 3)


def generate_plasma_pattern(
    target_shape: tuple[int, int],
    roughness: float,
    random_generator: np.random.Generator,
) -> np.ndarray:
    """Generate Plasma Fractal with consistent brightness."""

    def one_diamond_square_step(current_grid: np.ndarray, noise_scale: float) -> np.ndarray:
        next_height = (current_grid.shape[0] - 1) * 2 + 1
        next_width = (current_grid.shape[1] - 1) * 2 + 1

        # Pre-allocate expanded grid
        expanded_grid = np.zeros((next_height, next_width), dtype=np.float32)

        # Generate all noise at once for both steps (already scaled by noise_scale)
        all_noise = random_generator.uniform(-noise_scale, noise_scale, (next_height, next_width)).astype(np.float32)

        # Copy existing points with noise
        expanded_grid[::2, ::2] = current_grid + all_noise[::2, ::2]

        # Diamond step - keep separate for natural look
        diamond_interpolation = cv2.filter2D(expanded_grid, -1, DIAMOND_KERNEL, borderType=cv2.BORDER_CONSTANT)
        diamond_mask = diamond_interpolation > 0
        expanded_grid += (diamond_interpolation + all_noise) * diamond_mask

        # Square step - keep separate for natural look
        square_interpolation = cv2.filter2D(expanded_grid, -1, SQUARE_KERNEL, borderType=cv2.BORDER_CONSTANT)
        square_mask = square_interpolation > 0
        expanded_grid += (square_interpolation + all_noise) * square_mask

        # Normalize after each step to prevent value drift
        return cv2.normalize(expanded_grid, None, 0, 1, cv2.NORM_MINMAX, dtype=cv2.CV_32F)

    # Pre-compute noise scales
    max_dimension = max(target_shape)
    power_of_two_size = 2 ** np.ceil(np.log2(max_dimension - 1)) + 1
    total_steps = int(np.log2(power_of_two_size - 1) - 1)
    noise_scales = np.float32([roughness**i for i in range(total_steps)])

    # Initialize with small random grid
    plasma_grid = random_generator.uniform(-1, 1, (3, 3)).astype(np.float32)

    # Recursively apply diamond-square steps
    for noise_scale in noise_scales:
        plasma_grid = one_diamond_square_step(plasma_grid, noise_scale)

    return np.clip(
        cv2.normalize(plasma_grid[: target_shape[0], : target_shape[1]], None, 0, 1, cv2.NORM_MINMAX, dtype=cv2.CV_32F),
        0,
        1,
    )


@clipped
@float32_io
def apply_plasma_brightness_contrast(
    img: np.ndarray,
    brightness_factor: float,
    contrast_factor: float,
    plasma_pattern: np.ndarray,
) -> np.ndarray:
    """Apply plasma-based brightness and contrast adjustments."""
    # Early return if no adjustments needed
    if brightness_factor == 0 and contrast_factor == 0:
        return img

    img = img.copy()

    # Expand plasma pattern once if needed
    if img.ndim > MONO_CHANNEL_DIMENSIONS:
        plasma_pattern = np.tile(plasma_pattern[..., np.newaxis], (1, 1, img.shape[-1]))

    # Apply brightness adjustment
    if brightness_factor != 0:
        brightness_adjustment = multiply(plasma_pattern, brightness_factor, inplace=False)
        img = add(img, brightness_adjustment, inplace=True)

    # Apply contrast adjustment
    if contrast_factor != 0:
        mean = img.mean()
        contrast_weights = multiply(plasma_pattern, contrast_factor, inplace=False) + 1

        img = multiply(img, contrast_weights, inplace=True)

        mean_factor = mean * (1.0 - contrast_weights)
        return add(img, mean_factor, inplace=True)

    return img


@clipped
def apply_plasma_shadow(
    img: np.ndarray,
    intensity: float,
    plasma_pattern: np.ndarray,
) -> np.ndarray:
    """Apply plasma-based shadow effect by darkening.

    Args:
        img: Input image
        intensity: Shadow intensity in [0, 1]
        plasma_pattern: Generated plasma pattern of shape (H, W)

    Returns:
        Image with applied shadow effect
    """
    # Scale plasma pattern by intensity first (scalar operation)
    scaled_pattern = plasma_pattern * intensity

    # Expand dimensions only once if needed
    if img.ndim > MONO_CHANNEL_DIMENSIONS:
        scaled_pattern = scaled_pattern[..., np.newaxis]

    # Single multiply operation
    return img * (1 - scaled_pattern)


def create_directional_gradient(height: int, width: int, angle: float) -> np.ndarray:
    """Create a directional gradient in [0, 1] range.

    Optimized implementation using broadcasting and fast paths for common angles:
    - 0°, 180°: horizontal gradients using single linspace
    - 90°, 270°: vertical gradients using single linspace
    - 45°, 135°, 225°, 315°: diagonal gradients using equal combinations of horizontal and vertical
    - Other angles: computed using trigonometric functions
    """
    # Fast path for horizontal gradients
    if angle == 0:
        return np.linspace(0, 1, width, dtype=np.float32)[None, :] * np.ones((height, 1), dtype=np.float32)
    if angle == 180:
        return np.linspace(1, 0, width, dtype=np.float32)[None, :] * np.ones((height, 1), dtype=np.float32)

    # Fast path for vertical gradients
    if angle == 90:
        return np.linspace(0, 1, height, dtype=np.float32)[:, None] * np.ones((1, width), dtype=np.float32)
    if angle == 270:
        return np.linspace(1, 0, height, dtype=np.float32)[:, None] * np.ones((1, width), dtype=np.float32)

    # Fast path for diagonal gradients using broadcasting
    if angle in (45, 135, 225, 315):
        x = np.linspace(0, 1, width, dtype=np.float32)[None, :]  # Horizontal
        y = np.linspace(0, 1, height, dtype=np.float32)[:, None]  # Vertical

        if angle == 45:  # Bottom-left to top-right
            return cv2.normalize(x + y, None, 0, 1, cv2.NORM_MINMAX, dtype=cv2.CV_32F)
        if angle == 135:  # Bottom-right to top-left
            return cv2.normalize((1 - x) + y, None, 0, 1, cv2.NORM_MINMAX, dtype=cv2.CV_32F)
        if angle == 225:  # Top-right to bottom-left
            return cv2.normalize((1 - x) + (1 - y), None, 0, 1, cv2.NORM_MINMAX, dtype=cv2.CV_32F)
        # angle == 315:  # Top-left to bottom-right
        return cv2.normalize(x + (1 - y), None, 0, 1, cv2.NORM_MINMAX, dtype=cv2.CV_32F)

    # General case for arbitrary angles using broadcasting
    y = np.linspace(0, 1, height, dtype=np.float32)[:, None]  # Column vector
    x = np.linspace(0, 1, width, dtype=np.float32)[None, :]  # Row vector

    angle_rad = np.deg2rad(angle)
    cos_a = math.cos(angle_rad)
    sin_a = math.sin(angle_rad)

    cv2.multiply(x, cos_a, dst=x)
    cv2.multiply(y, sin_a, dst=y)

    return x + y


@float32_io
def apply_linear_illumination(img: np.ndarray, intensity: float, angle: float) -> np.ndarray:
    """Apply directional illumination effect to an image using a linear gradient.

    The function creates a directional gradient and uses it to modulate image brightness.
    The gradient direction is controlled by the angle parameter, and the strength of the
    effect is controlled by the intensity parameter.

    The illumination is applied by multiplying the image with a scale factor that varies
    linearly across the image. The scale factor ranges from (1-|intensity|) to (1+|intensity|).

    Args:
        img: Input image in range [0, 1]. Can be single or multi-channel.
        intensity: Strength and direction of the illumination effect, range [-1, 1].
            - Positive values brighten in gradient direction
            - Negative values darken in gradient direction
            - Magnitude determines strength of the effect
        angle: Direction of the gradient in degrees.
            - 0: left to right
            - 90: bottom to top
            - 180: right to left
            - 270: top to bottom

    Returns:
        Image with applied illumination effect, same shape and range as input.

    Implementation details:
        1. Creates a directional gradient in range [0, 1]
        2. For negative intensity, inverts the gradient (1 - gradient)
        3. For multi-channel images, repeats gradient across channels
        4. Computes scale factor in-place:
           scale = 1 - |intensity| + 2 * |intensity| * gradient
           This maps gradient [0, 1] to scale [(1-|i|), (1+|i|)]
        5. Multiplies image by scale factor

    Note:
        Uses in-place operations where possible for memory efficiency.
        The @float32_io decorator ensures float32 precision.
        The @clipped decorator ensures output values stay in valid range.
    """
    height, width = img.shape[:2]
    abs_intensity = abs(intensity)

    # Create gradient and handle negative intensity in one step
    gradient = create_directional_gradient(height, width, angle)

    if intensity < 0:
        cv2.subtract(1, gradient, dst=gradient)

    cv2.multiply(gradient, 2 * abs_intensity, dst=gradient)
    cv2.add(gradient, 1 - abs_intensity, dst=gradient)

    # Add channel dimension if needed
    if img.ndim == NUM_MULTI_CHANNEL_DIMENSIONS:
        gradient = gradient[..., np.newaxis]

    return multiply_by_array(img, gradient)


@clipped
def apply_corner_illumination(
    img: np.ndarray,
    intensity: float,
    corner: Literal[0, 1, 2, 3],
) -> np.ndarray:
    """Apply corner-based illumination effect."""
    if intensity == 0:
        return img.copy()

    height, width = img.shape[:2]

    # Pre-compute diagonal length once
    diagonal_length = math.sqrt(height * height + width * width)

    # Create inverted distance map mask directly
    # Use uint8 for distanceTransform regardless of input dtype
    mask = np.full((height, width), 255, dtype=np.uint8)

    # Use array indexing instead of conditionals
    corners = [(0, 0), (0, width - 1), (height - 1, width - 1), (height - 1, 0)]
    mask[corners[corner]] = 0

    # Calculate distance transform
    pattern = cv2.distanceTransform(
        mask,
        distanceType=cv2.DIST_L2,
        maskSize=cv2.DIST_MASK_PRECISE,
        dstType=cv2.CV_32F,  # Specify float output directly
    )

    # Combine operations to reduce array copies
    cv2.multiply(pattern, -intensity / diagonal_length, dst=pattern)
    cv2.add(pattern, 1, dst=pattern)

    if img.ndim == NUM_MULTI_CHANNEL_DIMENSIONS:
        pattern = cv2.merge([pattern] * img.shape[2])

    return multiply_by_array(img, pattern)


@clipped
def apply_gaussian_illumination(
    img: np.ndarray,
    intensity: float,
    center: tuple[float, float],
    sigma: float,
) -> np.ndarray:
    """Apply gaussian illumination effect."""
    if intensity == 0:
        return img.copy()

    height, width = img.shape[:2]

    # Pre-compute constants
    center_x = width * center[0]
    center_y = height * center[1]
    sigma2 = 2 * (max(height, width) * sigma) ** 2  # Pre-compute denominator

    # Create coordinate grid and calculate distances in-place
    y, x = np.ogrid[:height, :width]
    x = x.astype(np.float32)
    y = y.astype(np.float32)
    x -= center_x
    y -= center_y

    # Calculate squared distances in-place
    cv2.multiply(x, x, dst=x)
    cv2.multiply(y, y, dst=y)

    x = x + y

    # Calculate gaussian directly into x array
    cv2.multiply(x, -1 / sigma2, dst=x)
    cv2.exp(x, dst=x)

    # Scale by intensity
    cv2.multiply(x, intensity, dst=x)
    cv2.add(x, 1, dst=x)

    if img.ndim == NUM_MULTI_CHANNEL_DIMENSIONS:
        x = cv2.merge([x] * img.shape[2])

    return multiply_by_array(img, x)


@uint8_io
def auto_contrast(
    img: np.ndarray,
    cutoff: float,
    ignore: int | None,
    method: Literal["cdf", "pil"],
) -> np.ndarray:
    """Apply auto contrast to the image.

    Args:
        img: Input image in uint8 or float32 format.
        cutoff: Percentage of pixels to cut off from the histogram edges.
               Range: 0-100. Default: 0 (no cutoff)
        ignore: Pixel value to ignore in auto contrast calculation.
               Useful for handling alpha channels or other special values.
        method: Method to use for contrast enhancement:
               - "cdf": Uses cumulative distribution function (original albumentations method)
               - "pil": Uses linear scaling like PIL.ImageOps.autocontrast

    Returns:
        Contrast-enhanced image in the same dtype as input.
    """
    result = img.copy()
    num_channels = get_num_channels(img)
    max_value = MAX_VALUES_BY_DTYPE[img.dtype]

    # Pre-compute histograms using cv2.calcHist - much faster than np.histogram
    if img.ndim > MONO_CHANNEL_DIMENSIONS:
        channels = cv2.split(img)
        hists: list[np.ndarray] = []
        for i, channel in enumerate(channels):
            if ignore is not None and i == ignore:
                hists.append(None)
                continue
            mask = None if ignore is None else (channel != ignore)
            hist = cv2.calcHist([channel], [0], mask, [256], [0, max_value])
            hists.append(hist.ravel())

    for i in range(num_channels):
        if ignore is not None and i == ignore:
            continue

        if img.ndim > MONO_CHANNEL_DIMENSIONS:
            hist = hists[i]
            channel = channels[i]
        else:
            mask = None if ignore is None else (img != ignore)
            hist = cv2.calcHist([img], [0], mask, [256], [0, max_value]).ravel()
            channel = img

        lo, hi = get_histogram_bounds(hist, cutoff)
        if hi <= lo:
            continue

        lut = create_contrast_lut(hist, lo, hi, max_value, method)
        if ignore is not None:
            lut[ignore] = ignore

        if img.ndim > MONO_CHANNEL_DIMENSIONS:
            result[..., i] = sz_lut(channel, lut)
        else:
            result = sz_lut(channel, lut)

    return result


def create_contrast_lut(
    hist: np.ndarray,
    min_intensity: int,
    max_intensity: int,
    max_value: int,
    method: Literal["cdf", "pil"],
) -> np.ndarray:
    """Create lookup table for contrast adjustment."""
    # Handle single intensity case
    if min_intensity >= max_intensity:
        return np.zeros(256, dtype=np.uint8)

    if method == "cdf":
        hist_range = hist[min_intensity : max_intensity + 1]
        cdf = hist_range.cumsum()

        if cdf[-1] == 0:  # No valid pixels
            return np.arange(256, dtype=np.uint8)

        # Normalize CDF to full range
        cdf = (cdf - cdf[0]) * max_value / (cdf[-1] - cdf[0])

        # Create lookup table
        lut = np.zeros(256, dtype=np.uint8)
        lut[min_intensity : max_intensity + 1] = np.clip(np.round(cdf), 0, max_value).astype(np.uint8)
        lut[max_intensity + 1 :] = max_value
        return lut

    # "pil" method
    scale = max_value / (max_intensity - min_intensity)
    indices = np.arange(256, dtype=float)
    # Changed: Use np.round to get 128 for middle value
    # Test expects [0, 128, 255] for range [0, 2]
    lut = np.clip(np.round((indices - min_intensity) * scale), 0, max_value).astype(np.uint8)
    lut[:min_intensity] = 0
    lut[max_intensity + 1 :] = max_value
    return lut


def get_histogram_bounds(hist: np.ndarray, cutoff: float) -> tuple[int, int]:
    """Find the low and high bounds of the histogram."""
    if not cutoff:
        non_zero_intensities = np.nonzero(hist)[0]
        if len(non_zero_intensities) == 0:
            return 0, 0
        return int(non_zero_intensities[0]), int(non_zero_intensities[-1])

    total_pixels = float(hist.sum())
    if total_pixels == 0:
        return 0, 0

    pixels_to_cut = total_pixels * cutoff / 100.0

    # Special case for uniform 256-bin histogram
    if len(hist) == 256 and np.all(hist == hist[0]):
        min_intensity = int(len(hist) * cutoff / 100)  # floor division
        max_intensity = len(hist) - min_intensity - 1
        return min_intensity, max_intensity

    # Find minimum intensity
    cumsum = 0.0
    min_intensity = 0
    for i in range(len(hist)):
        cumsum += hist[i]
        if cumsum >= pixels_to_cut:  # Use >= for left bound
            min_intensity = i + 1
            break
    min_intensity = min(min_intensity, len(hist) - 1)

    # Find maximum intensity
    cumsum = 0.0
    max_intensity = len(hist) - 1
    for i in range(len(hist) - 1, -1, -1):
        cumsum += hist[i]
        if cumsum >= pixels_to_cut:  # Use >= for right bound
            max_intensity = i
            break

    # Handle edge cases
    if min_intensity > max_intensity:
        mid_point = (len(hist) - 1) // 2
        return mid_point, mid_point

    return min_intensity, max_intensity


def get_drop_mask(
    shape: tuple[int, ...],
    per_channel: bool,
    dropout_prob: float,
    random_generator: np.random.Generator,
) -> np.ndarray:
    """Generate a boolean mask for pixel dropout.

    Args:
        shape: Shape of the input array
        per_channel: Whether to generate independent masks per channel
        dropout_prob: Probability of dropping a pixel
        random_generator: Random number generator

    Returns:
        Boolean mask matching input shape
    """
    if per_channel or len(shape) == 2:
        return random_generator.choice(
            [True, False],
            shape,
            p=[dropout_prob, 1 - dropout_prob],
        )

    # Generate 2D mask and expand to match channels
    mask_2d = random_generator.choice(
        [True, False],
        shape[:2],
        p=[dropout_prob, 1 - dropout_prob],
    )

    # If input is 2D, return 2D mask
    if len(shape) == 2:
        return mask_2d

    # For 3D input, expand and repeat across channels
    return np.repeat(mask_2d[..., None], shape[2], axis=2)


def generate_random_values(
    channels: int,
    dtype: np.dtype,
    random_generator: np.random.Generator,
) -> np.ndarray:
    """Generate random values for dropped pixels.

    Args:
        channels: Number of channels in the image
        dtype: Data type of the image
        random_generator: Random number generator

    Returns:
        Array of random values
    """
    if dtype == np.uint8:
        return random_generator.integers(
            0,
            int(MAX_VALUES_BY_DTYPE[dtype]),
            size=channels,
            dtype=dtype,
        )
    if dtype == np.float32:
        return random_generator.uniform(0, 1, size=channels).astype(dtype)

    raise ValueError(f"Unsupported dtype: {dtype}")


def prepare_drop_values(
    array: np.ndarray,
    value: float | Sequence[float] | np.ndarray | None,
    random_generator: np.random.Generator,
) -> np.ndarray:
    """Prepare values to fill dropped pixels.

    Args:
        array: Input array to determine shape and dtype
        value: User-specified drop values or None for random
        random_generator: Random number generator

    Returns:
        Array of values matching input shape
    """
    if value is None:
        channels = get_num_channels(array)
        values = generate_random_values(channels, array.dtype, random_generator)
    elif isinstance(value, (int, float)):
        return np.full(array.shape, value, dtype=array.dtype)
    else:
        values = np.array(value, dtype=array.dtype).reshape(-1)

    # For monochannel input, return single value
    if array.ndim == 2:
        return np.full(array.shape, values[0], dtype=array.dtype)

    # For multichannel input, broadcast values to full shape
    return np.full(array.shape[:2] + (len(values),), values, dtype=array.dtype)


def get_mask_array(data: dict[str, Any]) -> np.ndarray | None:
    """Get mask array from input data if it exists."""
    if "mask" in data:
        return data["mask"]
    return data["masks"][0] if "masks" in data else None


def get_rain_params(
    liquid_layer: np.ndarray,
    color: np.ndarray,
    intensity: float,
) -> dict[str, Any]:
    """Generate parameters for rain effect."""
    liquid_layer = clip(liquid_layer * 255, np.uint8, inplace=False)

    # Generate distance transform with more defined edges
    dist = 255 - cv2.Canny(liquid_layer, 50, 150)
    dist = cv2.distanceTransform(dist, cv2.DIST_L2, 5)
    _, dist = cv2.threshold(dist, 20, 20, cv2.THRESH_TRUNC)

    # Use separate blur operations for better drop formation
    dist = cv2.GaussianBlur(
        dist,
        ksize=(3, 3),
        sigmaX=1,  # Add slight sigma for smoother drops
        sigmaY=1,
        borderType=cv2.BORDER_REPLICATE,
    )
    dist = clip(dist, np.uint8, inplace=True)

    # Enhance contrast in the distance map
    dist = equalize(dist)

    # Modified kernel for more natural drop shapes
    ker = np.array(
        [
            [-2, -1, 0],
            [-1, 1, 1],
            [0, 1, 2],
        ],
        dtype=np.float32,
    )

    # Apply convolution with better precision
    dist = convolve(dist, ker)

    # Final blur with larger kernel for smoother drops
    dist = cv2.GaussianBlur(
        dist,
        ksize=(5, 5),  # Increased kernel size
        sigmaX=1.5,  # Adjusted sigma
        sigmaY=1.5,
        borderType=cv2.BORDER_REPLICATE,
    ).astype(np.float32)

    # Calculate final rain mask with better blending
    m = liquid_layer.astype(np.float32) * dist

    # Normalize with better handling of edge cases
    m_max = np.max(m, axis=(0, 1))
    if m_max > 0:
        m *= 1 / m_max
    else:
        m = np.zeros_like(m)

    # Apply color with adjusted intensity for more natural look
    drops = m[:, :, None] * color * (intensity * 0.9)  # Slightly reduced intensity

    return {
        "drops": drops,
    }


def get_mud_params(
    liquid_layer: np.ndarray,
    color: np.ndarray,
    cutout_threshold: float,
    sigma: float,
    intensity: float,
    random_generator: np.random.Generator,
) -> dict[str, Any]:
    """Generate mud effect parameters based on liquid layer."""
    height, width = liquid_layer.shape

    # Create initial mask (ensure we have some non-zero values)
    mask = (liquid_layer > cutout_threshold).astype(np.float32)
    if np.sum(mask) == 0:  # If mask is all zeros
        # Force minimum coverage of 10%
        num_pixels = height * width
        num_needed = max(1, int(0.1 * num_pixels))  # At least 1 pixel
        flat_indices = random_generator.choice(num_pixels, num_needed, replace=False)
        mask = np.zeros_like(liquid_layer, dtype=np.float32)
        mask.flat[flat_indices] = 1.0

    # Apply Gaussian blur if sigma > 0
    if sigma > 0:
        mask = cv2.GaussianBlur(
            mask,
            ksize=(0, 0),
            sigmaX=sigma,
            sigmaY=sigma,
            borderType=cv2.BORDER_REPLICATE,
        )

    # Safe normalization (avoid division by zero)
    mask_max = np.max(mask)
    if mask_max > 0:
        mask = mask / mask_max
    else:
        # If mask is somehow all zeros after blur, force some effect
        mask[0, 0] = 1.0

    # Scale by intensity directly (no minimum)
    mask = mask * intensity

    # Create mud effect array
    mud = np.zeros((height, width, 3), dtype=np.float32)

    # Apply color directly - the intensity scaling is already handled
    for i in range(3):
        mud[..., i] = mask * color[i]

    # Create complementary non-mud array
    non_mud = np.ones_like(mud)
    for i in range(3):
        if color[i] > 0:
            non_mud[..., i] = np.clip((color[i] - mud[..., i]) / color[i], 0, 1)
        else:
            non_mud[..., i] = 1.0 - mask

    return {
        "mud": mud.astype(np.float32),
        "non_mud": non_mud.astype(np.float32),
    }


# Standard reference H&E stain matrices
STAIN_MATRICES = {
    "ruifrok": np.array(
        [  # Ruifrok & Johnston standard reference
            [0.644211, 0.716556, 0.266844],  # Hematoxylin
            [0.092789, 0.954111, 0.283111],  # Eosin
        ],
    ),
    "macenko": np.array(
        [  # Macenko's reference
            [0.5626, 0.7201, 0.4062],
            [0.2159, 0.8012, 0.5581],
        ],
    ),
    "standard": np.array(
        [  # Standard bright-field microscopy
            [0.65, 0.70, 0.29],
            [0.07, 0.99, 0.11],
        ],
    ),
    "high_contrast": np.array(
        [  # Enhanced contrast
            [0.55, 0.88, 0.11],
            [0.12, 0.86, 0.49],
        ],
    ),
    "h_heavy": np.array(
        [  # Hematoxylin dominant
            [0.75, 0.61, 0.32],
            [0.04, 0.93, 0.36],
        ],
    ),
    "e_heavy": np.array(
        [  # Eosin dominant
            [0.60, 0.75, 0.28],
            [0.17, 0.95, 0.25],
        ],
    ),
    "dark": np.array(
        [  # Darker staining
            [0.78, 0.55, 0.28],
            [0.09, 0.97, 0.21],
        ],
    ),
    "light": np.array(
        [  # Lighter staining
            [0.57, 0.71, 0.38],
            [0.15, 0.89, 0.42],
        ],
    ),
}


def rgb_to_optical_density(img: np.ndarray, eps: float = 1e-6) -> np.ndarray:
    max_value = MAX_VALUES_BY_DTYPE[img.dtype]
    pixel_matrix = img.reshape(-1, 3).astype(np.float32)
    pixel_matrix = np.maximum(pixel_matrix / max_value, eps)
    return -np.log(pixel_matrix)


def normalize_vectors(vectors: np.ndarray) -> np.ndarray:
    norms = np.sqrt(np.sum(vectors**2, axis=1, keepdims=True))
    return vectors / norms


def get_normalizer(method: Literal["vahadane", "macenko"]) -> StainNormalizer:
    """Get stain normalizer based on method."""
    return VahadaneNormalizer() if method == "vahadane" else MacenkoNormalizer()


class StainNormalizer:
    """Base class for stain normalizers."""

    def __init__(self) -> None:
        self.stain_matrix_target = None

    def fit(self, img: np.ndarray) -> None:
        """Extract stain matrix from image."""
        raise NotImplementedError


class SimpleNMF:
    def __init__(self, n_iter: int = 100):
        self.n_iter = n_iter
        # Initialize with standard H&E colors from Ruifrok
        self.initial_colors = np.array(
            [
                [0.644211, 0.716556, 0.266844],  # Hematoxylin
                [0.092789, 0.954111, 0.283111],  # Eosin
            ],
            dtype=np.float32,
        )

    def fit_transform(self, optical_density: np.ndarray) -> tuple[np.ndarray, np.ndarray]:
        # Start with known H&E colors
        stain_colors = self.initial_colors.copy()

        # Initialize concentrations based on projection onto initial colors
        # This gives us a physically meaningful starting point
        stain_colors_normalized = normalize_vectors(stain_colors)
        stain_concentrations = np.maximum(optical_density @ stain_colors_normalized.T, 0)

        # Iterative updates with careful normalization
        eps = 1e-6
        for _ in range(self.n_iter):
            # Update concentrations
            numerator = optical_density @ stain_colors.T
            denominator = stain_concentrations @ (stain_colors @ stain_colors.T)
            stain_concentrations *= numerator / (denominator + eps)

            # Ensure non-negativity
            stain_concentrations = np.maximum(stain_concentrations, 0)

            # Update colors
            numerator = stain_concentrations.T @ optical_density
            denominator = (stain_concentrations.T @ stain_concentrations) @ stain_colors
            stain_colors *= numerator / (denominator + eps)

            # Ensure non-negativity and normalize
            stain_colors = np.maximum(stain_colors, 0)
            stain_colors = normalize_vectors(stain_colors)

        return stain_concentrations, stain_colors


def order_stains_combined(stain_colors: np.ndarray) -> tuple[int, int]:
    """Order stains using a combination of methods.

    This combines both angular information and spectral characteristics
    for more robust identification.
    """
    # Normalize stain vectors
    stain_colors = normalize_vectors(stain_colors)

    # Calculate angles (Macenko)
    angles = np.mod(np.arctan2(stain_colors[:, 1], stain_colors[:, 0]), np.pi)

    # Calculate spectral ratios (Ruifrok)
    blue_ratio = stain_colors[:, 2] / (np.sum(stain_colors, axis=1) + 1e-6)
    red_ratio = stain_colors[:, 0] / (np.sum(stain_colors, axis=1) + 1e-6)

    # Combine scores
    # High angle and high blue ratio indicates Hematoxylin
    # Low angle and high red ratio indicates Eosin
    scores = angles * blue_ratio - red_ratio

    hematoxylin_idx = np.argmax(scores)
    eosin_idx = 1 - hematoxylin_idx

    return hematoxylin_idx, eosin_idx


class VahadaneNormalizer(StainNormalizer):
    def fit(self, img: np.ndarray) -> None:
        optical_density = rgb_to_optical_density(img)

        nmf = SimpleNMF(n_iter=100)
        _, stain_colors = nmf.fit_transform(optical_density)

        # Use combined method for robust stain ordering
        hematoxylin_idx, eosin_idx = order_stains_combined(stain_colors)

        self.stain_matrix_target = np.array(
            [
                stain_colors[hematoxylin_idx],
                stain_colors[eosin_idx],
            ],
        )


class MacenkoNormalizer(StainNormalizer):
    """Macenko stain normalizer with optimized computations."""

    def __init__(self, angular_percentile: float = 99):
        super().__init__()
        self.angular_percentile = angular_percentile

    def fit(self, img: np.ndarray, angular_percentile: float = 99) -> None:
        """Extract H&E stain matrix using optimized Macenko's method."""
        # Step 1: Convert RGB to optical density (OD) space
        optical_density = rgb_to_optical_density(img)

        # Step 2: Remove background pixels
        od_threshold = 0.05
        threshold_mask = (optical_density > od_threshold).any(axis=1)
        tissue_density = optical_density[threshold_mask]

        if len(tissue_density) < 1:
            raise ValueError(f"No tissue pixels found (threshold={od_threshold})")

        # Step 3: Compute covariance matrix
        tissue_density = np.ascontiguousarray(tissue_density, dtype=np.float32)
        od_covariance = cv2.calcCovarMatrix(
            tissue_density,
            None,
            cv2.COVAR_NORMAL | cv2.COVAR_ROWS | cv2.COVAR_SCALE,
        )[0]

        # Step 4: Get principal components
        eigenvalues, eigenvectors = cv2.eigen(od_covariance)[1:]
        idx = np.argsort(eigenvalues.ravel())[-2:]
        principal_eigenvectors = np.ascontiguousarray(eigenvectors[:, idx], dtype=np.float32)

        # Step 5: Project onto eigenvector plane
        plane_coordinates = tissue_density @ principal_eigenvectors

        # Step 6: Find angles of extreme points
        polar_angles = np.arctan2(
            plane_coordinates[:, 1],
            plane_coordinates[:, 0],
        )

        # Get robust angle estimates
        hematoxylin_angle = np.percentile(polar_angles, 100 - angular_percentile)
        eosin_angle = np.percentile(polar_angles, angular_percentile)

        # Step 7: Convert angles back to RGB space
        hem_cos, hem_sin = np.cos(hematoxylin_angle), np.sin(hematoxylin_angle)
        eos_cos, eos_sin = np.cos(eosin_angle), np.sin(eosin_angle)

        angle_to_vector = np.array(
            [[hem_cos, hem_sin], [eos_cos, eos_sin]],
            dtype=np.float32,
        )
        stain_vectors = cv2.gemm(
            angle_to_vector,
            principal_eigenvectors.T,
            1,
            None,
            0,
        )

        # Step 8: Ensure non-negativity by taking absolute values
        # This is valid because stain vectors represent absorption coefficients
        stain_vectors = np.abs(stain_vectors)

        # Step 9: Normalize vectors to unit length
        stain_vectors = stain_vectors / np.sqrt(np.sum(stain_vectors**2, axis=1, keepdims=True))

        # Step 10: Order vectors as [hematoxylin, eosin]
        # Hematoxylin typically has larger red component
        self.stain_matrix_target = stain_vectors if stain_vectors[0, 0] > stain_vectors[1, 0] else stain_vectors[::-1]


def get_tissue_mask(img: np.ndarray, threshold: float = 0.85) -> np.ndarray:
    """Get binary mask of tissue regions based on luminosity.

    Args:
        img: RGB image in float32 format, range [0, 1]
        threshold: Luminosity threshold. Pixels with luminosity below this value
                  are considered tissue. Range: 0 to 1. Default: 0.85

    Returns:
        Binary mask where True indicates tissue regions
    """
    # Convert to grayscale using RGB weights: R*0.299 + G*0.587 + B*0.114
    luminosity = img[..., 0] * 0.299 + img[..., 1] * 0.587 + img[..., 2] * 0.114

    # Tissue is darker, so we want pixels below threshold
    mask = luminosity < threshold

    return mask.reshape(-1)


@clipped
@float32_io
def apply_he_stain_augmentation(
    img: np.ndarray,
    stain_matrix: np.ndarray,
    scale_factors: np.ndarray,
    shift_values: np.ndarray,
    augment_background: bool,
) -> np.ndarray:
    # Step 1: Convert RGB to optical density space
    optical_density = rgb_to_optical_density(img)

    # Step 2: Calculate stain concentrations using regularized pseudo-inverse
    stain_matrix = np.ascontiguousarray(stain_matrix, dtype=np.float32)

    # Add small regularization term for numerical stability
    regularization = 1e-6
    stain_correlation = stain_matrix @ stain_matrix.T + regularization * np.eye(2)
    density_projection = stain_matrix @ optical_density.T

    try:
        # Solve for stain concentrations
        stain_concentrations = np.linalg.solve(stain_correlation, density_projection).T
    except np.linalg.LinAlgError:
        # Fallback to pseudo-inverse if direct solve fails
        stain_concentrations = np.linalg.lstsq(
            stain_matrix.T,
            optical_density,
            rcond=regularization,
        )[0].T

    # Step 3: Apply concentration adjustments
    if not augment_background:
        # Only modify tissue regions
        tissue_mask = get_tissue_mask(img).reshape(-1)
        stain_concentrations[tissue_mask] = stain_concentrations[tissue_mask] * scale_factors + shift_values
    else:
        # Modify all pixels
        stain_concentrations = stain_concentrations * scale_factors + shift_values

    # Step 4: Reconstruct RGB image
    optical_density_result = stain_concentrations @ stain_matrix
    rgb_result = np.exp(-optical_density_result)

    return rgb_result.reshape(img.shape)


@clipped
@preserve_channel_dim
def convolve(img: np.ndarray, kernel: np.ndarray) -> np.ndarray:
    conv_fn = maybe_process_in_chunks(cv2.filter2D, ddepth=-1, kernel=kernel)
    return conv_fn(img)


@clipped
@preserve_channel_dim
def separable_convolve(img: np.ndarray, kernel: np.ndarray) -> np.ndarray:
    conv_fn = maybe_process_in_chunks(cv2.sepFilter2D, ddepth=-1, kernelX=kernel, kernelY=kernel)
    return conv_fn(img)<|MERGE_RESOLUTION|>--- conflicted
+++ resolved
@@ -283,20 +283,10 @@
 ) -> np.ndarray | None:
     if mask is None:
         return None
-<<<<<<< HEAD
-
-    mask = mask.astype(np.uint8, copy=False)  # Use copy=False to avoid unnecessary copying
-    # Check for grayscale image and avoid slicing if i is None
-    if i is not None and not is_grayscale_image(mask):
-        mask = mask[..., i]
-
-    return mask
-=======
     if is_grayscale_image(mask) or i is None:
         return mask.astype(np.uint8)
 
     return mask[..., i].astype(np.uint8)
->>>>>>> 18fef704
 
 
 @uint8_io
