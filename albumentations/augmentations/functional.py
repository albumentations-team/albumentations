--- conflicted
+++ resolved
@@ -678,12 +678,8 @@
 
 
 @preserve_shape
-<<<<<<< HEAD
-def optical_distortion(img, k=0, dx=0, dy=0, interpolation=cv2.INTER_LINEAR, border_mode=cv2.BORDER_REFLECT_101):
-=======
 def optical_distortion(img, k=0, dx=0, dy=0, interpolation=cv2.INTER_LINEAR, border_mode=cv2.BORDER_REFLECT_101,
                        value=None):
->>>>>>> b31393cd
     """Barrel / pincushion distortion. Unconventional augment.
 
     Reference:
