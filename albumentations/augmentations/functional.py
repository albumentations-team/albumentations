from collections import defaultdict
from typing import Any, Dict, List, Optional, Sequence, Tuple, Union
from warnings import warn

import cv2
import numpy as np
import skimage
from albucore.functions import add, add_weighted, multiply, multiply_add
from albucore.utils import (
    MAX_VALUES_BY_DTYPE,
    clip,
    clipped,
    contiguous,
    is_grayscale_image,
    is_rgb_image,
    maybe_process_in_chunks,
    preserve_channel_dim,
)
from typing_extensions import Literal

from albumentations import random_utils
from albumentations.augmentations.utils import (
    non_rgb_warning,
)
from albumentations.core.types import (
    EIGHT,
    MONO_CHANNEL_DIMENSIONS,
    NUM_MULTI_CHANNEL_DIMENSIONS,
    ColorType,
    ImageMode,
    NumericType,
<<<<<<< HEAD
    PlanckianJitterMode,
=======
    SizeType,
>>>>>>> 30ac95ea
    SpatterMode,
)

__all__ = [
    "add_fog",
    "add_rain",
    "add_shadow",
    "add_gravel",
    "add_snow",
    "add_sun_flare",
    "adjust_brightness_torchvision",
    "adjust_contrast_torchvision",
    "adjust_hue_torchvision",
    "adjust_saturation_torchvision",
    "brightness_contrast_adjust",
    "channel_shuffle",
    "clahe",
    "convolve",
    "downscale",
    "equalize",
    "fancy_pca",
    "from_float",
    "gamma_transform",
    "image_compression",
    "invert",
    "iso_noise",
    "linear_transformation_rgb",
    "move_tone_curve",
    "noop",
    "posterize",
    "shift_hsv",
    "solarize",
    "superpixels",
    "swap_tiles_on_image",
    "to_float",
    "to_gray",
    "gray_to_rgb",
    "unsharp_mask",
    "split_uniform_grid",
    "chromatic_aberration",
    "erode",
    "dilate",
    "generate_approx_gaussian_noise",
]


def _shift_hsv_uint8(
    img: np.ndarray,
    hue_shift: np.ndarray,
    sat_shift: np.ndarray,
    val_shift: np.ndarray,
) -> np.ndarray:
    dtype = img.dtype
    img = cv2.cvtColor(img, cv2.COLOR_RGB2HSV)
    hue, sat, val = cv2.split(img)

    if hue_shift != 0:
        lut_hue = np.arange(0, 256, dtype=np.int16)
        lut_hue = np.mod(lut_hue + hue_shift, 180).astype(dtype)
        hue = cv2.LUT(hue, lut_hue)

    sat = add(sat, sat_shift)
    val = add(val, val_shift)

    img = cv2.merge((hue, sat, val)).astype(dtype)
    return cv2.cvtColor(img, cv2.COLOR_HSV2RGB)


def _shift_hsv_non_uint8(
    img: np.ndarray,
    hue_shift: np.ndarray,
    sat_shift: np.ndarray,
    val_shift: np.ndarray,
) -> np.ndarray:
    img = cv2.cvtColor(img, cv2.COLOR_RGB2HSV)
    hue, sat, val = cv2.split(img)

    if hue_shift != 0:
        hue = cv2.add(hue, hue_shift)
        hue = np.mod(hue, 360)  # OpenCV fails with negative values

    sat = add(sat, sat_shift)
    val = add(val, val_shift)

    img = cv2.merge((hue, sat, val))
    return cv2.cvtColor(img, cv2.COLOR_HSV2RGB)


@preserve_channel_dim
def shift_hsv(img: np.ndarray, hue_shift: np.ndarray, sat_shift: np.ndarray, val_shift: np.ndarray) -> np.ndarray:
    if hue_shift == 0 and sat_shift == 0 and val_shift == 0:
        return img

    is_gray = is_grayscale_image(img)
    if is_gray:
        if hue_shift != 0 or sat_shift != 0:
            hue_shift = 0
            sat_shift = 0
            warn(
                "HueSaturationValue: hue_shift and sat_shift are not applicable to grayscale image. "
                "Set them to 0 or use RGB image",
                stacklevel=2,
            )
        img = cv2.cvtColor(img, cv2.COLOR_GRAY2RGB)

    if img.dtype == np.uint8:
        img = _shift_hsv_uint8(img, hue_shift, sat_shift, val_shift)
    else:
        img = _shift_hsv_non_uint8(img, hue_shift, sat_shift, val_shift)

    if is_gray:
        return cv2.cvtColor(img, cv2.COLOR_RGB2GRAY)

    return img


def solarize(img: np.ndarray, threshold: int = 128) -> np.ndarray:
    """Invert all pixel values above a threshold.

    Args:
        img: The image to solarize.
        threshold: All pixels above this grayscale level are inverted.

    Returns:
        Solarized image.

    """
    dtype = img.dtype
    max_val = MAX_VALUES_BY_DTYPE[dtype]

    if dtype == np.uint8:
        lut = [(i if i < threshold else max_val - i) for i in range(int(max_val) + 1)]

        prev_shape = img.shape
        img = cv2.LUT(img, np.array(lut, dtype=dtype))

        if len(prev_shape) != len(img.shape):
            img = np.expand_dims(img, -1)
        return img

    result_img = img.copy()
    cond = img >= threshold
    result_img[cond] = max_val - result_img[cond]
    return result_img


@preserve_channel_dim
def posterize(img: np.ndarray, bits: int) -> np.ndarray:
    """Reduce the number of bits for each color channel.

    Args:
        img: image to posterize.
        bits: number of high bits. Must be in range [0, 8]

    Returns:
        Image with reduced color channels.

    """
    bits_array = np.uint8(bits)

    if img.dtype != np.uint8:
        msg = "Image must have uint8 channel type"
        raise TypeError(msg)
    if np.any((bits_array < 0) | (bits_array > EIGHT)):
        msg = "bits must be in range [0, 8]"
        raise ValueError(msg)

    if not bits_array.shape or len(bits_array) == 1:
        if bits_array == 0:
            return np.zeros_like(img)
        if bits_array == EIGHT:
            return img.copy()

        lut = np.arange(0, 256, dtype=np.uint8)
        mask = ~np.uint8(2 ** (8 - bits_array) - 1)
        lut &= mask

        return cv2.LUT(img, lut)

    if not is_rgb_image(img):
        msg = "If bits is iterable image must be RGB"
        raise TypeError(msg)

    result_img = np.empty_like(img)
    for i, channel_bits in enumerate(bits_array):
        if channel_bits == 0:
            result_img[..., i] = np.zeros_like(img[..., i])
        elif channel_bits == EIGHT:
            result_img[..., i] = img[..., i].copy()
        else:
            lut = np.arange(0, 256, dtype=np.uint8)
            mask = ~np.uint8(2 ** (8 - channel_bits) - 1)
            lut &= mask

            result_img[..., i] = cv2.LUT(img[..., i], lut)

    return result_img


def _equalize_pil(img: np.ndarray, mask: Optional[np.ndarray] = None) -> np.ndarray:
    histogram = cv2.calcHist([img], [0], mask, [256], (0, 256)).ravel()
    h = [_f for _f in histogram if _f]

    if len(h) <= 1:
        return img.copy()

    step = np.sum(h[:-1]) // 255
    if not step:
        return img.copy()

    lut = np.empty(256, dtype=np.uint8)
    n = step // 2
    for i in range(256):
        lut[i] = min(n // step, 255)
        n += histogram[i]

    return cv2.LUT(img, np.array(lut))


def _equalize_cv(img: np.ndarray, mask: Optional[np.ndarray] = None) -> np.ndarray:
    if mask is None:
        return cv2.equalizeHist(img)

    histogram = cv2.calcHist([img], [0], mask, [256], (0, 256)).ravel()
    i = 0
    for val in histogram:
        if val > 0:
            break
        i += 1
    i = min(i, 255)

    total = np.sum(histogram)
    if histogram[i] == total:
        return np.full_like(img, i)

    scale = 255.0 / (total - histogram[i])
    _sum = 0

    lut = np.zeros(256, dtype=np.uint8)

    for idx in range(i + 1, len(histogram)):
        _sum += histogram[idx]
        lut[idx] = clip(round(_sum * scale), np.uint8)

    return cv2.LUT(img, lut)


def _check_preconditions(img: np.ndarray, mask: Optional[np.ndarray], by_channels: bool) -> None:
    if img.dtype != np.uint8:
        msg = "Image must have uint8 channel type"
        raise TypeError(msg)

    if mask is not None:
        if is_rgb_image(mask) and is_grayscale_image(img):
            raise ValueError(f"Wrong mask shape. Image shape: {img.shape}. Mask shape: {mask.shape}")
        if not by_channels and not is_grayscale_image(mask):
            msg = f"When by_channels=False only 1-channel mask supports. Mask shape: {mask.shape}"
            raise ValueError(msg)


def _handle_mask(
    mask: Optional[np.ndarray],
    img: np.ndarray,
    by_channels: bool,
    i: Optional[int] = None,
) -> Optional[np.ndarray]:
    if mask is None:
        return None
    mask = mask.astype(np.uint8)
    if is_grayscale_image(mask) or i is None:
        return mask

    return mask[..., i]


@preserve_channel_dim
def equalize(
    img: np.ndarray,
    mask: Optional[np.ndarray] = None,
    mode: ImageMode = "cv",
    by_channels: bool = True,
) -> np.ndarray:
    _check_preconditions(img, mask, by_channels)

    function = _equalize_pil if mode == "pil" else _equalize_cv

    if is_grayscale_image(img):
        return function(img, _handle_mask(mask, img, by_channels))

    if not by_channels:
        result_img = cv2.cvtColor(img, cv2.COLOR_RGB2YCrCb)
        result_img[..., 0] = function(result_img[..., 0], _handle_mask(mask, img, by_channels))
        return cv2.cvtColor(result_img, cv2.COLOR_YCrCb2RGB)

    result_img = np.empty_like(img)
    for i in range(3):
        _mask = _handle_mask(mask, img, by_channels, i)
        result_img[..., i] = function(img[..., i], _mask)

    return result_img


@preserve_channel_dim
def move_tone_curve(img: np.ndarray, low_y: float, high_y: float) -> np.ndarray:
    """Rescales the relationship between bright and dark areas of the image by manipulating its tone curve.

    Args:
        img: RGB or grayscale image.
        low_y: y-position of a Bezier control point used
            to adjust the tone curve, must be in range [0, 1]
        high_y: y-position of a Bezier control point used
            to adjust image tone curve, must be in range [0, 1]

    """
    input_dtype = img.dtype

    if not 0 <= low_y <= 1:
        msg = "low_shift must be in range [0, 1]"
        raise ValueError(msg)
    if not 0 <= high_y <= 1:
        msg = "high_shift must be in range [0, 1]"
        raise ValueError(msg)

    if input_dtype != np.uint8:
        raise ValueError(f"Unsupported image type {input_dtype}")

    t = np.linspace(0.0, 1.0, 256)

    # Defines response of a four-point Bezier curve
    def evaluate_bez(t: np.ndarray) -> np.ndarray:
        return 3 * (1 - t) ** 2 * t * low_y + 3 * (1 - t) * t**2 * high_y + t**3

    evaluate_bez = np.vectorize(evaluate_bez)
    remapping = np.rint(evaluate_bez(t) * 255).astype(np.uint8)

    lut_fn = maybe_process_in_chunks(cv2.LUT, lut=remapping)
    return lut_fn(img)


@clipped
def linear_transformation_rgb(img: np.ndarray, transformation_matrix: np.ndarray) -> np.ndarray:
    return cv2.transform(img, transformation_matrix)


@preserve_channel_dim
def clahe(img: np.ndarray, clip_limit: float = 2.0, tile_grid_size: Tuple[int, int] = (8, 8)) -> np.ndarray:
    if img.dtype != np.uint8:
        msg = "clahe supports only uint8 inputs"
        raise TypeError(msg)

    clahe_mat = cv2.createCLAHE(clipLimit=clip_limit, tileGridSize=[int(x) for x in tile_grid_size])

    if is_grayscale_image(img):
        return clahe_mat.apply(img)

    img = cv2.cvtColor(img, cv2.COLOR_RGB2LAB)
    img[:, :, 0] = clahe_mat.apply(img[:, :, 0])
    return cv2.cvtColor(img, cv2.COLOR_LAB2RGB)


@preserve_channel_dim
def convolve(img: np.ndarray, kernel: np.ndarray) -> np.ndarray:
    conv_fn = maybe_process_in_chunks(cv2.filter2D, ddepth=-1, kernel=kernel)
    return conv_fn(img)


@preserve_channel_dim
def image_compression(img: np.ndarray, quality: int, image_type: Literal[".jpg", ".webp"]) -> np.ndarray:
    if image_type == ".jpg":
        quality_flag = cv2.IMWRITE_JPEG_QUALITY
    elif image_type == ".webp":
        quality_flag = cv2.IMWRITE_WEBP_QUALITY
    else:
        NotImplementedError("Only '.jpg' and '.webp' compression transforms are implemented. ")

    input_dtype = img.dtype
    needs_float = False

    if input_dtype == np.float32:
        warn(
            "Image compression augmentation "
            "is most effective with uint8 inputs, "
            f"{input_dtype} is used as input.",
            UserWarning,
            stacklevel=2,
        )
        img = from_float(img, dtype=np.dtype("uint8"))
        needs_float = True
    elif input_dtype not in (np.uint8, np.float32):
        raise ValueError(f"Unexpected dtype {input_dtype} for image augmentation")

    _, encoded_img = cv2.imencode(image_type, img, (int(quality_flag), quality))
    img = cv2.imdecode(encoded_img, cv2.IMREAD_UNCHANGED)

    if needs_float:
        img = to_float(img, max_value=255)
    return img


@preserve_channel_dim
def add_snow(img: np.ndarray, snow_point: float, brightness_coeff: float) -> np.ndarray:
    """Bleaches out pixels, imitating snow.

    Args:
        img (np.ndarray): Input image.
        snow_point (float): A float in the range [0, 1], scaled and adjusted to determine
            the threshold for pixel modification.
        brightness_coeff (float): Coefficient applied to increase the brightness of pixels below the snow_point
            threshold. Larger values lead to more pronounced snow effects.

    Returns:
        np.ndarray: Image with simulated snow effect.

    Reference:
        https://github.com/UjjwalSaxena/Automold--Road-Augmentation-Library

    """
    non_rgb_warning(img)

    input_dtype = img.dtype
    needs_float = False

    snow_point *= 127.5  # = 255 / 2
    snow_point += 85  # = 255 / 3

    if input_dtype == np.float32:
        img = from_float(img, dtype=np.dtype("uint8"))
        needs_float = True

    image_hls = cv2.cvtColor(img, cv2.COLOR_RGB2HLS)
    image_hls = np.array(image_hls, dtype=np.float32)

    image_hls[:, :, 1][image_hls[:, :, 1] < snow_point] *= brightness_coeff

    image_hls[:, :, 1] = clip(image_hls[:, :, 1], np.uint8)

    image_hls = np.array(image_hls, dtype=np.uint8)

    image_rgb = cv2.cvtColor(image_hls, cv2.COLOR_HLS2RGB)

    if needs_float:
        image_rgb = to_float(image_rgb, max_value=255)

    return image_rgb


@preserve_channel_dim
def add_rain(
    img: np.ndarray,
    slant: int,
    drop_length: int,
    drop_width: int,
    drop_color: Tuple[int, int, int],
    blur_value: int,
    brightness_coefficient: float,
    rain_drops: List[Tuple[int, int]],
) -> np.ndarray:
    """Adds rain drops to the image.

    Args:
        img (np.ndarray): Input image.
        slant (int): The angle of the rain drops.
        drop_length (int): The length of each rain drop.
        drop_width (int): The width of each rain drop.
        drop_color (Tuple[int, int, int]): The color of the rain drops in RGB format.
        blur_value (int): The size of the kernel used to blur the image. Rainy views are blurry.
        brightness_coefficient (float): Coefficient to adjust the brightness of the image. Rainy days are usually shady.
        rain_drops (List[Tuple[int, int]]): A list of tuples where each tuple represents the (x, y)
            coordinates of the starting point of a rain drop.

    Returns:
        np.ndarray: Image with rain effect added.

    Reference:
        https://github.com/UjjwalSaxena/Automold--Road-Augmentation-Library
    """
    non_rgb_warning(img)

    input_dtype = img.dtype
    needs_float = False

    if input_dtype == np.float32:
        img = from_float(img, dtype=np.dtype("uint8"))
        needs_float = True

    image = img.copy()

    for rain_drop_x0, rain_drop_y0 in rain_drops:
        rain_drop_x1 = rain_drop_x0 + slant
        rain_drop_y1 = rain_drop_y0 + drop_length

        cv2.line(
            image,
            (rain_drop_x0, rain_drop_y0),
            (rain_drop_x1, rain_drop_y1),
            drop_color,
            drop_width,
        )

    image = cv2.blur(image, (blur_value, blur_value))  # rainy view are blurry
    image_hsv = cv2.cvtColor(image, cv2.COLOR_RGB2HSV).astype(np.float32)
    image_hsv[:, :, 2] *= brightness_coefficient

    image_rgb = cv2.cvtColor(image_hsv.astype(np.uint8), cv2.COLOR_HSV2RGB)

    if needs_float:
        return to_float(image_rgb, max_value=255)

    return image_rgb


@preserve_channel_dim
def add_fog(img: np.ndarray, fog_coef: float, alpha_coef: float, haze_list: List[Tuple[int, int]]) -> np.ndarray:
    """Add fog to an image using the provided coefficients and haze points.

    Args:
        img (np.ndarray): The input image, expected to be a numpy array.
        fog_coef (float): The fog coefficient, used to determine the intensity of the fog.
        alpha_coef (float): The alpha coefficient, used to determine the transparency of the fog.
        haze_list (List[Tuple[int, int]]): A list of tuples, where each tuple represents the x and y
            coordinates of a haze point.

    Returns:
        np.ndarray: The output image with added fog, as a numpy array.

    Raises:
        ValueError: If the input image's dtype is not uint8 or float32.

    Reference:
        https://github.com/UjjwalSaxena/Automold--Road-Augmentation-Library
    """
    non_rgb_warning(img)

    input_dtype = img.dtype
    needs_float = False

    if input_dtype == np.float32:
        img = from_float(img, dtype=np.dtype("uint8"))
        needs_float = True
    elif input_dtype not in (np.uint8, np.float32):
        raise ValueError(f"Unexpected dtype {input_dtype} for RandomFog augmentation")

    width = img.shape[1]

    hw = max(int(width // 3 * fog_coef), 10)

    for haze_points in haze_list:
        x, y = haze_points
        overlay = img.copy()
        output = img.copy()
        alpha = alpha_coef * fog_coef
        rad = hw // 2
        point = (x + hw // 2, y + hw // 2)
        cv2.circle(overlay, point, int(rad), (255, 255, 255), -1)
        output = add_weighted(overlay, alpha, output, 1 - alpha)

        img = output.copy()

    image_rgb = cv2.blur(img, (hw // 10, hw // 10))

    if needs_float:
        image_rgb = to_float(image_rgb, max_value=255)

    return image_rgb


@preserve_channel_dim
def add_sun_flare(
    img: np.ndarray,
    flare_center_x: float,
    flare_center_y: float,
    src_radius: int,
    src_color: ColorType,
    circles: List[Any],
) -> np.ndarray:
    """Add a sun flare effect to an image.

    Args:
        img (np.ndarray): The input image.
        flare_center_x (float): The x-coordinate of the flare center.
        flare_center_y (float): The y-coordinate of the flare center.
        src_radius (int): The radius of the source of the flare.
        src_color (ColorType): The color of the flare, represented as a tuple of RGB values.
        circles (List[Any]): A list of tuples, each representing a circle that contributes to the flare effect.
            Each tuple contains the alpha value, the center coordinates, the radius, and the color of the circle.

    Returns:
        np.ndarray: The output image with the sun flare effect added.

    Reference:
        https://github.com/UjjwalSaxena/Automold--Road-Augmentation-Library
    """
    non_rgb_warning(img)

    input_dtype = img.dtype
    needs_float = False

    if input_dtype == np.float32:
        img = from_float(img, dtype=np.dtype("uint8"))
        needs_float = True

    overlay = img.copy()
    output = img.copy()

    for alpha, (x, y), rad3, (r_color, g_color, b_color) in circles:
        cv2.circle(overlay, (x, y), rad3, (r_color, g_color, b_color), -1)
        output = add_weighted(overlay, alpha, output, 1 - alpha)

    point = (int(flare_center_x), int(flare_center_y))

    overlay = output.copy()
    num_times = src_radius // 10
    alpha = np.linspace(0.0, 1, num=num_times)
    rad = np.linspace(1, src_radius, num=num_times)
    for i in range(num_times):
        cv2.circle(overlay, point, int(rad[i]), src_color, -1)
        alp = alpha[num_times - i - 1] * alpha[num_times - i - 1] * alpha[num_times - i - 1]
        output = add_weighted(overlay, alp, output, 1 - alp)

    if needs_float:
        return to_float(output, max_value=255)

    return output


@contiguous
@preserve_channel_dim
def add_shadow(img: np.ndarray, vertices_list: List[np.ndarray]) -> np.ndarray:
    """Add shadows to the image by reducing the intensity of the RGB values in specified regions.

    Args:
        img (np.ndarray): Input image.
        vertices_list (List[np.ndarray]): List of vertices for shadow polygons.

    Returns:
        np.ndarray: Image with shadows added.

    Reference:
        https://github.com/UjjwalSaxena/Automold--Road-Augmentation-Library
    """
    non_rgb_warning(img)
    input_dtype = img.dtype
    needs_float = False

    max_value = MAX_VALUES_BY_DTYPE[np.uint8]

    if input_dtype == np.float32:
        img = from_float(img, dtype=np.dtype("uint8"))
        needs_float = True

    mask = np.zeros_like(img, dtype=np.uint8)
    cv2.fillPoly(mask, vertices_list, (max_value, max_value, max_value))

    # Apply shadow to the RGB channels directly
    # It could be tempting to convert to HLS and apply the shadow to the L channel, but it creates artifacts
    shadow_intensity = 0.5  # Adjust this value to control the shadow intensity
    img_shadowed = img.copy()
    shadowed_indices = mask[:, :, 0] == max_value
    img_shadowed[shadowed_indices] = clip(img_shadowed[shadowed_indices] * shadow_intensity, np.uint8)

    if needs_float:
        return to_float(img_shadowed, max_value=max_value)

    return img_shadowed


@contiguous
@preserve_channel_dim
def add_gravel(img: np.ndarray, gravels: List[Any]) -> np.ndarray:
    """Add gravel to the image.

    Args:
        img (numpy.ndarray): image to add gravel to
        gravels (list): list of gravel parameters. (float, float, float, float):
            (top-left x, top-left y, bottom-right x, bottom right y)

    Returns:
        numpy.ndarray:

    Reference:
        https://github.com/UjjwalSaxena/Automold--Road-Augmentation-Library
    """
    non_rgb_warning(img)
    input_dtype = img.dtype
    needs_float = False

    if input_dtype == np.float32:
        img = from_float(img, dtype=np.dtype("uint8"))
        needs_float = True
    elif input_dtype not in (np.uint8, np.float32):
        raise ValueError(f"Unexpected dtype {input_dtype} for AddGravel augmentation")

    image_hls = cv2.cvtColor(img, cv2.COLOR_RGB2HLS)

    for gravel in gravels:
        y1, y2, x1, x2, sat = gravel
        image_hls[x1:x2, y1:y2, 1] = sat

    image_rgb = cv2.cvtColor(image_hls, cv2.COLOR_HLS2RGB)

    if needs_float:
        image_rgb = to_float(image_rgb, max_value=255)

    return image_rgb


def invert(img: np.ndarray) -> np.ndarray:
    # Supports all the valid dtypes
    # clips the img to avoid unexpected behaviour.
    return MAX_VALUES_BY_DTYPE[img.dtype] - img


def channel_shuffle(img: np.ndarray, channels_shuffled: np.ndarray) -> np.ndarray:
    return img[..., channels_shuffled]


@preserve_channel_dim
def gamma_transform(img: np.ndarray, gamma: float) -> np.ndarray:
    if img.dtype == np.uint8:
        table = (np.arange(0, 256.0 / 255, 1.0 / 255) ** gamma) * 255
        return cv2.LUT(img, table.astype(np.uint8))
    return np.power(img, gamma)


def brightness_contrast_adjust(
    img: np.ndarray,
    alpha: float = 1,
    beta: float = 0,
    beta_by_max: bool = False,
) -> np.ndarray:
    if beta_by_max:
        max_value = MAX_VALUES_BY_DTYPE[img.dtype]
        value = beta * max_value
    else:
        value = beta * np.mean(img)

    return multiply_add(img, alpha, value)


@clipped
def iso_noise(
    image: np.ndarray,
    color_shift: float = 0.05,
    intensity: float = 0.5,
    random_state: Optional[int] = None,
    **kwargs: Any,
) -> np.ndarray:
    """Apply poisson noise to an image to simulate camera sensor noise.

    Args:
        image (np.ndarray): Input image. Currently, only RGB, uint8 images are supported.
        color_shift (float): The amount of color shift to apply. Default is 0.05.
        intensity (float): Multiplication factor for noise values. Values of ~0.5 produce a noticeable,
                           yet acceptable level of noise. Default is 0.5.
        random_state (Optional[int]): If specified, this will set the random seed for the noise generation,
                                      ensuring consistent results for the same input and seed.
        **kwargs: Additional keyword arguments.

    Returns:
        np.ndarray: The noised image.

    Raises:
        TypeError: If the input image's dtype is not uint8 or if the image is not RGB.
    """
    if image.dtype != np.uint8:
        msg = "Image must have uint8 channel type"
        raise TypeError(msg)
    if not is_rgb_image(image):
        msg = "Image must be RGB"
        raise TypeError(msg)

    one_over_255 = float(1.0 / 255.0)
    image = multiply(image, one_over_255).astype(np.float32)
    hls = cv2.cvtColor(image, cv2.COLOR_RGB2HLS)
    _, stddev = cv2.meanStdDev(hls)

    luminance_noise = random_utils.poisson(stddev[1] * intensity * 255, size=hls.shape[:2], random_state=random_state)
    color_noise = random_utils.normal(0, color_shift * 360 * intensity, size=hls.shape[:2], random_state=random_state)

    hue = hls[..., 0]
    hue += color_noise
    hue %= 360

    luminance = hls[..., 1]
    luminance += (luminance_noise / 255) * (1.0 - luminance)

    image = cv2.cvtColor(hls, cv2.COLOR_HLS2RGB) * 255
    return image.astype(np.uint8)


def to_gray(img: np.ndarray) -> np.ndarray:
    gray = cv2.cvtColor(img, cv2.COLOR_RGB2GRAY)
    return cv2.cvtColor(gray, cv2.COLOR_GRAY2RGB)


def gray_to_rgb(img: np.ndarray) -> np.ndarray:
    return cv2.cvtColor(img, cv2.COLOR_GRAY2RGB)


@preserve_channel_dim
def downscale(
    img: np.ndarray,
    scale: float,
    down_interpolation: int = cv2.INTER_AREA,
    up_interpolation: int = cv2.INTER_LINEAR,
) -> np.ndarray:
    height, width = img.shape[:2]

    need_cast = (
        up_interpolation != cv2.INTER_NEAREST or down_interpolation != cv2.INTER_NEAREST
    ) and img.dtype == np.uint8
    if need_cast:
        img = to_float(img)
    downscaled = cv2.resize(img, None, fx=scale, fy=scale, interpolation=down_interpolation)
    upscaled = cv2.resize(downscaled, (width, height), interpolation=up_interpolation)
    if need_cast:
        return from_float(np.clip(upscaled, 0, 1), dtype=np.dtype("uint8"))
    return upscaled


def to_float(img: np.ndarray, max_value: Optional[float] = None) -> np.ndarray:
    if max_value is None:
        if img.dtype not in MAX_VALUES_BY_DTYPE:
            raise RuntimeError(f"Unsupported dtype {img.dtype}. Specify 'max_value' manually.")
        max_value = MAX_VALUES_BY_DTYPE[img.dtype]

    return (img / max_value).astype(np.float32)


def from_float(img: np.ndarray, dtype: np.dtype, max_value: Optional[float] = None) -> np.ndarray:
    if max_value is None:
        if dtype not in MAX_VALUES_BY_DTYPE:
            msg = (
                f"Can't infer the maximum value for dtype {dtype}. "
                "You need to specify the maximum value manually by passing the max_value argument."
            )
            raise RuntimeError(msg)
        max_value = MAX_VALUES_BY_DTYPE[dtype]
    return (img * max_value).astype(dtype)


def noop(input_obj: Any, **params: Any) -> Any:
    return input_obj


def swap_tiles_on_image(image: np.ndarray, tiles: np.ndarray, mapping: Optional[List[int]] = None) -> np.ndarray:
    """Swap tiles on the image according to the new format.

    Args:
        image: Input image.
        tiles: Array of tiles with each tile as [start_y, start_x, end_y, end_x].
        mapping: List of new tile indices.

    Returns:
        np.ndarray: Output image with tiles swapped according to the random shuffle.
    """
    # If no tiles are provided, return a copy of the original image
    if tiles.size == 0 or mapping is None:
        return image.copy()

    # Create a copy of the image to retain original for reference
    new_image = np.empty_like(image)
    for num, new_index in enumerate(mapping):
        start_y, start_x, end_y, end_x = tiles[new_index]
        start_y_orig, start_x_orig, end_y_orig, end_x_orig = tiles[num]
        # Assign the corresponding tile from the original image to the new image
        new_image[start_y:end_y, start_x:end_x] = image[start_y_orig:end_y_orig, start_x_orig:end_x_orig]

    return new_image


def bbox_from_mask(mask: np.ndarray) -> Tuple[int, int, int, int]:
    """Create bounding box from binary mask (fast version)

    Args:
        mask (numpy.ndarray): binary mask.

    Returns:
        tuple: A bounding box tuple `(x_min, y_min, x_max, y_max)`.

    """
    rows = np.any(mask, axis=1)
    if not rows.any():
        return -1, -1, -1, -1
    cols = np.any(mask, axis=0)
    y_min, y_max = np.where(rows)[0][[0, -1]]
    x_min, x_max = np.where(cols)[0][[0, -1]]
    return x_min, y_min, x_max + 1, y_max + 1


def mask_from_bbox(img: np.ndarray, bbox: Tuple[int, int, int, int]) -> np.ndarray:
    """Create binary mask from bounding box

    Args:
        img: input image
        bbox: A bounding box tuple `(x_min, y_min, x_max, y_max)`

    Returns:
        mask: binary mask

    """
    mask = np.zeros(img.shape[:2], dtype=np.uint8)
    x_min, y_min, x_max, y_max = bbox
    mask[y_min:y_max, x_min:x_max] = 1
    return mask


def fancy_pca(img: np.ndarray, alpha: float = 0.1) -> np.ndarray:
    """Perform 'Fancy PCA' augmentation


    Args:
        img: numpy array with (h, w, rgb) shape, as ints between 0-255
        alpha: how much to perturb/scale the eigen vectors and values
                the paper used std=0.1

    Returns:
        numpy image-like array as uint8 range(0, 255)

    Reference:
        http://papers.nips.cc/paper/4824-imagenet-classification-with-deep-convolutional-neural-networks.pdf
    """
    if not is_rgb_image(img) or img.dtype != np.uint8:
        msg = "Image must be RGB image in uint8 format."
        raise TypeError(msg)

    orig_img = img.astype(float).copy()

    img = img / 255.0  # rescale to 0 to 1 range

    # flatten image to columns of RGB
    img_rs = img.reshape(-1, 3)
    # img_rs shape (640000, 3)

    # center mean
    img_centered = img_rs - np.mean(img_rs, axis=0)

    # paper says 3x3 covariance matrix
    img_cov = np.cov(img_centered, rowvar=False)

    # eigen values and eigen vectors
    eig_vals, eig_vecs = np.linalg.eigh(img_cov)

    # sort values and vector
    sort_perm = eig_vals[::-1].argsort()
    eig_vals[::-1].sort()
    eig_vecs = eig_vecs[:, sort_perm]

    # > get [p1, p2, p3]
    m1 = np.column_stack(eig_vecs)

    # get 3x1 matrix of eigen values multiplied by random variable draw from normal
    # distribution with mean of 0 and standard deviation of 0.1
    m2 = np.zeros((3, 1))
    # according to the paper alpha should only be draw once per augmentation (not once per channel)
    # > alpha = np.random.normal(0, alpha_std)

    # broad cast to speed things up
    m2[:, 0] = alpha * eig_vals[:]

    # this is the vector that we're going to add to each pixel in a moment
    add_vect = np.array(m1) @ np.array(m2)

    for idx in range(3):  # RGB
        orig_img[..., idx] += add_vect[idx] * 255

    # for image processing it was found that working with float 0.0 to 1.0
    # was easier than integers between 0-255
    # > orig_img /= 255.0
    return clip(orig_img, np.uint8)


@preserve_channel_dim
def adjust_brightness_torchvision(img: np.ndarray, factor: np.ndarray) -> np:
    if factor == 0:
        return np.zeros_like(img)
    if factor == 1:
        return img

    return multiply(img, factor)


@preserve_channel_dim
def adjust_contrast_torchvision(img: np.ndarray, factor: float) -> np.ndarray:
    if factor == 1:
        return img

    mean = img.mean() if is_grayscale_image(img) else cv2.cvtColor(img, cv2.COLOR_RGB2GRAY).mean()

    if factor == 0:
        if img.dtype != np.float32:
            mean = int(mean + 0.5)
        return np.full_like(img, mean, dtype=img.dtype)

    return multiply_add(img, factor, mean * (1 - factor))


@preserve_channel_dim
def adjust_saturation_torchvision(img: np.ndarray, factor: float, gamma: float = 0) -> np.ndarray:
    if factor == 1:
        return img

    if is_grayscale_image(img):
        return img

    gray = cv2.cvtColor(img, cv2.COLOR_RGB2GRAY)
    gray = cv2.cvtColor(gray, cv2.COLOR_GRAY2RGB)

    if factor == 0:
        return gray

    result = cv2.addWeighted(img, factor, gray, 1 - factor, gamma=gamma)
    if img.dtype == np.uint8:
        return result

    return clip(result, img.dtype)


def _adjust_hue_torchvision_uint8(img: np.ndarray, factor: float) -> np.ndarray:
    img = cv2.cvtColor(img, cv2.COLOR_RGB2HSV)

    lut = np.arange(0, 256, dtype=np.int16)
    lut = np.mod(lut + 180 * factor, 180).astype(np.uint8)
    img[..., 0] = cv2.LUT(img[..., 0], lut)

    return cv2.cvtColor(img, cv2.COLOR_HSV2RGB)


def adjust_hue_torchvision(img: np.ndarray, factor: float) -> np.ndarray:
    if is_grayscale_image(img):
        return img

    if factor == 0:
        return img

    if img.dtype == np.uint8:
        return _adjust_hue_torchvision_uint8(img, factor)

    img = cv2.cvtColor(img, cv2.COLOR_RGB2HSV)
    img[..., 0] = np.mod(img[..., 0] + factor * 360, 360)
    return cv2.cvtColor(img, cv2.COLOR_HSV2RGB)


@preserve_channel_dim
def superpixels(
    image: np.ndarray,
    n_segments: int,
    replace_samples: Sequence[bool],
    max_size: Optional[int],
    interpolation: int,
) -> np.ndarray:
    if not np.any(replace_samples):
        return image

    orig_shape = image.shape
    if max_size is not None:
        size = max(image.shape[:2])
        if size > max_size:
            scale = max_size / size
            height, width = image.shape[:2]
            new_height, new_width = int(height * scale), int(width * scale)
            resize_fn = maybe_process_in_chunks(cv2.resize, dsize=(new_width, new_height), interpolation=interpolation)
            image = resize_fn(image)

    segments = skimage.segmentation.slic(
        image,
        n_segments=n_segments,
        compactness=10,
        channel_axis=-1 if image.ndim > MONO_CHANNEL_DIMENSIONS else None,
    )

    min_value = 0
    max_value = MAX_VALUES_BY_DTYPE[image.dtype]
    image = np.copy(image)
    if image.ndim == MONO_CHANNEL_DIMENSIONS:
        image = image.reshape(*image.shape, 1)
    nb_channels = image.shape[2]
    for c in range(nb_channels):
        # segments+1 here because otherwise regionprops always misses the last label
        regions = skimage.measure.regionprops(segments + 1, intensity_image=image[..., c])
        for ridx, region in enumerate(regions):
            # with mod here, because slic can sometimes create more superpixel than requested.
            # replace_samples then does not have enough values, so we just start over with the first one again.
            if replace_samples[ridx % len(replace_samples)]:
                mean_intensity = region.mean_intensity
                image_sp_c = image[..., c]

                if image_sp_c.dtype.kind in ["i", "u", "b"]:
                    # After rounding the value can end up slightly outside of the value_range. Hence, we need to clip.
                    # We do clip via min(max(...)) instead of np.clip because
                    # the latter one does not seem to keep dtypes for dtypes with large itemsizes (e.g. uint64).
                    value: Union[int, float]
                    value = int(np.round(mean_intensity))
                    value = min(max(value, min_value), max_value)
                else:
                    value = mean_intensity

                image_sp_c[segments == ridx] = value

    if orig_shape != image.shape:
        resize_fn = maybe_process_in_chunks(
            cv2.resize,
            dsize=(orig_shape[1], orig_shape[0]),
            interpolation=interpolation,
        )
        return resize_fn(image)

    return image


@clipped
@preserve_channel_dim
def unsharp_mask(
    image: np.ndarray,
    ksize: int,
    sigma: float = 0.0,
    alpha: float = 0.2,
    threshold: int = 10,
) -> np.ndarray:
    blur_fn = maybe_process_in_chunks(cv2.GaussianBlur, ksize=(ksize, ksize), sigmaX=sigma)

    input_dtype = image.dtype
    if input_dtype == np.uint8:
        image = to_float(image)
    elif input_dtype not in (np.uint8, np.float32):
        raise ValueError(f"Unexpected dtype {input_dtype} for UnsharpMask augmentation")

    blur = blur_fn(image)
    residual = image - blur

    # Do not sharpen noise
    mask = np.abs(residual) * 255 > threshold
    mask = mask.astype("float32")

    sharp = image + alpha * residual
    # Avoid color noise artefacts.
    sharp = np.clip(sharp, 0, 1)

    soft_mask = blur_fn(mask)
    output = add(multiply(sharp, soft_mask), multiply(image, 1 - soft_mask))

    return from_float(output, dtype=input_dtype)


@preserve_channel_dim
def pixel_dropout(image: np.ndarray, drop_mask: np.ndarray, drop_value: Union[float, Sequence[float]]) -> np.ndarray:
    if isinstance(drop_value, (int, float)) and drop_value == 0:
        drop_values = np.zeros_like(image)
    else:
        drop_values = np.full_like(image, drop_value)
    return np.where(drop_mask, drop_values, image)


@clipped
@preserve_channel_dim
def spatter(
    img: np.ndarray,
    non_mud: Optional[np.ndarray],
    mud: Optional[np.ndarray],
    rain: Optional[np.ndarray],
    mode: SpatterMode,
) -> np.ndarray:
    non_rgb_warning(img)

    coef = MAX_VALUES_BY_DTYPE[img.dtype]
    img = img.astype(np.float32) * (1 / coef)

    if mode == "rain":
        if rain is None:
            msg = "Rain spatter requires rain mask"
            raise ValueError(msg)

        img += rain
    elif mode == "mud":
        if mud is None:
            msg = "Mud spatter requires mud mask"
            raise ValueError(msg)
        if non_mud is None:
            msg = "Mud spatter requires non_mud mask"
            raise ValueError(msg)

        img = img * non_mud + mud
    else:
        raise ValueError("Unsupported spatter mode: " + str(mode))

    return img * 255


def almost_equal_intervals(n: int, parts: int) -> np.ndarray:
    """Generates an array of nearly equal integer intervals that sum up to `n`.

    This function divides the number `n` into `parts` nearly equal parts. It ensures that
    the sum of all parts equals `n`, and the difference between any two parts is at most one.
    This is useful for distributing a total amount into nearly equal discrete parts.

    Args:
        n (int): The total value to be split.
        parts (int): The number of parts to split into.

    Returns:
        np.ndarray: An array of integers where each integer represents the size of a part.

    Example:
        >>> almost_equal_intervals(20, 3)
        array([7, 7, 6])  # Splits 20 into three parts: 7, 7, and 6
        >>> almost_equal_intervals(16, 4)
        array([4, 4, 4, 4])  # Splits 16 into four equal parts
    """
    part_size, remainder = divmod(n, parts)
    # Create an array with the base part size and adjust the first `remainder` parts by adding 1
    return np.array([part_size + 1 if i < remainder else part_size for i in range(parts)])


def generate_shuffled_splits(
    size: int,
    divisions: int,
    random_state: Optional[np.random.RandomState] = None,
) -> np.ndarray:
    """Generate shuffled splits for a given dimension size and number of divisions.

    Args:
        size (int): Total size of the dimension (height or width).
        divisions (int): Number of divisions (rows or columns).
        random_state (Optional[np.random.RandomState]): Seed for the random number generator for reproducibility.

    Returns:
        np.ndarray: Cumulative edges of the shuffled intervals.
    """
    intervals = almost_equal_intervals(size, divisions)
    intervals = random_utils.shuffle(intervals, random_state=random_state)
    return np.insert(np.cumsum(intervals), 0, 0)


def split_uniform_grid(
    image_shape: Tuple[int, int],
    grid: Tuple[int, int],
    random_state: Optional[np.random.RandomState] = None,
) -> np.ndarray:
    """Splits an image shape into a uniform grid specified by the grid dimensions.

    Args:
        image_shape (Tuple[int, int]): The shape of the image as (height, width).
        grid (Tuple[int, int]): The grid size as (rows, columns).
        random_state (Optional[np.random.RandomState]): The random state to use for shuffling the splits.
            If None, the splits are not shuffled.

    Returns:
        np.ndarray: An array containing the tiles' coordinates in the format (start_y, start_x, end_y, end_x).

    Note:
        The function uses `generate_shuffled_splits` to generate the splits for the height and width of the image.
        The splits are then used to calculate the coordinates of the tiles.
    """
    n_rows, n_cols = grid

    height_splits = generate_shuffled_splits(image_shape[0], grid[0], random_state)
    width_splits = generate_shuffled_splits(image_shape[1], grid[1], random_state)

    # Calculate tiles coordinates
    tiles = [
        (height_splits[i], width_splits[j], height_splits[i + 1], width_splits[j + 1])
        for i in range(n_rows)
        for j in range(n_cols)
    ]

    return np.array(tiles)


def create_shape_groups(tiles: np.ndarray) -> Dict[Tuple[int, int], List[int]]:
    """Groups tiles by their shape and stores the indices for each shape."""
    shape_groups = defaultdict(list)
    for index, (start_y, start_x, end_y, end_x) in enumerate(tiles):
        shape = (end_y - start_y, end_x - start_x)
        shape_groups[shape].append(index)
    return shape_groups


def shuffle_tiles_within_shape_groups(
    shape_groups: Dict[Tuple[int, int], List[int]],
    random_state: Optional[np.random.RandomState] = None,
) -> List[int]:
    """Shuffles indices within each group of similar shapes and creates a list where each
    index points to the index of the tile it should be mapped to.

    Args:
        shape_groups (Dict[Tuple[int, int], List[int]]): Groups of tile indices categorized by shape.
        random_state (Optional[np.random.RandomState]): Seed for the random number generator for reproducibility.

    Returns:
        List[int]: A list where each index is mapped to the new index of the tile after shuffling.
    """
    # Initialize the output list with the same size as the total number of tiles, filled with -1
    num_tiles = sum(len(indices) for indices in shape_groups.values())
    mapping = [-1] * num_tiles

    # Prepare the random number generator

    for indices in shape_groups.values():
        shuffled_indices = random_utils.shuffle(indices.copy(), random_state=random_state)
        for old, new in zip(indices, shuffled_indices):
            mapping[old] = new

    return mapping


def chromatic_aberration(
    img: np.ndarray,
    primary_distortion_red: float,
    secondary_distortion_red: float,
    primary_distortion_blue: float,
    secondary_distortion_blue: float,
    interpolation: int,
) -> np.ndarray:
    non_rgb_warning(img)

    height, width = img.shape[:2]

    # Build camera matrix
    camera_mat = np.eye(3, dtype=np.float32)
    camera_mat[0, 0] = width
    camera_mat[1, 1] = height
    camera_mat[0, 2] = width / 2.0
    camera_mat[1, 2] = height / 2.0

    # Build distortion coefficients
    distortion_coeffs_red = np.array([primary_distortion_red, secondary_distortion_red, 0, 0], dtype=np.float32)
    distortion_coeffs_blue = np.array([primary_distortion_blue, secondary_distortion_blue, 0, 0], dtype=np.float32)

    # Distort the red and blue channels
    red_distorted = _distort_channel(
        img[..., 0],
        camera_mat,
        distortion_coeffs_red,
        height,
        width,
        interpolation,
    )
    blue_distorted = _distort_channel(
        img[..., 2],
        camera_mat,
        distortion_coeffs_blue,
        height,
        width,
        interpolation,
    )

    return np.dstack([red_distorted, img[..., 1], blue_distorted])


def _distort_channel(
    channel: np.ndarray,
    camera_mat: np.ndarray,
    distortion_coeffs: np.ndarray,
    height: int,
    width: int,
    interpolation: int,
) -> np.ndarray:
    map_x, map_y = cv2.initUndistortRectifyMap(
        cameraMatrix=camera_mat,
        distCoeffs=distortion_coeffs,
        R=None,
        newCameraMatrix=camera_mat,
        size=(width, height),
        m1type=cv2.CV_32FC1,
    )
    return cv2.remap(
        channel,
        map_x,
        map_y,
        interpolation=interpolation,
        borderMode=cv2.BORDER_REPLICATE,
    )


@preserve_channel_dim
def erode(img: np.ndarray, kernel: np.ndarray) -> np.ndarray:
    return cv2.erode(img, kernel, iterations=1)


@preserve_channel_dim
def dilate(img: np.ndarray, kernel: np.ndarray) -> np.ndarray:
    return cv2.dilate(img, kernel, iterations=1)


def morphology(img: np.ndarray, kernel: np.ndarray, operation: str) -> np.ndarray:
    if operation == "dilation":
        return dilate(img, kernel)
    if operation == "erosion":
        return erode(img, kernel)

    raise ValueError(f"Unsupported operation: {operation}")


def center(width: NumericType, height: NumericType) -> Tuple[float, float]:
    """Calculate the center coordinates of a rectangle.

    Args:
        width (NumericType): The width of the rectangle.
        height (NumericType): The height of the rectangle.

    Returns:
        Tuple[float, float]: The center coordinates of the rectangle.
    """
    return width / 2 - 0.5, height / 2 - 0.5


<<<<<<< HEAD
PLANCKIAN_COEFFS = {
    "blackbody": {
        3_000: [0.6743, 0.4029, 0.0013],
        3_500: [0.6281, 0.4241, 0.1665],
        4_000: [0.5919, 0.4372, 0.2513],
        4_500: [0.5623, 0.4457, 0.3154],
        5_000: [0.5376, 0.4515, 0.3672],
        5_500: [0.5163, 0.4555, 0.4103],
        6_000: [0.4979, 0.4584, 0.4468],
        6_500: [0.4816, 0.4604, 0.4782],
        7_000: [0.4672, 0.4619, 0.5053],
        7_500: [0.4542, 0.4630, 0.5289],
        8_000: [0.4426, 0.4638, 0.5497],
        8_500: [0.4320, 0.4644, 0.5681],
        9_000: [0.4223, 0.4648, 0.5844],
        9_500: [0.4135, 0.4651, 0.5990],
        10_000: [0.4054, 0.4653, 0.6121],
        10_500: [0.3980, 0.4654, 0.6239],
        11_000: [0.3911, 0.4655, 0.6346],
        11_500: [0.3847, 0.4656, 0.6444],
        12_000: [0.3787, 0.4656, 0.6532],
        12_500: [0.3732, 0.4656, 0.6613],
        13_000: [0.3680, 0.4655, 0.6688],
        13_500: [0.3632, 0.4655, 0.6756],
        14_000: [0.3586, 0.4655, 0.6820],
        14_500: [0.3544, 0.4654, 0.6878],
        15_000: [0.3503, 0.4653, 0.6933],
    },
    "cied": {
        4_000: [0.5829, 0.4421, 0.2288],
        4_500: [0.5510, 0.4514, 0.2948],
        5_000: [0.5246, 0.4576, 0.3488],
        5_500: [0.5021, 0.4618, 0.3941],
        6_000: [0.4826, 0.4646, 0.4325],
        6_500: [0.4654, 0.4667, 0.4654],
        7_000: [0.4502, 0.4681, 0.4938],
        7_500: [0.4364, 0.4692, 0.5186],
        8_000: [0.4240, 0.4700, 0.5403],
        8_500: [0.4127, 0.4705, 0.5594],
        9_000: [0.4023, 0.4709, 0.5763],
        9_500: [0.3928, 0.4713, 0.5914],
        10_000: [0.3839, 0.4715, 0.6049],
        10_500: [0.3757, 0.4716, 0.6171],
        11_000: [0.3681, 0.4717, 0.6281],
        11_500: [0.3609, 0.4718, 0.6380],
        12_000: [0.3543, 0.4719, 0.6472],
        12_500: [0.3480, 0.4719, 0.6555],
        13_000: [0.3421, 0.4719, 0.6631],
        13_500: [0.3365, 0.4719, 0.6702],
        14_000: [0.3313, 0.4719, 0.6766],
        14_500: [0.3263, 0.4719, 0.6826],
        15_000: [0.3217, 0.4719, 0.6882],
    },
}


@clipped
def planckian_jitter(img: np.ndarray, temperature: int, mode: PlanckianJitterMode = "blackbody") -> np.ndarray:
    img = img.copy()
    # Linearly interpolate between 2 closest temperatures
    step = 500
    t_left = (temperature // step) * step
    t_right = (temperature // step + 1) * step

    w_left = (t_right - temperature) / step
    w_right = (temperature - t_left) / step

    coeffs = w_left * np.array(PLANCKIAN_COEFFS[mode][t_left]) + w_right * np.array(PLANCKIAN_COEFFS[mode][t_right])

    image = img / 255.0 if img.dtype == np.uint8 else img

    image[:, :, 0] = image[:, :, 0] * (coeffs[0] / coeffs[1])
    image[:, :, 2] = image[:, :, 2] * (coeffs[2] / coeffs[1])
    image[image > 1] = 1

    if img.dtype == np.uint8:
        return image * 255.0

    return image
=======
def generate_approx_gaussian_noise(
    shape: SizeType,
    mean: float = 0,
    sigma: float = 1,
    scale: float = 0.25,
) -> np.ndarray:
    # Determine the low-resolution shape
    downscaled_height = int(shape[0] * scale)
    downsaled_width = int(shape[1] * scale)

    if len(shape) == NUM_MULTI_CHANNEL_DIMENSIONS:
        low_res_noise = random_utils.normal(mean, sigma, (downscaled_height, downsaled_width, shape[-1]))
    else:
        low_res_noise = random_utils.normal(mean, sigma, (downscaled_height, downsaled_width))

    # Upsample the noise to the original shape using OpenCV
    result = cv2.resize(low_res_noise, (shape[1], shape[0]), interpolation=cv2.INTER_LINEAR)
    return result.reshape(shape)
>>>>>>> 30ac95ea
<|MERGE_RESOLUTION|>--- conflicted
+++ resolved
@@ -29,11 +29,8 @@
     ColorType,
     ImageMode,
     NumericType,
-<<<<<<< HEAD
     PlanckianJitterMode,
-=======
     SizeType,
->>>>>>> 30ac95ea
     SpatterMode,
 )
 
@@ -1440,7 +1437,6 @@
     return width / 2 - 0.5, height / 2 - 0.5
 
 
-<<<<<<< HEAD
 PLANCKIAN_COEFFS = {
     "blackbody": {
         3_000: [0.6743, 0.4029, 0.0013],
@@ -1520,7 +1516,8 @@
         return image * 255.0
 
     return image
-=======
+
+  
 def generate_approx_gaussian_noise(
     shape: SizeType,
     mean: float = 0,
@@ -1539,4 +1536,3 @@
     # Upsample the noise to the original shape using OpenCV
     result = cv2.resize(low_res_noise, (shape[1], shape[0]), interpolation=cv2.INTER_LINEAR)
     return result.reshape(shape)
->>>>>>> 30ac95ea
