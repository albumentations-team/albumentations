--- conflicted
+++ resolved
@@ -247,32 +247,17 @@
         return cv2.equalizeHist(img)
 
     histogram = cv2.calcHist([img], [0], mask, [256], (0, 256)).ravel()
-<<<<<<< HEAD
-    total = np.sum(histogram)
-
-    first_nonzero = np.argmax(histogram > 0)
-    if histogram[first_nonzero] == total:
-        return np.full_like(img, first_nonzero)
-    
-    scale = 255.0 / (total - histogram[first_nonzero])
-    lut = np.zeros(256, dtype=np.uint8)
-    cumsum = np.cumsum(histogram[first_nonzero+1:])
-    lut[first_nonzero+1:] = np.clip((cumsum * scale).round(), 0, 255).astype(np.uint8)
-=======
 
     # Find the first non-zero index with a numpy operation
     i = np.flatnonzero(histogram)[0] if np.any(histogram) else 255
 
     total = np.sum(histogram)
-    if histogram[i] == total:
-        return np.full_like(img, i)
 
     scale = 255.0 / (total - histogram[i])
 
     # Optimize cumulative sum and scale to generate LUT
     cumsum_histogram = np.cumsum(histogram)
     lut = np.clip(((cumsum_histogram - cumsum_histogram[i]) * scale).round(), 0, 255).astype(np.uint8)
->>>>>>> 4f8a4e4c
 
     return sz_lut(img, lut, inplace=True)
 
