--- conflicted
+++ resolved
@@ -29,27 +29,11 @@
     "add_snow",
     "add_sun_flare",
     "add_weighted",
-<<<<<<< HEAD
-    "blur",
-=======
-    "adjust_brightness_torchvision",
-    "adjust_contrast_torchvision",
-    "adjust_hue_torchvision",
-    "adjust_saturation_torchvision",
-    "brightness_contrast_adjust",
-    "channel_shuffle",
-    "clahe",
->>>>>>> 2a857a8c
     "convolve",
     "downscale",
     "gauss_noise",
     "image_compression",
     "iso_noise",
-<<<<<<< HEAD
-    "median_blur",
-=======
-    "linear_transformation_rgb",
->>>>>>> 2a857a8c
     "move_tone_curve",
     "multiply",
     "noop",
@@ -395,31 +379,6 @@
     return image_rgb
 
 
-<<<<<<< HEAD
-=======
-def invert(img: np.ndarray) -> np.ndarray:
-    # Supports all the valid dtypes
-    # clips the img to avoid unexpected behaviour.
-    return MAX_VALUES_BY_DTYPE[img.dtype] - img
-
-
-def channel_shuffle(img, channels_shuffled):
-    img = img[..., channels_shuffled]
-    return img
-
-
-@preserve_shape
-def gamma_transform(img, gamma):
-    if img.dtype == np.uint8:
-        table = (np.arange(0, 256.0 / 255, 1.0 / 255) ** gamma) * 255
-        img = cv2.LUT(img, table.astype(np.uint8))
-    else:
-        img = np.power(img, gamma)
-
-    return img
-
-
->>>>>>> 2a857a8c
 @clipped
 def gauss_noise(image, gauss):
     image = image.astype("float32")
@@ -583,206 +542,6 @@
     x_min, y_min, x_max, y_max = bbox
     mask[y_min:y_max, x_min:x_max] = 1
     return mask
-
-
-<<<<<<< HEAD
-@preserve_shape
-def glass_blur(img, sigma, max_delta, iterations, dxy, mode):
-    x = cv2.GaussianBlur(np.array(img), sigmaX=sigma, ksize=(0, 0))
-
-    if mode == "fast":
-
-        hs = np.arange(img.shape[0] - max_delta, max_delta, -1)
-        ws = np.arange(img.shape[1] - max_delta, max_delta, -1)
-        h = np.tile(hs, ws.shape[0])
-        w = np.repeat(ws, hs.shape[0])
-
-        for i in range(iterations):
-            dy = dxy[:, i, 0]
-            dx = dxy[:, i, 1]
-            x[h, w], x[h + dy, w + dx] = x[h + dy, w + dx], x[h, w]
-
-    elif mode == "exact":
-        for ind, (i, h, w) in enumerate(
-            product(
-                range(iterations),
-                range(img.shape[0] - max_delta, max_delta, -1),
-                range(img.shape[1] - max_delta, max_delta, -1),
-            )
-        ):
-            ind = ind if ind < len(dxy) else ind % len(dxy)
-            dy = dxy[ind, i, 0]
-            dx = dxy[ind, i, 1]
-            x[h, w], x[h + dy, w + dx] = x[h + dy, w + dx], x[h, w]
-
-    return cv2.GaussianBlur(x, sigmaX=sigma, ksize=(0, 0))
-=======
-def fancy_pca(img, alpha=0.1):
-    """Perform 'Fancy PCA' augmentation from:
-    http://papers.nips.cc/paper/4824-imagenet-classification-with-deep-convolutional-neural-networks.pdf
-
-    Args:
-        img (numpy.ndarray): numpy array with (h, w, rgb) shape, as ints between 0-255
-        alpha (float): how much to perturb/scale the eigen vecs and vals
-                the paper used std=0.1
-
-    Returns:
-        numpy.ndarray: numpy image-like array as uint8 range(0, 255)
-
-    """
-    if not is_rgb_image(img) or img.dtype != np.uint8:
-        raise TypeError("Image must be RGB image in uint8 format.")
-
-    orig_img = img.astype(float).copy()
-
-    img = img / 255.0  # rescale to 0 to 1 range
-
-    # flatten image to columns of RGB
-    img_rs = img.reshape(-1, 3)
-    # img_rs shape (640000, 3)
-
-    # center mean
-    img_centered = img_rs - np.mean(img_rs, axis=0)
-
-    # paper says 3x3 covariance matrix
-    img_cov = np.cov(img_centered, rowvar=False)
-
-    # eigen values and eigen vectors
-    eig_vals, eig_vecs = np.linalg.eigh(img_cov)
-
-    # sort values and vector
-    sort_perm = eig_vals[::-1].argsort()
-    eig_vals[::-1].sort()
-    eig_vecs = eig_vecs[:, sort_perm]
-
-    # get [p1, p2, p3]
-    m1 = np.column_stack((eig_vecs))
-
-    # get 3x1 matrix of eigen values multiplied by random variable draw from normal
-    # distribution with mean of 0 and standard deviation of 0.1
-    m2 = np.zeros((3, 1))
-    # according to the paper alpha should only be draw once per augmentation (not once per channel)
-    # alpha = np.random.normal(0, alpha_std)
-
-    # broad cast to speed things up
-    m2[:, 0] = alpha * eig_vals[:]
-
-    # this is the vector that we're going to add to each pixel in a moment
-    add_vect = np.matrix(m1) * np.matrix(m2)
-
-    for idx in range(3):  # RGB
-        orig_img[..., idx] += add_vect[idx] * 255
-
-    # for image processing it was found that working with float 0.0 to 1.0
-    # was easier than integers between 0-255
-    # orig_img /= 255.0
-    orig_img = np.clip(orig_img, 0.0, 255.0)
-
-    # orig_img *= 255
-    orig_img = orig_img.astype(np.uint8)
-
-    return orig_img
-
-
-def _adjust_brightness_torchvision_uint8(img, factor):
-    lut = np.arange(0, 256) * factor
-    lut = np.clip(lut, 0, 255).astype(np.uint8)
-    return cv2.LUT(img, lut)
-
-
-@preserve_shape
-def adjust_brightness_torchvision(img, factor):
-    if factor == 0:
-        return np.zeros_like(img)
-    elif factor == 1:
-        return img
-
-    if img.dtype == np.uint8:
-        return _adjust_brightness_torchvision_uint8(img, factor)
-
-    return clip(img * factor, img.dtype, MAX_VALUES_BY_DTYPE[img.dtype])
-
-
-def _adjust_contrast_torchvision_uint8(img, factor, mean):
-    lut = np.arange(0, 256) * factor
-    lut = lut + mean * (1 - factor)
-    lut = clip(lut, img.dtype, 255)
-
-    return cv2.LUT(img, lut)
-
-
-@preserve_shape
-def adjust_contrast_torchvision(img, factor):
-    if factor == 1:
-        return img
-
-    if is_grayscale_image(img):
-        mean = img.mean()
-    else:
-        mean = cv2.cvtColor(img, cv2.COLOR_RGB2GRAY).mean()
-
-    if factor == 0:
-        if img.dtype != np.float32:
-            mean = int(mean + 0.5)
-        return np.full_like(img, mean, dtype=img.dtype)
-
-    if img.dtype == np.uint8:
-        return _adjust_contrast_torchvision_uint8(img, factor, mean)
-
-    return clip(
-        img.astype(np.float32) * factor + mean * (1 - factor),
-        img.dtype,
-        MAX_VALUES_BY_DTYPE[img.dtype],
-    )
-
-
-@preserve_shape
-def adjust_saturation_torchvision(img, factor, gamma=0):
-    if factor == 1:
-        return img
-
-    if is_grayscale_image(img):
-        gray = img
-        return gray
-    else:
-        gray = cv2.cvtColor(img, cv2.COLOR_RGB2GRAY)
-        gray = cv2.cvtColor(gray, cv2.COLOR_GRAY2RGB)
-
-    if factor == 0:
-        return gray
-
-    result = cv2.addWeighted(img, factor, gray, 1 - factor, gamma=gamma)
-    if img.dtype == np.uint8:
-        return result
-
-    # OpenCV does not clip values for float dtype
-    return clip(result, img.dtype, MAX_VALUES_BY_DTYPE[img.dtype])
-
-
-def _adjust_hue_torchvision_uint8(img, factor):
-    img = cv2.cvtColor(img, cv2.COLOR_RGB2HSV)
-
-    lut = np.arange(0, 256, dtype=np.int16)
-    lut = np.mod(lut + 180 * factor, 180).astype(np.uint8)
-    img[..., 0] = cv2.LUT(img[..., 0], lut)
-
-    return cv2.cvtColor(img, cv2.COLOR_HSV2RGB)
-
-
-def adjust_hue_torchvision(img, factor):
-    if is_grayscale_image(img):
-        return img
-
-    if factor == 0:
-        return img
-
-    if img.dtype == np.uint8:
-        return _adjust_hue_torchvision_uint8(img, factor)
-
-    img = cv2.cvtColor(img, cv2.COLOR_RGB2HSV)
-    img[..., 0] = np.mod(img[..., 0] + factor * 360, 360)
-    return cv2.cvtColor(img, cv2.COLOR_HSV2RGB)
->>>>>>> 2a857a8c
 
 
 @preserve_shape
