from __future__ import division

import math
from functools import wraps
from itertools import product
from typing import Optional, Sequence, Union
from warnings import warn

import cv2
import numpy as np
import skimage

from albumentations import random_utils
from albumentations.core.keypoints_utils import angle_to_2pi_range

__all__ = [
    "MAX_VALUES_BY_DTYPE",
    "_maybe_process_in_chunks",
    "add_fog",
    "add_rain",
    "add_shadow",
    "add_snow",
    "add_sun_flare",
    "add_weighted",
    "adjust_brightness_torchvision",
    "adjust_contrast_torchvision",
    "adjust_hue_torchvision",
    "adjust_saturation_torchvision",
    "angle_2pi_range",
    "bbox_flip",
    "bbox_hflip",
    "bbox_transpose",
    "bbox_vflip",
    "blur",
    "brightness_contrast_adjust",
    "channel_shuffle",
    "clahe",
    "clip",
    "clipped",
    "convolve",
    "downscale",
    "elastic_transform_approx",
    "equalize",
    "fancy_pca",
    "from_float",
    "gamma_transform",
    "gauss_noise",
    "gaussian_blur",
    "get_num_channels",
    "get_opencv_dtype_from_numpy",
    "glass_blur",
    "grid_distortion",
    "hflip",
    "hflip_cv2",
    "image_compression",
    "invert",
    "is_grayscale_image",
    "is_multispectral_image",
    "is_rgb_image",
    "iso_noise",
    "keypoint_flip",
    "keypoint_hflip",
    "keypoint_transpose",
    "keypoint_vflip",
    "linear_transformation_rgb",
    "median_blur",
    "move_tone_curve",
    "multiply",
    "non_rgb_warning",
    "noop",
    "normalize",
    "optical_distortion",
    "pad",
    "pad_with_params",
    "posterize",
    "preserve_channel_dim",
    "preserve_shape",
    "random_flip",
    "rot90",
    "shift_hsv",
    "shift_rgb",
    "solarize",
    "superpixels",
    "swap_tiles_on_image",
    "to_float",
    "to_gray",
    "transpose",
    "unsharp_mask",
    "vflip",
]

MAX_VALUES_BY_DTYPE = {
    np.dtype("uint8"): 255,
    np.dtype("uint16"): 65535,
    np.dtype("uint32"): 4294967295,
    np.dtype("float32"): 1.0,
}

NPDTYPE_TO_OPENCV_DTYPE = {
    np.uint8: cv2.CV_8U,
    np.uint16: cv2.CV_16U,
    np.int32: cv2.CV_32S,
    np.float32: cv2.CV_32F,
    np.float64: cv2.CV_64F,
    np.dtype("uint8"): cv2.CV_8U,
    np.dtype("uint16"): cv2.CV_16U,
    np.dtype("int32"): cv2.CV_32S,
    np.dtype("float32"): cv2.CV_32F,
    np.dtype("float64"): cv2.CV_64F,
}


def angle_2pi_range(func):
    @wraps(func)
    def wrapped_function(keypoint, *args, **kwargs):
        (x, y, a, s) = func(keypoint, *args, **kwargs)
        return (x, y, angle_to_2pi_range(a), s)

    return wrapped_function


def get_opencv_dtype_from_numpy(value: Union[np.ndarray, int, np.dtype, object]) -> int:
    """
    Return a corresponding OpenCV dtype for a numpy's dtype
    :param value: Input dtype of numpy array
    :return: Corresponding dtype for OpenCV
    """
    if isinstance(value, np.ndarray):
        value = value.dtype
    return NPDTYPE_TO_OPENCV_DTYPE[value]


def clip(img, dtype, maxval):
    return np.clip(img, 0, maxval).astype(dtype)


def clipped(func):
    @wraps(func)
    def wrapped_function(img, *args, **kwargs):
        dtype = img.dtype
        maxval = MAX_VALUES_BY_DTYPE.get(dtype, 1.0)
        return clip(func(img, *args, **kwargs), dtype, maxval)

    return wrapped_function


def preserve_shape(func):
    """
    Preserve shape of the image

    """

    @wraps(func)
    def wrapped_function(img, *args, **kwargs):
        shape = img.shape
        result = func(img, *args, **kwargs)
        result = result.reshape(shape)
        return result

    return wrapped_function


def preserve_channel_dim(func):
    """
    Preserve dummy channel dim.

    """

    @wraps(func)
    def wrapped_function(img, *args, **kwargs):
        shape = img.shape
        result = func(img, *args, **kwargs)
        if len(shape) == 3 and shape[-1] == 1 and len(result.shape) == 2:
            result = np.expand_dims(result, axis=-1)
        return result

    return wrapped_function


def ensure_contiguous(func):
    """
    Ensure that input img is contiguous.
    """

    @wraps(func)
    def wrapped_function(img, *args, **kwargs):
        img = np.require(img, requirements=["C_CONTIGUOUS"])
        result = func(img, *args, **kwargs)
        return result

    return wrapped_function


def is_rgb_image(image):
    return len(image.shape) == 3 and image.shape[-1] == 3


def is_grayscale_image(image):
    return (len(image.shape) == 2) or (len(image.shape) == 3 and image.shape[-1] == 1)


def is_multispectral_image(image):
    return len(image.shape) == 3 and image.shape[-1] not in [1, 3]


def get_num_channels(image):
    return image.shape[2] if len(image.shape) == 3 else 1


def non_rgb_warning(image):
    if not is_rgb_image(image):
        message = "This transformation expects 3-channel images"
        if is_grayscale_image(image):
            message += "\nYou can convert your grayscale image to RGB using cv2.cvtColor(image, cv2.COLOR_GRAY2RGB))"
        if is_multispectral_image(image):  # Any image with a number of channels other than 1 and 3
            message += "\nThis transformation cannot be applied to multi-spectral images"

        raise ValueError(message)


def vflip(img):
    return np.ascontiguousarray(img[::-1, ...])


def hflip(img):
    return np.ascontiguousarray(img[:, ::-1, ...])


def hflip_cv2(img):
    return cv2.flip(img, 1)


@preserve_shape
def random_flip(img, code):
    return cv2.flip(img, code)


def transpose(img):
    return img.transpose(1, 0, 2) if len(img.shape) > 2 else img.transpose(1, 0)


def rot90(img, factor):
    img = np.rot90(img, factor)
    return np.ascontiguousarray(img)


def normalize_cv2(img, mean, denominator):
    if mean.shape and len(mean) != 4 and mean.shape != img.shape:
        mean = np.array(mean.tolist() + [0] * (4 - len(mean)), dtype=np.float64)
    if not denominator.shape:
        denominator = np.array([denominator.tolist()] * 4, dtype=np.float64)
    elif len(denominator) != 4 and denominator.shape != img.shape:
        denominator = np.array(denominator.tolist() + [1] * (4 - len(denominator)), dtype=np.float64)

    img = np.ascontiguousarray(img.astype("float32"))
    cv2.subtract(img, mean.astype(np.float64), img)
    cv2.multiply(img, denominator.astype(np.float64), img)
    return img


def normalize_numpy(img, mean, denominator):
    img = img.astype(np.float32)
    img -= mean
    img *= denominator
    return img


def normalize(img, mean, std, max_pixel_value=255.0):
    mean = np.array(mean, dtype=np.float32)
    mean *= max_pixel_value

    std = np.array(std, dtype=np.float32)
    std *= max_pixel_value

    denominator = np.reciprocal(std, dtype=np.float32)

    if img.ndim == 3 and img.shape[-1] == 3:
        return normalize_cv2(img, mean, denominator)
    return normalize_numpy(img, mean, denominator)


def _maybe_process_in_chunks(process_fn, **kwargs):
    """
    Wrap OpenCV function to enable processing images with more than 4 channels.

    Limitations:
        This wrapper requires image to be the first argument and rest must be sent via named arguments.

    Args:
        process_fn: Transform function (e.g cv2.resize).
        kwargs: Additional parameters.

    Returns:
        numpy.ndarray: Transformed image.

    """

    @wraps(process_fn)
    def __process_fn(img):
        num_channels = get_num_channels(img)
        if num_channels > 4:
            chunks = []
            for index in range(0, num_channels, 4):
                if num_channels - index == 2:
                    # Many OpenCV functions cannot work with 2-channel images
                    for i in range(2):
                        chunk = img[:, :, index + i : index + i + 1]
                        chunk = process_fn(chunk, **kwargs)
                        chunk = np.expand_dims(chunk, -1)
                        chunks.append(chunk)
                else:
                    chunk = img[:, :, index : index + 4]
                    chunk = process_fn(chunk, **kwargs)
                    chunks.append(chunk)
            img = np.dstack(chunks)
        else:
            img = process_fn(img, **kwargs)
        return img

    return __process_fn


def _shift_hsv_uint8(img, hue_shift, sat_shift, val_shift):
    dtype = img.dtype
    img = cv2.cvtColor(img, cv2.COLOR_RGB2HSV)
    hue, sat, val = cv2.split(img)

    if hue_shift != 0:
        lut_hue = np.arange(0, 256, dtype=np.int16)
        lut_hue = np.mod(lut_hue + hue_shift, 180).astype(dtype)
        hue = cv2.LUT(hue, lut_hue)

    if sat_shift != 0:
        lut_sat = np.arange(0, 256, dtype=np.int16)
        lut_sat = np.clip(lut_sat + sat_shift, 0, 255).astype(dtype)
        sat = cv2.LUT(sat, lut_sat)

    if val_shift != 0:
        lut_val = np.arange(0, 256, dtype=np.int16)
        lut_val = np.clip(lut_val + val_shift, 0, 255).astype(dtype)
        val = cv2.LUT(val, lut_val)

    img = cv2.merge((hue, sat, val)).astype(dtype)
    img = cv2.cvtColor(img, cv2.COLOR_HSV2RGB)
    return img


def _shift_hsv_non_uint8(img, hue_shift, sat_shift, val_shift):
    dtype = img.dtype
    img = cv2.cvtColor(img, cv2.COLOR_RGB2HSV)
    hue, sat, val = cv2.split(img)

    if hue_shift != 0:
        hue = cv2.add(hue, hue_shift)
        hue = np.mod(hue, 360)  # OpenCV fails with negative values

    if sat_shift != 0:
        sat = clip(cv2.add(sat, sat_shift), dtype, 1.0)

    if val_shift != 0:
        val = clip(cv2.add(val, val_shift), dtype, 1.0)

    img = cv2.merge((hue, sat, val))
    img = cv2.cvtColor(img, cv2.COLOR_HSV2RGB)
    return img


@preserve_shape
def shift_hsv(img, hue_shift, sat_shift, val_shift):
    if hue_shift == 0 and sat_shift == 0 and val_shift == 0:
        return img

    is_gray = is_grayscale_image(img)
    if is_gray:
        if hue_shift != 0 or sat_shift != 0:
            hue_shift = 0
            sat_shift = 0
            warn(
                "HueSaturationValue: hue_shift and sat_shift are not applicable to grayscale image. "
                "Set them to 0 or use RGB image"
            )
        img = cv2.cvtColor(img, cv2.COLOR_GRAY2RGB)

    if img.dtype == np.uint8:
        img = _shift_hsv_uint8(img, hue_shift, sat_shift, val_shift)
    else:
        img = _shift_hsv_non_uint8(img, hue_shift, sat_shift, val_shift)

    if is_gray:
        img = cv2.cvtColor(img, cv2.COLOR_RGB2GRAY)

    return img


def solarize(img, threshold=128):
    """Invert all pixel values above a threshold.

    Args:
        img (numpy.ndarray): The image to solarize.
        threshold (int): All pixels above this greyscale level are inverted.

    Returns:
        numpy.ndarray: Solarized image.

    """
    dtype = img.dtype
    max_val = MAX_VALUES_BY_DTYPE[dtype]

    if dtype == np.dtype("uint8"):
        lut = [(i if i < threshold else max_val - i) for i in range(max_val + 1)]

        prev_shape = img.shape
        img = cv2.LUT(img, np.array(lut, dtype=dtype))

        if len(prev_shape) != len(img.shape):
            img = np.expand_dims(img, -1)
        return img

    result_img = img.copy()
    cond = img >= threshold
    result_img[cond] = max_val - result_img[cond]
    return result_img


@preserve_shape
def posterize(img, bits):
    """Reduce the number of bits for each color channel.

    Args:
        img (numpy.ndarray): image to posterize.
        bits (int): number of high bits. Must be in range [0, 8]

    Returns:
        numpy.ndarray: Image with reduced color channels.

    """
    bits = np.uint8(bits)

    if img.dtype != np.uint8:
        raise TypeError("Image must have uint8 channel type")
    if np.any((bits < 0) | (bits > 8)):
        raise ValueError("bits must be in range [0, 8]")

    if not bits.shape or len(bits) == 1:
        if bits == 0:
            return np.zeros_like(img)
        if bits == 8:
            return img.copy()

        lut = np.arange(0, 256, dtype=np.uint8)
        mask = ~np.uint8(2 ** (8 - bits) - 1)
        lut &= mask

        return cv2.LUT(img, lut)

    if not is_rgb_image(img):
        raise TypeError("If bits is iterable image must be RGB")

    result_img = np.empty_like(img)
    for i, channel_bits in enumerate(bits):
        if channel_bits == 0:
            result_img[..., i] = np.zeros_like(img[..., i])
        elif channel_bits == 8:
            result_img[..., i] = img[..., i].copy()
        else:
            lut = np.arange(0, 256, dtype=np.uint8)
            mask = ~np.uint8(2 ** (8 - channel_bits) - 1)
            lut &= mask

            result_img[..., i] = cv2.LUT(img[..., i], lut)

    return result_img


def _equalize_pil(img, mask=None):
    histogram = cv2.calcHist([img], [0], mask, [256], (0, 256)).ravel()
    h = [_f for _f in histogram if _f]

    if len(h) <= 1:
        return img.copy()

    step = np.sum(h[:-1]) // 255
    if not step:
        return img.copy()

    lut = np.empty(256, dtype=np.uint8)
    n = step // 2
    for i in range(256):
        lut[i] = min(n // step, 255)
        n += histogram[i]

    return cv2.LUT(img, np.array(lut))


def _equalize_cv(img, mask=None):
    if mask is None:
        return cv2.equalizeHist(img)

    histogram = cv2.calcHist([img], [0], mask, [256], (0, 256)).ravel()
    i = 0
    for val in histogram:
        if val > 0:
            break
        i += 1
    i = min(i, 255)

    total = np.sum(histogram)
    if histogram[i] == total:
        return np.full_like(img, i)

    scale = 255.0 / (total - histogram[i])
    _sum = 0

    lut = np.zeros(256, dtype=np.uint8)
    i += 1
    for i in range(i, len(histogram)):
        _sum += histogram[i]
        lut[i] = clip(round(_sum * scale), np.dtype("uint8"), 255)

    return cv2.LUT(img, lut)


@preserve_channel_dim
def equalize(img, mask=None, mode="cv", by_channels=True):
    """Equalize the image histogram.

    Args:
        img (numpy.ndarray): RGB or grayscale image.
        mask (numpy.ndarray): An optional mask.  If given, only the pixels selected by
            the mask are included in the analysis. Maybe 1 channel or 3 channel array.
        mode (str): {'cv', 'pil'}. Use OpenCV or Pillow equalization method.
        by_channels (bool): If True, use equalization by channels separately,
            else convert image to YCbCr representation and use equalization by `Y` channel.

    Returns:
        numpy.ndarray: Equalized image.

    """
    if img.dtype != np.uint8:
        raise TypeError("Image must have uint8 channel type")

    modes = ["cv", "pil"]

    if mode not in modes:
        raise ValueError("Unsupported equalization mode. Supports: {}. " "Got: {}".format(modes, mode))
    if mask is not None:
        if is_rgb_image(mask) and is_grayscale_image(img):
            raise ValueError("Wrong mask shape. Image shape: {}. " "Mask shape: {}".format(img.shape, mask.shape))
        if not by_channels and not is_grayscale_image(mask):
            raise ValueError(
                "When by_channels=False only 1-channel mask supports. " "Mask shape: {}".format(mask.shape)
            )

    if mode == "pil":
        function = _equalize_pil
    else:
        function = _equalize_cv

    if mask is not None:
        mask = mask.astype(np.uint8)

    if is_grayscale_image(img):
        return function(img, mask)

    if not by_channels:
        result_img = cv2.cvtColor(img, cv2.COLOR_RGB2YCrCb)
        result_img[..., 0] = function(result_img[..., 0], mask)
        return cv2.cvtColor(result_img, cv2.COLOR_YCrCb2RGB)

    result_img = np.empty_like(img)
    for i in range(3):
        if mask is None:
            _mask = None
        elif is_grayscale_image(mask):
            _mask = mask
        else:
            _mask = mask[..., i]

        result_img[..., i] = function(img[..., i], _mask)

    return result_img


@preserve_shape
def move_tone_curve(img, low_y, high_y):
    """Rescales the relationship between bright and dark areas of the image by manipulating its tone curve.

    Args:
        img (numpy.ndarray): RGB or grayscale image.
        low_y (float): y-position of a Bezier control point used
            to adjust the tone curve, must be in range [0, 1]
        high_y (float): y-position of a Bezier control point used
            to adjust image tone curve, must be in range [0, 1]
    """
    input_dtype = img.dtype

    if low_y < 0 or low_y > 1:
        raise ValueError("low_shift must be in range [0, 1]")
    if high_y < 0 or high_y > 1:
        raise ValueError("high_shift must be in range [0, 1]")

    if input_dtype != np.uint8:
        raise ValueError("Unsupported image type {}".format(input_dtype))

    t = np.linspace(0.0, 1.0, 256)

    # Defines responze of a four-point bezier curve
    def evaluate_bez(t):
        return 3 * (1 - t) ** 2 * t * low_y + 3 * (1 - t) * t**2 * high_y + t**3

    evaluate_bez = np.vectorize(evaluate_bez)
    remapping = np.rint(evaluate_bez(t) * 255).astype(np.uint8)

    lut_fn = _maybe_process_in_chunks(cv2.LUT, lut=remapping)
    img = lut_fn(img)
    return img


@clipped
def _shift_rgb_non_uint8(img, r_shift, g_shift, b_shift):
    if r_shift == g_shift == b_shift:
        return img + r_shift

    result_img = np.empty_like(img)
    shifts = [r_shift, g_shift, b_shift]
    for i, shift in enumerate(shifts):
        result_img[..., i] = img[..., i] + shift

    return result_img


def _shift_image_uint8(img, value):
    max_value = MAX_VALUES_BY_DTYPE[img.dtype]

    lut = np.arange(0, max_value + 1).astype("float32")
    lut += value

    lut = np.clip(lut, 0, max_value).astype(img.dtype)
    return cv2.LUT(img, lut)


@preserve_shape
def _shift_rgb_uint8(img, r_shift, g_shift, b_shift):
    if r_shift == g_shift == b_shift:
        h, w, c = img.shape
        img = img.reshape([h, w * c])

        return _shift_image_uint8(img, r_shift)

    result_img = np.empty_like(img)
    shifts = [r_shift, g_shift, b_shift]
    for i, shift in enumerate(shifts):
        result_img[..., i] = _shift_image_uint8(img[..., i], shift)

    return result_img


def shift_rgb(img, r_shift, g_shift, b_shift):
    if img.dtype == np.uint8:
        return _shift_rgb_uint8(img, r_shift, g_shift, b_shift)

    return _shift_rgb_non_uint8(img, r_shift, g_shift, b_shift)


@clipped
def linear_transformation_rgb(img, transformation_matrix):
    result_img = cv2.transform(img, transformation_matrix)

    return result_img


@preserve_channel_dim
def clahe(img, clip_limit=2.0, tile_grid_size=(8, 8)):
    if img.dtype != np.uint8:
        raise TypeError("clahe supports only uint8 inputs")

    clahe_mat = cv2.createCLAHE(clipLimit=clip_limit, tileGridSize=tile_grid_size)

    if len(img.shape) == 2 or img.shape[2] == 1:
        img = clahe_mat.apply(img)
    else:
        img = cv2.cvtColor(img, cv2.COLOR_RGB2LAB)
        img[:, :, 0] = clahe_mat.apply(img[:, :, 0])
        img = cv2.cvtColor(img, cv2.COLOR_LAB2RGB)

    return img


@preserve_channel_dim
def pad(img, min_height, min_width, border_mode=cv2.BORDER_REFLECT_101, value=None):
    height, width = img.shape[:2]

    if height < min_height:
        h_pad_top = int((min_height - height) / 2.0)
        h_pad_bottom = min_height - height - h_pad_top
    else:
        h_pad_top = 0
        h_pad_bottom = 0

    if width < min_width:
        w_pad_left = int((min_width - width) / 2.0)
        w_pad_right = min_width - width - w_pad_left
    else:
        w_pad_left = 0
        w_pad_right = 0

    img = pad_with_params(img, h_pad_top, h_pad_bottom, w_pad_left, w_pad_right, border_mode, value)

    if img.shape[:2] != (max(min_height, height), max(min_width, width)):
        raise RuntimeError(
            "Invalid result shape. Got: {}. Expected: {}".format(
                img.shape[:2], (max(min_height, height), max(min_width, width))
            )
        )

    return img


@preserve_channel_dim
def pad_with_params(
    img: np.ndarray,
    h_pad_top: int,
    h_pad_bottom: int,
    w_pad_left: int,
    w_pad_right: int,
    border_mode: int = cv2.BORDER_REFLECT_101,
    value: Optional[int] = None,
) -> np.ndarray:
    pad_fn = _maybe_process_in_chunks(
        cv2.copyMakeBorder,
        top=h_pad_top,
        bottom=h_pad_bottom,
        left=w_pad_left,
        right=w_pad_right,
        borderType=border_mode,
        value=value,
    )
    return pad_fn(img)


@preserve_shape
def blur(img, ksize):
    blur_fn = _maybe_process_in_chunks(cv2.blur, ksize=(ksize, ksize))
    return blur_fn(img)


@preserve_shape
def gaussian_blur(img, ksize, sigma=0):
    # When sigma=0, it is computed as `sigma = 0.3*((ksize-1)*0.5 - 1) + 0.8`
    blur_fn = _maybe_process_in_chunks(cv2.GaussianBlur, ksize=(ksize, ksize), sigmaX=sigma)
    return blur_fn(img)


@preserve_shape
def median_blur(img, ksize):
    if img.dtype == np.float32 and ksize not in {3, 5}:
        raise ValueError(
            "Invalid ksize value {}. For a float32 image the only valid ksize values are 3 and 5".format(ksize)
        )

    blur_fn = _maybe_process_in_chunks(cv2.medianBlur, ksize=ksize)
    return blur_fn(img)


@preserve_shape
def convolve(img, kernel):
    conv_fn = _maybe_process_in_chunks(cv2.filter2D, ddepth=-1, kernel=kernel)
    return conv_fn(img)


@preserve_shape
def image_compression(img, quality, image_type):
    if image_type in [".jpeg", ".jpg"]:
        quality_flag = cv2.IMWRITE_JPEG_QUALITY
    elif image_type == ".webp":
        quality_flag = cv2.IMWRITE_WEBP_QUALITY
    else:
        NotImplementedError("Only '.jpg' and '.webp' compression transforms are implemented. ")

    input_dtype = img.dtype
    needs_float = False

    if input_dtype == np.float32:
        warn(
            "Image compression augmentation "
            "is most effective with uint8 inputs, "
            "{} is used as input.".format(input_dtype),
            UserWarning,
        )
        img = from_float(img, dtype=np.dtype("uint8"))
        needs_float = True
    elif input_dtype not in (np.uint8, np.float32):
        raise ValueError("Unexpected dtype {} for image augmentation".format(input_dtype))

    _, encoded_img = cv2.imencode(image_type, img, (int(quality_flag), quality))
    img = cv2.imdecode(encoded_img, cv2.IMREAD_UNCHANGED)

    if needs_float:
        img = to_float(img, max_value=255)
    return img


@preserve_shape
def add_snow(img, snow_point, brightness_coeff):
    """Bleaches out pixels, imitation snow.

    From https://github.com/UjjwalSaxena/Automold--Road-Augmentation-Library

    Args:
        img (numpy.ndarray): Image.
        snow_point: Number of show points.
        brightness_coeff: Brightness coefficient.

    Returns:
        numpy.ndarray: Image.

    """
    non_rgb_warning(img)

    input_dtype = img.dtype
    needs_float = False

    snow_point *= 127.5  # = 255 / 2
    snow_point += 85  # = 255 / 3

    if input_dtype == np.float32:
        img = from_float(img, dtype=np.dtype("uint8"))
        needs_float = True
    elif input_dtype not in (np.uint8, np.float32):
        raise ValueError("Unexpected dtype {} for RandomSnow augmentation".format(input_dtype))

    image_HLS = cv2.cvtColor(img, cv2.COLOR_RGB2HLS)
    image_HLS = np.array(image_HLS, dtype=np.float32)

    image_HLS[:, :, 1][image_HLS[:, :, 1] < snow_point] *= brightness_coeff

    image_HLS[:, :, 1] = clip(image_HLS[:, :, 1], np.uint8, 255)

    image_HLS = np.array(image_HLS, dtype=np.uint8)

    image_RGB = cv2.cvtColor(image_HLS, cv2.COLOR_HLS2RGB)

    if needs_float:
        image_RGB = to_float(image_RGB, max_value=255)

    return image_RGB


@preserve_shape
def add_rain(
    img,
    slant,
    drop_length,
    drop_width,
    drop_color,
    blur_value,
    brightness_coefficient,
    rain_drops,
):
    """

    From https://github.com/UjjwalSaxena/Automold--Road-Augmentation-Library

    Args:
        img (numpy.ndarray): Image.
        slant (int):
        drop_length:
        drop_width:
        drop_color:
        blur_value (int): Rainy view are blurry.
        brightness_coefficient (float): Rainy days are usually shady.
        rain_drops:

    Returns:
        numpy.ndarray: Image.

    """
    non_rgb_warning(img)

    input_dtype = img.dtype
    needs_float = False

    if input_dtype == np.float32:
        img = from_float(img, dtype=np.dtype("uint8"))
        needs_float = True
    elif input_dtype not in (np.uint8, np.float32):
        raise ValueError("Unexpected dtype {} for RandomRain augmentation".format(input_dtype))

    image = img.copy()

    for (rain_drop_x0, rain_drop_y0) in rain_drops:
        rain_drop_x1 = rain_drop_x0 + slant
        rain_drop_y1 = rain_drop_y0 + drop_length

        cv2.line(
            image,
            (rain_drop_x0, rain_drop_y0),
            (rain_drop_x1, rain_drop_y1),
            drop_color,
            drop_width,
        )

    image = cv2.blur(image, (blur_value, blur_value))  # rainy view are blurry
    image_hsv = cv2.cvtColor(image, cv2.COLOR_RGB2HSV).astype(np.float32)
    image_hsv[:, :, 2] *= brightness_coefficient

    image_rgb = cv2.cvtColor(image_hsv.astype(np.uint8), cv2.COLOR_HSV2RGB)

    if needs_float:
        image_rgb = to_float(image_rgb, max_value=255)

    return image_rgb


@preserve_shape
def add_fog(img, fog_coef, alpha_coef, haze_list):
    """Add fog to the image.

    From https://github.com/UjjwalSaxena/Automold--Road-Augmentation-Library

    Args:
        img (numpy.ndarray): Image.
        fog_coef (float): Fog coefficient.
        alpha_coef (float): Alpha coefficient.
        haze_list (list):

    Returns:
        numpy.ndarray: Image.

    """
    non_rgb_warning(img)

    input_dtype = img.dtype
    needs_float = False

    if input_dtype == np.float32:
        img = from_float(img, dtype=np.dtype("uint8"))
        needs_float = True
    elif input_dtype not in (np.uint8, np.float32):
        raise ValueError("Unexpected dtype {} for RandomFog augmentation".format(input_dtype))

    width = img.shape[1]

    hw = max(int(width // 3 * fog_coef), 10)

    for haze_points in haze_list:
        x, y = haze_points
        overlay = img.copy()
        output = img.copy()
        alpha = alpha_coef * fog_coef
        rad = hw // 2
        point = (x + hw // 2, y + hw // 2)
        cv2.circle(overlay, point, int(rad), (255, 255, 255), -1)
        cv2.addWeighted(overlay, alpha, output, 1 - alpha, 0, output)

        img = output.copy()

    image_rgb = cv2.blur(img, (hw // 10, hw // 10))

    if needs_float:
        image_rgb = to_float(image_rgb, max_value=255)

    return image_rgb


@preserve_shape
def add_sun_flare(img, flare_center_x, flare_center_y, src_radius, src_color, circles):
    """Add sun flare.

    From https://github.com/UjjwalSaxena/Automold--Road-Augmentation-Library

    Args:
        img (numpy.ndarray):
        flare_center_x (float):
        flare_center_y (float):
        src_radius:
        src_color (int, int, int):
        circles (list):

    Returns:
        numpy.ndarray:

    """
    non_rgb_warning(img)

    input_dtype = img.dtype
    needs_float = False

    if input_dtype == np.float32:
        img = from_float(img, dtype=np.dtype("uint8"))
        needs_float = True
    elif input_dtype not in (np.uint8, np.float32):
        raise ValueError("Unexpected dtype {} for RandomSunFlareaugmentation".format(input_dtype))

    overlay = img.copy()
    output = img.copy()

    for (alpha, (x, y), rad3, (r_color, g_color, b_color)) in circles:
        cv2.circle(overlay, (x, y), rad3, (r_color, g_color, b_color), -1)

        cv2.addWeighted(overlay, alpha, output, 1 - alpha, 0, output)

    point = (int(flare_center_x), int(flare_center_y))

    overlay = output.copy()
    num_times = src_radius // 10
    alpha = np.linspace(0.0, 1, num=num_times)
    rad = np.linspace(1, src_radius, num=num_times)
    for i in range(num_times):
        cv2.circle(overlay, point, int(rad[i]), src_color, -1)
        alp = alpha[num_times - i - 1] * alpha[num_times - i - 1] * alpha[num_times - i - 1]
        cv2.addWeighted(overlay, alp, output, 1 - alp, 0, output)

    image_rgb = output

    if needs_float:
        image_rgb = to_float(image_rgb, max_value=255)

    return image_rgb


@ensure_contiguous
@preserve_shape
def add_shadow(img, vertices_list):
    """Add shadows to the image.

    From https://github.com/UjjwalSaxena/Automold--Road-Augmentation-Library

    Args:
        img (numpy.ndarray):
        vertices_list (list):

    Returns:
        numpy.ndarray:

    """
    non_rgb_warning(img)
    input_dtype = img.dtype
    needs_float = False

    if input_dtype == np.float32:
        img = from_float(img, dtype=np.dtype("uint8"))
        needs_float = True
    elif input_dtype not in (np.uint8, np.float32):
        raise ValueError("Unexpected dtype {} for RandomShadow augmentation".format(input_dtype))

    image_hls = cv2.cvtColor(img, cv2.COLOR_RGB2HLS)
    mask = np.zeros_like(img)

    # adding all shadow polygons on empty mask, single 255 denotes only red channel
    for vertices in vertices_list:
        cv2.fillPoly(mask, vertices, 255)

    # if red channel is hot, image's "Lightness" channel's brightness is lowered
    red_max_value_ind = mask[:, :, 0] == 255
    image_hls[:, :, 1][red_max_value_ind] = image_hls[:, :, 1][red_max_value_ind] * 0.5

    image_rgb = cv2.cvtColor(image_hls, cv2.COLOR_HLS2RGB)

    if needs_float:
        image_rgb = to_float(image_rgb, max_value=255)

    return image_rgb


@preserve_shape
def optical_distortion(
    img,
    k=0,
    dx=0,
    dy=0,
    interpolation=cv2.INTER_LINEAR,
    border_mode=cv2.BORDER_REFLECT_101,
    value=None,
):
    """Barrel / pincushion distortion. Unconventional augment.

    Reference:
        |  https://stackoverflow.com/questions/6199636/formulas-for-barrel-pincushion-distortion
        |  https://stackoverflow.com/questions/10364201/image-transformation-in-opencv
        |  https://stackoverflow.com/questions/2477774/correcting-fisheye-distortion-programmatically
        |  http://www.coldvision.io/2017/03/02/advanced-lane-finding-using-opencv/
    """
    height, width = img.shape[:2]

    fx = width
    fy = height

    cx = width * 0.5 + dx
    cy = height * 0.5 + dy

    camera_matrix = np.array([[fx, 0, cx], [0, fy, cy], [0, 0, 1]], dtype=np.float32)

    distortion = np.array([k, k, 0, 0, 0], dtype=np.float32)
    map1, map2 = cv2.initUndistortRectifyMap(camera_matrix, distortion, None, None, (width, height), cv2.CV_32FC1)
    img = cv2.remap(
        img,
        map1,
        map2,
        interpolation=interpolation,
        borderMode=border_mode,
        borderValue=value,
    )
    return img


@preserve_shape
def grid_distortion(
    img,
    num_steps=10,
    xsteps=(),
    ysteps=(),
    interpolation=cv2.INTER_LINEAR,
    border_mode=cv2.BORDER_REFLECT_101,
    value=None,
):
    """Perform a grid distortion of an input image.

    Reference:
        http://pythology.blogspot.sg/2014/03/interpolation-on-regular-distorted-grid.html
    """
    height, width = img.shape[:2]

    x_step = width // num_steps
    xx = np.zeros(width, np.float32)
    prev = 0
    for idx in range(num_steps + 1):
        x = idx * x_step
        start = int(x)
        end = int(x) + x_step
        if end > width:
            end = width
            cur = width
        else:
            cur = prev + x_step * xsteps[idx]

        xx[start:end] = np.linspace(prev, cur, end - start)
        prev = cur

    y_step = height // num_steps
    yy = np.zeros(height, np.float32)
    prev = 0
    for idx in range(num_steps + 1):
        y = idx * y_step
        start = int(y)
        end = int(y) + y_step
        if end > height:
            end = height
            cur = height
        else:
            cur = prev + y_step * ysteps[idx]

        yy[start:end] = np.linspace(prev, cur, end - start)
        prev = cur

    map_x, map_y = np.meshgrid(xx, yy)
    map_x = map_x.astype(np.float32)
    map_y = map_y.astype(np.float32)

    remap_fn = _maybe_process_in_chunks(
        cv2.remap,
        map1=map_x,
        map2=map_y,
        interpolation=interpolation,
        borderMode=border_mode,
        borderValue=value,
    )
    return remap_fn(img)


@preserve_shape
def elastic_transform_approx(
    img,
    alpha,
    sigma,
    alpha_affine,
    interpolation=cv2.INTER_LINEAR,
    border_mode=cv2.BORDER_REFLECT_101,
    value=None,
    random_state=None,
):
    """Elastic deformation of images as described in [Simard2003]_ (with modifications for speed).
    Based on https://gist.github.com/ernestum/601cdf56d2b424757de5

    .. [Simard2003] Simard, Steinkraus and Platt, "Best Practices for
         Convolutional Neural Networks applied to Visual Document Analysis", in
         Proc. of the International Conference on Document Analysis and
         Recognition, 2003.
    """
    height, width = img.shape[:2]

    # Random affine
    center_square = np.float32((height, width)) // 2
    square_size = min((height, width)) // 3
    alpha = float(alpha)
    sigma = float(sigma)
    alpha_affine = float(alpha_affine)

    pts1 = np.float32(
        [
            center_square + square_size,
            [center_square[0] + square_size, center_square[1] - square_size],
            center_square - square_size,
        ]
    )
    pts2 = pts1 + random_utils.uniform(-alpha_affine, alpha_affine, size=pts1.shape, random_state=random_state).astype(
        np.float32
    )
    matrix = cv2.getAffineTransform(pts1, pts2)

    warp_fn = _maybe_process_in_chunks(
        cv2.warpAffine,
        M=matrix,
        dsize=(width, height),
        flags=interpolation,
        borderMode=border_mode,
        borderValue=value,
    )
    img = warp_fn(img)

    dx = random_utils.rand(height, width, random_state=random_state).astype(np.float32) * 2 - 1
    cv2.GaussianBlur(dx, (17, 17), sigma, dst=dx)
    dx *= alpha

    dy = random_utils.rand(height, width, random_state=random_state).astype(np.float32) * 2 - 1
    cv2.GaussianBlur(dy, (17, 17), sigma, dst=dy)
    dy *= alpha

    x, y = np.meshgrid(np.arange(width), np.arange(height))

    map_x = np.float32(x + dx)
    map_y = np.float32(y + dy)

    remap_fn = _maybe_process_in_chunks(
        cv2.remap,
        map1=map_x,
        map2=map_y,
        interpolation=interpolation,
        borderMode=border_mode,
        borderValue=value,
    )
    return remap_fn(img)


def invert(img):
    return 255 - img


def channel_shuffle(img, channels_shuffled):
    img = img[..., channels_shuffled]
    return img


@preserve_shape
def gamma_transform(img, gamma):
    if img.dtype == np.uint8:
        table = (np.arange(0, 256.0 / 255, 1.0 / 255) ** gamma) * 255
        img = cv2.LUT(img, table.astype(np.uint8))
    else:
        img = np.power(img, gamma)

    return img


@clipped
def gauss_noise(image, gauss):
    image = image.astype("float32")
    return image + gauss


@clipped
def _brightness_contrast_adjust_non_uint(img, alpha=1, beta=0, beta_by_max=False):
    dtype = img.dtype
    img = img.astype("float32")

    if alpha != 1:
        img *= alpha
    if beta != 0:
        if beta_by_max:
            max_value = MAX_VALUES_BY_DTYPE[dtype]
            img += beta * max_value
        else:
            img += beta * np.mean(img)
    return img


@preserve_shape
def _brightness_contrast_adjust_uint(img, alpha=1, beta=0, beta_by_max=False):
    dtype = np.dtype("uint8")

    max_value = MAX_VALUES_BY_DTYPE[dtype]

    lut = np.arange(0, max_value + 1).astype("float32")

    if alpha != 1:
        lut *= alpha
    if beta != 0:
        if beta_by_max:
            lut += beta * max_value
        else:
            lut += (alpha * beta) * np.mean(img)

    lut = np.clip(lut, 0, max_value).astype(dtype)
    img = cv2.LUT(img, lut)
    return img


def brightness_contrast_adjust(img, alpha=1, beta=0, beta_by_max=False):
    if img.dtype == np.uint8:
        return _brightness_contrast_adjust_uint(img, alpha, beta, beta_by_max)

    return _brightness_contrast_adjust_non_uint(img, alpha, beta, beta_by_max)


@clipped
def iso_noise(image, color_shift=0.05, intensity=0.5, random_state=None, **kwargs):
    """
    Apply poisson noise to image to simulate camera sensor noise.

    Args:
        image (numpy.ndarray): Input image, currently, only RGB, uint8 images are supported.
        color_shift (float):
        intensity (float): Multiplication factor for noise values. Values of ~0.5 are produce noticeable,
                   yet acceptable level of noise.
        random_state:
        **kwargs:

    Returns:
        numpy.ndarray: Noised image

    """
    if image.dtype != np.uint8:
        raise TypeError("Image must have uint8 channel type")
    if not is_rgb_image(image):
        raise TypeError("Image must be RGB")

    one_over_255 = float(1.0 / 255.0)
    image = np.multiply(image, one_over_255, dtype=np.float32)
    hls = cv2.cvtColor(image, cv2.COLOR_RGB2HLS)
    _, stddev = cv2.meanStdDev(hls)

    luminance_noise = random_utils.poisson(stddev[1] * intensity * 255, size=hls.shape[:2], random_state=random_state)
    color_noise = random_utils.normal(0, color_shift * 360 * intensity, size=hls.shape[:2], random_state=random_state)

    hue = hls[..., 0]
    hue += color_noise
    hue[hue < 0] += 360
    hue[hue > 360] -= 360

    luminance = hls[..., 1]
    luminance += (luminance_noise / 255) * (1.0 - luminance)

    image = cv2.cvtColor(hls, cv2.COLOR_HLS2RGB) * 255
    return image.astype(np.uint8)


def to_gray(img):
    gray = cv2.cvtColor(img, cv2.COLOR_RGB2GRAY)
    return cv2.cvtColor(gray, cv2.COLOR_GRAY2RGB)


@preserve_shape
def downscale(img, scale, interpolation=cv2.INTER_NEAREST):
    h, w = img.shape[:2]

    need_cast = interpolation != cv2.INTER_NEAREST and img.dtype == np.uint8
    if need_cast:
        img = to_float(img)
    downscaled = cv2.resize(img, None, fx=scale, fy=scale, interpolation=interpolation)
    upscaled = cv2.resize(downscaled, (w, h), interpolation=interpolation)
    if need_cast:
        upscaled = from_float(np.clip(upscaled, 0, 1), dtype=np.dtype("uint8"))
    return upscaled


def to_float(img, max_value=None):
    if max_value is None:
        try:
            max_value = MAX_VALUES_BY_DTYPE[img.dtype]
        except KeyError:
            raise RuntimeError(
                "Can't infer the maximum value for dtype {}. You need to specify the maximum value manually by "
                "passing the max_value argument".format(img.dtype)
            )
    return img.astype("float32") / max_value


def from_float(img, dtype, max_value=None):
    if max_value is None:
        try:
            max_value = MAX_VALUES_BY_DTYPE[dtype]
        except KeyError:
            raise RuntimeError(
                "Can't infer the maximum value for dtype {}. You need to specify the maximum value manually by "
                "passing the max_value argument".format(dtype)
            )
    return (img * max_value).astype(dtype)


def bbox_vflip(bbox, rows, cols):  # skipcq: PYL-W0613
    """Flip a bounding box vertically around the x-axis.

    Args:
        bbox (tuple): A bounding box `(x_min, y_min, x_max, y_max)`.
        rows (int): Image rows.
        cols (int): Image cols.

    Returns:
        tuple: A bounding box `(x_min, y_min, x_max, y_max)`.

    """
    x_min, y_min, x_max, y_max = bbox[:4]
    return x_min, 1 - y_max, x_max, 1 - y_min


def bbox_hflip(bbox, rows, cols):  # skipcq: PYL-W0613
    """Flip a bounding box horizontally around the y-axis.

    Args:
        bbox (tuple): A bounding box `(x_min, y_min, x_max, y_max)`.
        rows (int): Image rows.
        cols (int): Image cols.

    Returns:
        tuple: A bounding box `(x_min, y_min, x_max, y_max)`.

    """
    x_min, y_min, x_max, y_max = bbox[:4]
    return 1 - x_max, y_min, 1 - x_min, y_max


def bbox_flip(bbox, d, rows, cols):
    """Flip a bounding box either vertically, horizontally or both depending on the value of `d`.

    Args:
        bbox (tuple): A bounding box `(x_min, y_min, x_max, y_max)`.
        d (int):
        rows (int): Image rows.
        cols (int): Image cols.

    Returns:
        tuple: A bounding box `(x_min, y_min, x_max, y_max)`.

    Raises:
        ValueError: if value of `d` is not -1, 0 or 1.

    """
    if d == 0:
        bbox = bbox_vflip(bbox, rows, cols)
    elif d == 1:
        bbox = bbox_hflip(bbox, rows, cols)
    elif d == -1:
        bbox = bbox_hflip(bbox, rows, cols)
        bbox = bbox_vflip(bbox, rows, cols)
    else:
        raise ValueError("Invalid d value {}. Valid values are -1, 0 and 1".format(d))
    return bbox


def bbox_transpose(bbox, axis, rows, cols):  # skipcq: PYL-W0613
    """Transposes a bounding box along given axis.

    Args:
        bbox (tuple): A bounding box `(x_min, y_min, x_max, y_max)`.
        axis (int): 0 - main axis, 1 - secondary axis.
        rows (int): Image rows.
        cols (int): Image cols.

    Returns:
        tuple: A bounding box tuple `(x_min, y_min, x_max, y_max)`.

    Raises:
        ValueError: If axis not equal to 0 or 1.

    """
    x_min, y_min, x_max, y_max = bbox[:4]
    if axis not in {0, 1}:
        raise ValueError("Axis must be either 0 or 1.")
    if axis == 0:
        bbox = (y_min, x_min, y_max, x_max)
    if axis == 1:
        bbox = (1 - y_max, 1 - x_max, 1 - y_min, 1 - x_min)
    return bbox


@angle_2pi_range
def keypoint_vflip(keypoint, rows, cols):
    """Flip a keypoint vertically around the x-axis.

    Args:
        keypoint (tuple): A keypoint `(x, y, angle, scale)`.
        rows (int): Image height.
        cols( int): Image width.

    Returns:
        tuple: A keypoint `(x, y, angle, scale)`.

    """
    x, y, angle, scale = keypoint
    angle = -angle
    return x, (rows - 1) - y, angle, scale


@angle_2pi_range
def keypoint_hflip(keypoint, rows, cols):
    """Flip a keypoint horizontally around the y-axis.

    Args:
        keypoint (tuple): A keypoint `(x, y, angle, scale)`.
        rows (int): Image height.
        cols (int): Image width.

    Returns:
        tuple: A keypoint `(x, y, angle, scale)`.

    """
    x, y, angle, scale = keypoint
    angle = math.pi - angle
    return (cols - 1) - x, y, angle, scale


def keypoint_flip(keypoint, d, rows, cols):
    """Flip a keypoint either vertically, horizontally or both depending on the value of `d`.

    Args:
        keypoint (tuple): A keypoint `(x, y, angle, scale)`.
        d (int): Number of flip. Must be -1, 0 or 1:
            * 0 - vertical flip,
            * 1 - horizontal flip,
            * -1 - vertical and horizontal flip.
        rows (int): Image height.
        cols (int): Image width.

    Returns:
        tuple: A keypoint `(x, y, angle, scale)`.

    Raises:
        ValueError: if value of `d` is not -1, 0 or 1.

    """
    if d == 0:
        keypoint = keypoint_vflip(keypoint, rows, cols)
    elif d == 1:
        keypoint = keypoint_hflip(keypoint, rows, cols)
    elif d == -1:
        keypoint = keypoint_hflip(keypoint, rows, cols)
        keypoint = keypoint_vflip(keypoint, rows, cols)
    else:
        raise ValueError("Invalid d value {}. Valid values are -1, 0 and 1".format(d))
    return keypoint


def noop(input_obj, **params):  # skipcq: PYL-W0613
    return input_obj


def swap_tiles_on_image(image, tiles):
    """
    Swap tiles on image.

    Args:
        image (np.ndarray): Input image.
        tiles (np.ndarray): array of tuples(
            current_left_up_corner_row, current_left_up_corner_col,
            old_left_up_corner_row, old_left_up_corner_col,
            height_tile, width_tile)

    Returns:
        np.ndarray: Output image.

    """
    new_image = image.copy()

    for tile in tiles:
        new_image[tile[0] : tile[0] + tile[4], tile[1] : tile[1] + tile[5]] = image[
            tile[2] : tile[2] + tile[4], tile[3] : tile[3] + tile[5]
        ]

    return new_image


def keypoint_transpose(keypoint):
    """Rotate a keypoint by angle.

    Args:
        keypoint (tuple): A keypoint `(x, y, angle, scale)`.

    Returns:
        tuple: A keypoint `(x, y, angle, scale)`.

    """
    x, y, angle, scale = keypoint[:4]

    if angle <= np.pi:
        angle = np.pi - angle
    else:
        angle = 3 * np.pi - angle

    return y, x, angle, scale


@clipped
def _multiply_uint8(img, multiplier):
    img = img.astype(np.float32)
    return np.multiply(img, multiplier)


@preserve_shape
def _multiply_uint8_optimized(img, multiplier):
    if is_grayscale_image(img) or len(multiplier) == 1:
        multiplier = multiplier[0]
        lut = np.arange(0, 256, dtype=np.float32)
        lut *= multiplier
        lut = clip(lut, np.uint8, MAX_VALUES_BY_DTYPE[img.dtype])
        func = _maybe_process_in_chunks(cv2.LUT, lut=lut)
        return func(img)

    channels = img.shape[-1]
    lut = [np.arange(0, 256, dtype=np.float32)] * channels
    lut = np.stack(lut, axis=-1)

    lut *= multiplier
    lut = clip(lut, np.uint8, MAX_VALUES_BY_DTYPE[img.dtype])

    images = []
    for i in range(channels):
        func = _maybe_process_in_chunks(cv2.LUT, lut=lut[:, i])
        images.append(func(img[:, :, i]))
    return np.stack(images, axis=-1)


@clipped
def _multiply_non_uint8(img, multiplier):
    return img * multiplier


def multiply(img, multiplier):
    """
    Args:
        img (numpy.ndarray): Image.
        multiplier (numpy.ndarray): Multiplier coefficient.

    Returns:
        numpy.ndarray: Image multiplied by `multiplier` coefficient.

    """
    if img.dtype == np.uint8:
        if len(multiplier.shape) == 1:
            return _multiply_uint8_optimized(img, multiplier)

        return _multiply_uint8(img, multiplier)

    return _multiply_non_uint8(img, multiplier)


def bbox_from_mask(mask):
    """Create bounding box from binary mask (fast version)

    Args:
        mask (numpy.ndarray): binary mask.

    Returns:
        tuple: A bounding box tuple `(x_min, y_min, x_max, y_max)`.

    """
    rows = np.any(mask, axis=1)
    if not rows.any():
        return -1, -1, -1, -1
    cols = np.any(mask, axis=0)
    y_min, y_max = np.where(rows)[0][[0, -1]]
    x_min, x_max = np.where(cols)[0][[0, -1]]
    return x_min, y_min, x_max + 1, y_max + 1


def mask_from_bbox(img, bbox):
    """Create binary mask from bounding box

    Args:
        img (numpy.ndarray): input image
        bbox: A bounding box tuple `(x_min, y_min, x_max, y_max)`

    Returns:
        mask (numpy.ndarray): binary mask

    """

    mask = np.zeros(img.shape[:2], dtype=np.uint8)
    x_min, y_min, x_max, y_max = bbox
    mask[y_min:y_max, x_min:x_max] = 1
    return mask


def fancy_pca(img, alpha=0.1):
    """Perform 'Fancy PCA' augmentation from:
    http://papers.nips.cc/paper/4824-imagenet-classification-with-deep-convolutional-neural-networks.pdf

    Args:
        img (numpy.ndarray): numpy array with (h, w, rgb) shape, as ints between 0-255
        alpha (float): how much to perturb/scale the eigen vecs and vals
                the paper used std=0.1

    Returns:
        numpy.ndarray: numpy image-like array as uint8 range(0, 255)

    """
    if not is_rgb_image(img) or img.dtype != np.uint8:
        raise TypeError("Image must be RGB image in uint8 format.")

    orig_img = img.astype(float).copy()

    img = img / 255.0  # rescale to 0 to 1 range

    # flatten image to columns of RGB
    img_rs = img.reshape(-1, 3)
    # img_rs shape (640000, 3)

    # center mean
    img_centered = img_rs - np.mean(img_rs, axis=0)

    # paper says 3x3 covariance matrix
    img_cov = np.cov(img_centered, rowvar=False)

    # eigen values and eigen vectors
    eig_vals, eig_vecs = np.linalg.eigh(img_cov)

    # sort values and vector
    sort_perm = eig_vals[::-1].argsort()
    eig_vals[::-1].sort()
    eig_vecs = eig_vecs[:, sort_perm]

    # get [p1, p2, p3]
    m1 = np.column_stack((eig_vecs))

    # get 3x1 matrix of eigen values multiplied by random variable draw from normal
    # distribution with mean of 0 and standard deviation of 0.1
    m2 = np.zeros((3, 1))
    # according to the paper alpha should only be draw once per augmentation (not once per channel)
    # alpha = np.random.normal(0, alpha_std)

    # broad cast to speed things up
    m2[:, 0] = alpha * eig_vals[:]

    # this is the vector that we're going to add to each pixel in a moment
    add_vect = np.matrix(m1) * np.matrix(m2)

    for idx in range(3):  # RGB
        orig_img[..., idx] += add_vect[idx] * 255

    # for image processing it was found that working with float 0.0 to 1.0
    # was easier than integers between 0-255
    # orig_img /= 255.0
    orig_img = np.clip(orig_img, 0.0, 255.0)

    # orig_img *= 255
    orig_img = orig_img.astype(np.uint8)

    return orig_img


@preserve_shape
def glass_blur(img, sigma, max_delta, iterations, dxy, mode):
    x = cv2.GaussianBlur(np.array(img), sigmaX=sigma, ksize=(0, 0))

    if mode == "fast":

        hs = np.arange(img.shape[0] - max_delta, max_delta, -1)
        ws = np.arange(img.shape[1] - max_delta, max_delta, -1)
        h = np.tile(hs, ws.shape[0])
        w = np.repeat(ws, hs.shape[0])

        for i in range(iterations):
            dy = dxy[:, i, 0]
            dx = dxy[:, i, 1]
            x[h, w], x[h + dy, w + dx] = x[h + dy, w + dx], x[h, w]

    elif mode == "exact":
        for ind, (i, h, w) in enumerate(
            product(
                range(iterations),
                range(img.shape[0] - max_delta, max_delta, -1),
                range(img.shape[1] - max_delta, max_delta, -1),
            )
        ):
            ind = ind if ind < len(dxy) else ind % len(dxy)
            dy = dxy[ind, i, 0]
            dx = dxy[ind, i, 1]
            x[h, w], x[h + dy, w + dx] = x[h + dy, w + dx], x[h, w]

<<<<<<< HEAD
    return np.clip(cv2.GaussianBlur(x / coef, sigmaX=sigma, ksize=(0, 0)), 0, 1) * coef
=======
    return cv2.GaussianBlur(x, sigmaX=sigma, ksize=(0, 0))


def _adjust_brightness_torchvision_uint8(img, factor):
    lut = np.arange(0, 256) * factor
    lut = np.clip(lut, 0, 255).astype(np.uint8)
    return cv2.LUT(img, lut)


@preserve_shape
def adjust_brightness_torchvision(img, factor):
    if factor == 0:
        return np.zeros_like(img)
    elif factor == 1:
        return img

    if img.dtype == np.uint8:
        return _adjust_brightness_torchvision_uint8(img, factor)

    return clip(img * factor, img.dtype, MAX_VALUES_BY_DTYPE[img.dtype])


def _adjust_contrast_torchvision_uint8(img, factor, mean):
    lut = np.arange(0, 256) * factor
    lut = lut + mean * (1 - factor)
    lut = clip(lut, img.dtype, 255)

    return cv2.LUT(img, lut)


@preserve_shape
def adjust_contrast_torchvision(img, factor):
    if factor == 1:
        return img

    if is_grayscale_image(img):
        mean = img.mean()
    else:
        mean = cv2.cvtColor(img, cv2.COLOR_RGB2GRAY).mean()

    if factor == 0:
        if img.dtype != np.float32:
            mean = int(mean + 0.5)
        return np.full_like(img, mean, dtype=img.dtype)

    if img.dtype == np.uint8:
        return _adjust_contrast_torchvision_uint8(img, factor, mean)

    return clip(
        img.astype(np.float32) * factor + mean * (1 - factor),
        img.dtype,
        MAX_VALUES_BY_DTYPE[img.dtype],
    )


@preserve_shape
def adjust_saturation_torchvision(img, factor, gamma=0):
    if factor == 1:
        return img

    if is_grayscale_image(img):
        gray = img
        return gray
    else:
        gray = cv2.cvtColor(img, cv2.COLOR_RGB2GRAY)
        gray = cv2.cvtColor(gray, cv2.COLOR_GRAY2RGB)

    if factor == 0:
        return gray

    result = cv2.addWeighted(img, factor, gray, 1 - factor, gamma=gamma)
    if img.dtype == np.uint8:
        return result

    # OpenCV does not clip values for float dtype
    return clip(result, img.dtype, MAX_VALUES_BY_DTYPE[img.dtype])


def _adjust_hue_torchvision_uint8(img, factor):
    img = cv2.cvtColor(img, cv2.COLOR_RGB2HSV)

    lut = np.arange(0, 256, dtype=np.int16)
    lut = np.mod(lut + 180 * factor, 180).astype(np.uint8)
    img[..., 0] = cv2.LUT(img[..., 0], lut)

    return cv2.cvtColor(img, cv2.COLOR_HSV2RGB)


def adjust_hue_torchvision(img, factor):
    if is_grayscale_image(img):
        return img

    if factor == 0:
        return img

    if img.dtype == np.uint8:
        return _adjust_hue_torchvision_uint8(img, factor)

    img = cv2.cvtColor(img, cv2.COLOR_RGB2HSV)
    img[..., 0] = np.mod(img[..., 0] + factor * 360, 360)
    return cv2.cvtColor(img, cv2.COLOR_HSV2RGB)


@preserve_shape
def superpixels(
    image: np.ndarray, n_segments: int, replace_samples: Sequence[bool], max_size: Optional[int], interpolation: int
) -> np.ndarray:
    if not np.any(replace_samples):
        return image

    orig_shape = image.shape
    if max_size is not None:
        size = max(image.shape[:2])
        if size > max_size:
            scale = max_size / size
            height, width = image.shape[:2]
            new_height, new_width = int(height * scale), int(width * scale)
            resize_fn = _maybe_process_in_chunks(
                cv2.resize, dsize=(new_width, new_height), interpolation=interpolation
            )
            image = resize_fn(image)

    from skimage.segmentation import slic

    segments = skimage.segmentation.slic(image, n_segments=n_segments, compactness=10)

    min_value = 0
    max_value = MAX_VALUES_BY_DTYPE[image.dtype]
    image = np.copy(image)
    if image.ndim == 2:
        image = image.reshape(*image.shape, 1)
    nb_channels = image.shape[2]
    for c in range(nb_channels):
        # segments+1 here because otherwise regionprops always misses the last label
        regions = skimage.measure.regionprops(segments + 1, intensity_image=image[..., c])
        for ridx, region in enumerate(regions):
            # with mod here, because slic can sometimes create more superpixel than requested.
            # replace_samples then does not have enough values, so we just start over with the first one again.
            if replace_samples[ridx % len(replace_samples)]:
                mean_intensity = region.mean_intensity
                image_sp_c = image[..., c]

                if image_sp_c.dtype.kind in ["i", "u", "b"]:
                    # After rounding the value can end up slightly outside of the value_range. Hence, we need to clip.
                    # We do clip via min(max(...)) instead of np.clip because
                    # the latter one does not seem to keep dtypes for dtypes with large itemsizes (e.g. uint64).
                    value: Union[int, float]
                    value = int(np.round(mean_intensity))
                    value = min(max(value, min_value), max_value)
                else:
                    value = mean_intensity

                image_sp_c[segments == ridx] = value

    if orig_shape != image.shape:
        resize_fn = _maybe_process_in_chunks(
            cv2.resize, dsize=(orig_shape[1], orig_shape[0]), interpolation=interpolation
        )
        image = resize_fn(image)

    return image


@clipped
def add_weighted(img1, alpha, img2, beta):
    return img1.astype(float) * alpha + img2.astype(float) * beta


@clipped
@preserve_shape
def unsharp_mask(image: np.ndarray, ksize: int, sigma: float = 0.0, alpha: float = 0.2, threshold: int = 10):
    blur_fn = _maybe_process_in_chunks(cv2.GaussianBlur, ksize=(ksize, ksize), sigmaX=sigma)

    input_dtype = image.dtype
    if input_dtype == np.uint8:
        image = to_float(image)
    elif input_dtype not in (np.uint8, np.float32):
        raise ValueError("Unexpected dtype {} for UnsharpMask augmentation".format(input_dtype))

    blur = blur_fn(image)
    residual = image - blur

    # Do not sharpen noise
    mask = np.abs(residual) * 255 > threshold
    mask = mask.astype("float32")

    sharp = image + alpha * residual
    # Avoid color noise artefacts.
    sharp = np.clip(sharp, 0, 1)

    soft_mask = blur_fn(mask)
    output = soft_mask * sharp + (1 - soft_mask) * image
    return from_float(output, dtype=input_dtype)


@preserve_shape
def pixel_dropout(image: np.ndarray, drop_mask: np.ndarray, drop_value: Union[float, Sequence[float]]) -> np.ndarray:
    if isinstance(drop_value, (int, float)) and drop_value == 0:
        drop_values = np.zeros_like(image)
    else:
        drop_values = np.full_like(image, drop_value)  # type: ignore
    return np.where(drop_mask, drop_values, image)
>>>>>>> a8dc46ee
<|MERGE_RESOLUTION|>--- conflicted
+++ resolved
@@ -1786,9 +1786,6 @@
             dx = dxy[ind, i, 1]
             x[h, w], x[h + dy, w + dx] = x[h + dy, w + dx], x[h, w]
 
-<<<<<<< HEAD
-    return np.clip(cv2.GaussianBlur(x / coef, sigmaX=sigma, ksize=(0, 0)), 0, 1) * coef
-=======
     return cv2.GaussianBlur(x, sigmaX=sigma, ksize=(0, 0))
 
 
@@ -1990,5 +1987,4 @@
         drop_values = np.zeros_like(image)
     else:
         drop_values = np.full_like(image, drop_value)  # type: ignore
-    return np.where(drop_mask, drop_values, image)
->>>>>>> a8dc46ee
+    return np.where(drop_mask, drop_values, image)