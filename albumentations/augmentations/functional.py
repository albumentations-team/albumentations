--- conflicted
+++ resolved
@@ -930,11 +930,6 @@
 
 
 def dither(img, nc):
-<<<<<<< HEAD
-=======
-    if img.dtype != np.float32:
-        raise TypeError("Image must have float32 channel type")
->>>>>>> df3d208d
     (height, width) = (np.shape(img)[0],np.shape(img)[1])
     for y in range(height):
         for x in range(width):
