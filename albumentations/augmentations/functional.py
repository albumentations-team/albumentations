from __future__ import division

from functools import wraps
from itertools import product
from typing import Callable, Optional, Sequence, Union
from warnings import warn

import cv2
import numpy as np
import skimage

from albumentations import random_utils
from albumentations.core.keypoints_utils import angle_to_2pi_range

__all__ = [
    "MAX_VALUES_BY_DTYPE",
    "_maybe_process_in_chunks",
    "add_fog",
    "add_rain",
    "add_shadow",
    "add_snow",
    "add_sun_flare",
    "add_weighted",
    "adjust_brightness_torchvision",
    "adjust_contrast_torchvision",
    "adjust_hue_torchvision",
    "adjust_saturation_torchvision",
    "angle_2pi_range",
    "blur",
    "brightness_contrast_adjust",
    "channel_shuffle",
    "clahe",
    "clip",
    "clipped",
    "convolve",
    "downscale",
    "equalize",
    "fancy_pca",
    "from_float",
    "gamma_transform",
    "gauss_noise",
    "gaussian_blur",
    "get_num_channels",
    "get_opencv_dtype_from_numpy",
    "glass_blur",
    "image_compression",
    "invert",
    "is_grayscale_image",
    "is_multispectral_image",
    "is_rgb_image",
    "iso_noise",
    "linear_transformation_rgb",
    "median_blur",
    "move_tone_curve",
    "multiply",
    "non_rgb_warning",
    "noop",
    "normalize",
    "posterize",
    "preserve_channel_dim",
    "preserve_shape",
    "shift_hsv",
    "shift_rgb",
    "solarize",
    "superpixels",
    "swap_tiles_on_image",
    "to_float",
    "to_gray",
    "unsharp_mask",
<<<<<<< HEAD
    "vflip",
    "scale",
    "resize",
=======
>>>>>>> a271a092
]

MAX_VALUES_BY_DTYPE = {
    np.dtype("uint8"): 255,
    np.dtype("uint16"): 65535,
    np.dtype("uint32"): 4294967295,
    np.dtype("float32"): 1.0,
}

NPDTYPE_TO_OPENCV_DTYPE = {
    np.uint8: cv2.CV_8U,
    np.uint16: cv2.CV_16U,
    np.int32: cv2.CV_32S,
    np.float32: cv2.CV_32F,
    np.float64: cv2.CV_64F,
    np.dtype("uint8"): cv2.CV_8U,
    np.dtype("uint16"): cv2.CV_16U,
    np.dtype("int32"): cv2.CV_32S,
    np.dtype("float32"): cv2.CV_32F,
    np.dtype("float64"): cv2.CV_64F,
}


def angle_2pi_range(func):
    @wraps(func)
    def wrapped_function(keypoint, *args, **kwargs):
        (x, y, a, s) = func(keypoint, *args, **kwargs)
        return (x, y, angle_to_2pi_range(a), s)

    return wrapped_function


def get_opencv_dtype_from_numpy(value: Union[np.ndarray, int, np.dtype, object]) -> int:
    """
    Return a corresponding OpenCV dtype for a numpy's dtype
    :param value: Input dtype of numpy array
    :return: Corresponding dtype for OpenCV
    """
    if isinstance(value, np.ndarray):
        value = value.dtype
    return NPDTYPE_TO_OPENCV_DTYPE[value]


def clip(img, dtype, maxval):
    return np.clip(img, 0, maxval).astype(dtype)


def clipped(func):
    @wraps(func)
    def wrapped_function(img, *args, **kwargs):
        dtype = img.dtype
        maxval = MAX_VALUES_BY_DTYPE.get(dtype, 1.0)
        return clip(func(img, *args, **kwargs), dtype, maxval)

    return wrapped_function


def preserve_shape(func):
    """
    Preserve shape of the image

    """

    @wraps(func)
    def wrapped_function(img, *args, **kwargs):
        shape = img.shape
        result = func(img, *args, **kwargs)
        result = result.reshape(shape)
        return result

    return wrapped_function


def preserve_channel_dim(func):
    """
    Preserve dummy channel dim.

    """

    @wraps(func)
    def wrapped_function(img, *args, **kwargs):
        shape = img.shape
        result = func(img, *args, **kwargs)
        if len(shape) == 3 and shape[-1] == 1 and len(result.shape) == 2:
            result = np.expand_dims(result, axis=-1)
        return result

    return wrapped_function


def ensure_contiguous(func):
    """
    Ensure that input img is contiguous.
    """

    @wraps(func)
    def wrapped_function(img, *args, **kwargs):
        img = np.require(img, requirements=["C_CONTIGUOUS"])
        result = func(img, *args, **kwargs)
        return result

    return wrapped_function


def is_rgb_image(image):
    return len(image.shape) == 3 and image.shape[-1] == 3


def is_grayscale_image(image):
    return (len(image.shape) == 2) or (len(image.shape) == 3 and image.shape[-1] == 1)


def is_multispectral_image(image):
    return len(image.shape) == 3 and image.shape[-1] not in [1, 3]


def get_num_channels(image):
    return image.shape[2] if len(image.shape) == 3 else 1


def non_rgb_warning(image):
    if not is_rgb_image(image):
        message = "This transformation expects 3-channel images"
        if is_grayscale_image(image):
            message += "\nYou can convert your grayscale image to RGB using cv2.cvtColor(image, cv2.COLOR_GRAY2RGB))"
        if is_multispectral_image(image):  # Any image with a number of channels other than 1 and 3
            message += "\nThis transformation cannot be applied to multi-spectral images"

        raise ValueError(message)


def normalize_cv2(img, mean, denominator):
    if mean.shape and len(mean) != 4 and mean.shape != img.shape:
        mean = np.array(mean.tolist() + [0] * (4 - len(mean)), dtype=np.float64)
    if not denominator.shape:
        denominator = np.array([denominator.tolist()] * 4, dtype=np.float64)
    elif len(denominator) != 4 and denominator.shape != img.shape:
        denominator = np.array(denominator.tolist() + [1] * (4 - len(denominator)), dtype=np.float64)

    img = np.ascontiguousarray(img.astype("float32"))
    cv2.subtract(img, mean.astype(np.float64), img)
    cv2.multiply(img, denominator.astype(np.float64), img)
    return img


def normalize_numpy(img, mean, denominator):
    img = img.astype(np.float32)
    img -= mean
    img *= denominator
    return img


def normalize(img, mean, std, max_pixel_value=255.0):
    mean = np.array(mean, dtype=np.float32)
    mean *= max_pixel_value

    std = np.array(std, dtype=np.float32)
    std *= max_pixel_value

    denominator = np.reciprocal(std, dtype=np.float32)

    if img.ndim == 3 and img.shape[-1] == 3:
        return normalize_cv2(img, mean, denominator)
    return normalize_numpy(img, mean, denominator)


def _maybe_process_in_chunks(process_fn, **kwargs) -> Callable[[np.ndarray], np.ndarray]:
    """
    Wrap OpenCV function to enable processing images with more than 4 channels.

    Limitations:
        This wrapper requires image to be the first argument and rest must be sent via named arguments.

    Args:
        process_fn: Transform function (e.g cv2.resize).
        kwargs: Additional parameters.

    Returns:
        numpy.ndarray: Transformed image.

    """

    @wraps(process_fn)
    def __process_fn(img: np.ndarray) -> np.ndarray:
        num_channels = get_num_channels(img)
        if num_channels > 4:
            chunks = []
            for index in range(0, num_channels, 4):
                if num_channels - index == 2:
                    # Many OpenCV functions cannot work with 2-channel images
                    for i in range(2):
                        chunk = img[:, :, index + i : index + i + 1]
                        chunk = process_fn(chunk, **kwargs)
                        chunk = np.expand_dims(chunk, -1)
                        chunks.append(chunk)
                else:
                    chunk = img[:, :, index : index + 4]
                    chunk = process_fn(chunk, **kwargs)
                    chunks.append(chunk)
            img = np.dstack(chunks)
        else:
            img = process_fn(img, **kwargs)
        return img

    return __process_fn


def _shift_hsv_uint8(img, hue_shift, sat_shift, val_shift):
    dtype = img.dtype
    img = cv2.cvtColor(img, cv2.COLOR_RGB2HSV)
    hue, sat, val = cv2.split(img)

    if hue_shift != 0:
        lut_hue = np.arange(0, 256, dtype=np.int16)
        lut_hue = np.mod(lut_hue + hue_shift, 180).astype(dtype)
        hue = cv2.LUT(hue, lut_hue)

    if sat_shift != 0:
        lut_sat = np.arange(0, 256, dtype=np.int16)
        lut_sat = np.clip(lut_sat + sat_shift, 0, 255).astype(dtype)
        sat = cv2.LUT(sat, lut_sat)

    if val_shift != 0:
        lut_val = np.arange(0, 256, dtype=np.int16)
        lut_val = np.clip(lut_val + val_shift, 0, 255).astype(dtype)
        val = cv2.LUT(val, lut_val)

    img = cv2.merge((hue, sat, val)).astype(dtype)
    img = cv2.cvtColor(img, cv2.COLOR_HSV2RGB)
    return img


def _shift_hsv_non_uint8(img, hue_shift, sat_shift, val_shift):
    dtype = img.dtype
    img = cv2.cvtColor(img, cv2.COLOR_RGB2HSV)
    hue, sat, val = cv2.split(img)

    if hue_shift != 0:
        hue = cv2.add(hue, hue_shift)
        hue = np.mod(hue, 360)  # OpenCV fails with negative values

    if sat_shift != 0:
        sat = clip(cv2.add(sat, sat_shift), dtype, 1.0)

    if val_shift != 0:
        val = clip(cv2.add(val, val_shift), dtype, 1.0)

    img = cv2.merge((hue, sat, val))
    img = cv2.cvtColor(img, cv2.COLOR_HSV2RGB)
    return img


@preserve_shape
def shift_hsv(img, hue_shift, sat_shift, val_shift):
    if hue_shift == 0 and sat_shift == 0 and val_shift == 0:
        return img

    is_gray = is_grayscale_image(img)
    if is_gray:
        if hue_shift != 0 or sat_shift != 0:
            hue_shift = 0
            sat_shift = 0
            warn(
                "HueSaturationValue: hue_shift and sat_shift are not applicable to grayscale image. "
                "Set them to 0 or use RGB image"
            )
        img = cv2.cvtColor(img, cv2.COLOR_GRAY2RGB)

    if img.dtype == np.uint8:
        img = _shift_hsv_uint8(img, hue_shift, sat_shift, val_shift)
    else:
        img = _shift_hsv_non_uint8(img, hue_shift, sat_shift, val_shift)

    if is_gray:
        img = cv2.cvtColor(img, cv2.COLOR_RGB2GRAY)

    return img


def solarize(img, threshold=128):
    """Invert all pixel values above a threshold.

    Args:
        img (numpy.ndarray): The image to solarize.
        threshold (int): All pixels above this greyscale level are inverted.

    Returns:
        numpy.ndarray: Solarized image.

    """
    dtype = img.dtype
    max_val = MAX_VALUES_BY_DTYPE[dtype]

    if dtype == np.dtype("uint8"):
        lut = [(i if i < threshold else max_val - i) for i in range(max_val + 1)]

        prev_shape = img.shape
        img = cv2.LUT(img, np.array(lut, dtype=dtype))

        if len(prev_shape) != len(img.shape):
            img = np.expand_dims(img, -1)
        return img

    result_img = img.copy()
    cond = img >= threshold
    result_img[cond] = max_val - result_img[cond]
    return result_img


@preserve_shape
def posterize(img, bits):
    """Reduce the number of bits for each color channel.

    Args:
        img (numpy.ndarray): image to posterize.
        bits (int): number of high bits. Must be in range [0, 8]

    Returns:
        numpy.ndarray: Image with reduced color channels.

    """
    bits = np.uint8(bits)

    if img.dtype != np.uint8:
        raise TypeError("Image must have uint8 channel type")
    if np.any((bits < 0) | (bits > 8)):
        raise ValueError("bits must be in range [0, 8]")

    if not bits.shape or len(bits) == 1:
        if bits == 0:
            return np.zeros_like(img)
        if bits == 8:
            return img.copy()

        lut = np.arange(0, 256, dtype=np.uint8)
        mask = ~np.uint8(2 ** (8 - bits) - 1)
        lut &= mask

        return cv2.LUT(img, lut)

    if not is_rgb_image(img):
        raise TypeError("If bits is iterable image must be RGB")

    result_img = np.empty_like(img)
    for i, channel_bits in enumerate(bits):
        if channel_bits == 0:
            result_img[..., i] = np.zeros_like(img[..., i])
        elif channel_bits == 8:
            result_img[..., i] = img[..., i].copy()
        else:
            lut = np.arange(0, 256, dtype=np.uint8)
            mask = ~np.uint8(2 ** (8 - channel_bits) - 1)
            lut &= mask

            result_img[..., i] = cv2.LUT(img[..., i], lut)

    return result_img


def _equalize_pil(img, mask=None):
    histogram = cv2.calcHist([img], [0], mask, [256], (0, 256)).ravel()
    h = [_f for _f in histogram if _f]

    if len(h) <= 1:
        return img.copy()

    step = np.sum(h[:-1]) // 255
    if not step:
        return img.copy()

    lut = np.empty(256, dtype=np.uint8)
    n = step // 2
    for i in range(256):
        lut[i] = min(n // step, 255)
        n += histogram[i]

    return cv2.LUT(img, np.array(lut))


def _equalize_cv(img, mask=None):
    if mask is None:
        return cv2.equalizeHist(img)

    histogram = cv2.calcHist([img], [0], mask, [256], (0, 256)).ravel()
    i = 0
    for val in histogram:
        if val > 0:
            break
        i += 1
    i = min(i, 255)

    total = np.sum(histogram)
    if histogram[i] == total:
        return np.full_like(img, i)

    scale = 255.0 / (total - histogram[i])
    _sum = 0

    lut = np.zeros(256, dtype=np.uint8)
    i += 1
    for i in range(i, len(histogram)):
        _sum += histogram[i]
        lut[i] = clip(round(_sum * scale), np.dtype("uint8"), 255)

    return cv2.LUT(img, lut)


@preserve_channel_dim
def equalize(img, mask=None, mode="cv", by_channels=True):
    """Equalize the image histogram.

    Args:
        img (numpy.ndarray): RGB or grayscale image.
        mask (numpy.ndarray): An optional mask.  If given, only the pixels selected by
            the mask are included in the analysis. Maybe 1 channel or 3 channel array.
        mode (str): {'cv', 'pil'}. Use OpenCV or Pillow equalization method.
        by_channels (bool): If True, use equalization by channels separately,
            else convert image to YCbCr representation and use equalization by `Y` channel.

    Returns:
        numpy.ndarray: Equalized image.

    """
    if img.dtype != np.uint8:
        raise TypeError("Image must have uint8 channel type")

    modes = ["cv", "pil"]

    if mode not in modes:
        raise ValueError("Unsupported equalization mode. Supports: {}. " "Got: {}".format(modes, mode))
    if mask is not None:
        if is_rgb_image(mask) and is_grayscale_image(img):
            raise ValueError("Wrong mask shape. Image shape: {}. " "Mask shape: {}".format(img.shape, mask.shape))
        if not by_channels and not is_grayscale_image(mask):
            raise ValueError(
                "When by_channels=False only 1-channel mask supports. " "Mask shape: {}".format(mask.shape)
            )

    if mode == "pil":
        function = _equalize_pil
    else:
        function = _equalize_cv

    if mask is not None:
        mask = mask.astype(np.uint8)

    if is_grayscale_image(img):
        return function(img, mask)

    if not by_channels:
        result_img = cv2.cvtColor(img, cv2.COLOR_RGB2YCrCb)
        result_img[..., 0] = function(result_img[..., 0], mask)
        return cv2.cvtColor(result_img, cv2.COLOR_YCrCb2RGB)

    result_img = np.empty_like(img)
    for i in range(3):
        if mask is None:
            _mask = None
        elif is_grayscale_image(mask):
            _mask = mask
        else:
            _mask = mask[..., i]

        result_img[..., i] = function(img[..., i], _mask)

    return result_img


@preserve_shape
def move_tone_curve(img, low_y, high_y):
    """Rescales the relationship between bright and dark areas of the image by manipulating its tone curve.

    Args:
        img (numpy.ndarray): RGB or grayscale image.
        low_y (float): y-position of a Bezier control point used
            to adjust the tone curve, must be in range [0, 1]
        high_y (float): y-position of a Bezier control point used
            to adjust image tone curve, must be in range [0, 1]
    """
    input_dtype = img.dtype

    if low_y < 0 or low_y > 1:
        raise ValueError("low_shift must be in range [0, 1]")
    if high_y < 0 or high_y > 1:
        raise ValueError("high_shift must be in range [0, 1]")

    if input_dtype != np.uint8:
        raise ValueError("Unsupported image type {}".format(input_dtype))

    t = np.linspace(0.0, 1.0, 256)

    # Defines responze of a four-point bezier curve
    def evaluate_bez(t):
        return 3 * (1 - t) ** 2 * t * low_y + 3 * (1 - t) * t**2 * high_y + t**3

    evaluate_bez = np.vectorize(evaluate_bez)
    remapping = np.rint(evaluate_bez(t) * 255).astype(np.uint8)

    lut_fn = _maybe_process_in_chunks(cv2.LUT, lut=remapping)
    img = lut_fn(img)
    return img


@clipped
def _shift_rgb_non_uint8(img, r_shift, g_shift, b_shift):
    if r_shift == g_shift == b_shift:
        return img + r_shift

    result_img = np.empty_like(img)
    shifts = [r_shift, g_shift, b_shift]
    for i, shift in enumerate(shifts):
        result_img[..., i] = img[..., i] + shift

    return result_img


def _shift_image_uint8(img, value):
    max_value = MAX_VALUES_BY_DTYPE[img.dtype]

    lut = np.arange(0, max_value + 1).astype("float32")
    lut += value

    lut = np.clip(lut, 0, max_value).astype(img.dtype)
    return cv2.LUT(img, lut)


@preserve_shape
def _shift_rgb_uint8(img, r_shift, g_shift, b_shift):
    if r_shift == g_shift == b_shift:
        h, w, c = img.shape
        img = img.reshape([h, w * c])

        return _shift_image_uint8(img, r_shift)

    result_img = np.empty_like(img)
    shifts = [r_shift, g_shift, b_shift]
    for i, shift in enumerate(shifts):
        result_img[..., i] = _shift_image_uint8(img[..., i], shift)

    return result_img


def shift_rgb(img, r_shift, g_shift, b_shift):
    if img.dtype == np.uint8:
        return _shift_rgb_uint8(img, r_shift, g_shift, b_shift)

    return _shift_rgb_non_uint8(img, r_shift, g_shift, b_shift)


@clipped
def linear_transformation_rgb(img, transformation_matrix):
    result_img = cv2.transform(img, transformation_matrix)

    return result_img


@preserve_channel_dim
def clahe(img, clip_limit=2.0, tile_grid_size=(8, 8)):
    if img.dtype != np.uint8:
        raise TypeError("clahe supports only uint8 inputs")

    clahe_mat = cv2.createCLAHE(clipLimit=clip_limit, tileGridSize=tile_grid_size)

    if len(img.shape) == 2 or img.shape[2] == 1:
        img = clahe_mat.apply(img)
    else:
        img = cv2.cvtColor(img, cv2.COLOR_RGB2LAB)
        img[:, :, 0] = clahe_mat.apply(img[:, :, 0])
        img = cv2.cvtColor(img, cv2.COLOR_LAB2RGB)

    return img


@preserve_shape
def blur(img, ksize):
    blur_fn = _maybe_process_in_chunks(cv2.blur, ksize=(ksize, ksize))
    return blur_fn(img)


@preserve_shape
def gaussian_blur(img, ksize, sigma=0):
    # When sigma=0, it is computed as `sigma = 0.3*((ksize-1)*0.5 - 1) + 0.8`
    blur_fn = _maybe_process_in_chunks(cv2.GaussianBlur, ksize=(ksize, ksize), sigmaX=sigma)
    return blur_fn(img)


@preserve_shape
def median_blur(img, ksize):
    if img.dtype == np.float32 and ksize not in {3, 5}:
        raise ValueError(
            "Invalid ksize value {}. For a float32 image the only valid ksize values are 3 and 5".format(ksize)
        )

    blur_fn = _maybe_process_in_chunks(cv2.medianBlur, ksize=ksize)
    return blur_fn(img)


@preserve_shape
def convolve(img, kernel):
    conv_fn = _maybe_process_in_chunks(cv2.filter2D, ddepth=-1, kernel=kernel)
    return conv_fn(img)


@preserve_shape
def image_compression(img, quality, image_type):
    if image_type in [".jpeg", ".jpg"]:
        quality_flag = cv2.IMWRITE_JPEG_QUALITY
    elif image_type == ".webp":
        quality_flag = cv2.IMWRITE_WEBP_QUALITY
    else:
        NotImplementedError("Only '.jpg' and '.webp' compression transforms are implemented. ")

    input_dtype = img.dtype
    needs_float = False

    if input_dtype == np.float32:
        warn(
            "Image compression augmentation "
            "is most effective with uint8 inputs, "
            "{} is used as input.".format(input_dtype),
            UserWarning,
        )
        img = from_float(img, dtype=np.dtype("uint8"))
        needs_float = True
    elif input_dtype not in (np.uint8, np.float32):
        raise ValueError("Unexpected dtype {} for image augmentation".format(input_dtype))

    _, encoded_img = cv2.imencode(image_type, img, (int(quality_flag), quality))
    img = cv2.imdecode(encoded_img, cv2.IMREAD_UNCHANGED)

    if needs_float:
        img = to_float(img, max_value=255)
    return img


@preserve_shape
def add_snow(img, snow_point, brightness_coeff):
    """Bleaches out pixels, imitation snow.

    From https://github.com/UjjwalSaxena/Automold--Road-Augmentation-Library

    Args:
        img (numpy.ndarray): Image.
        snow_point: Number of show points.
        brightness_coeff: Brightness coefficient.

    Returns:
        numpy.ndarray: Image.

    """
    non_rgb_warning(img)

    input_dtype = img.dtype
    needs_float = False

    snow_point *= 127.5  # = 255 / 2
    snow_point += 85  # = 255 / 3

    if input_dtype == np.float32:
        img = from_float(img, dtype=np.dtype("uint8"))
        needs_float = True
    elif input_dtype not in (np.uint8, np.float32):
        raise ValueError("Unexpected dtype {} for RandomSnow augmentation".format(input_dtype))

    image_HLS = cv2.cvtColor(img, cv2.COLOR_RGB2HLS)
    image_HLS = np.array(image_HLS, dtype=np.float32)

    image_HLS[:, :, 1][image_HLS[:, :, 1] < snow_point] *= brightness_coeff

    image_HLS[:, :, 1] = clip(image_HLS[:, :, 1], np.uint8, 255)

    image_HLS = np.array(image_HLS, dtype=np.uint8)

    image_RGB = cv2.cvtColor(image_HLS, cv2.COLOR_HLS2RGB)

    if needs_float:
        image_RGB = to_float(image_RGB, max_value=255)

    return image_RGB


@preserve_shape
def add_rain(
    img,
    slant,
    drop_length,
    drop_width,
    drop_color,
    blur_value,
    brightness_coefficient,
    rain_drops,
):
    """

    From https://github.com/UjjwalSaxena/Automold--Road-Augmentation-Library

    Args:
        img (numpy.ndarray): Image.
        slant (int):
        drop_length:
        drop_width:
        drop_color:
        blur_value (int): Rainy view are blurry.
        brightness_coefficient (float): Rainy days are usually shady.
        rain_drops:

    Returns:
        numpy.ndarray: Image.

    """
    non_rgb_warning(img)

    input_dtype = img.dtype
    needs_float = False

    if input_dtype == np.float32:
        img = from_float(img, dtype=np.dtype("uint8"))
        needs_float = True
    elif input_dtype not in (np.uint8, np.float32):
        raise ValueError("Unexpected dtype {} for RandomRain augmentation".format(input_dtype))

    image = img.copy()

    for (rain_drop_x0, rain_drop_y0) in rain_drops:
        rain_drop_x1 = rain_drop_x0 + slant
        rain_drop_y1 = rain_drop_y0 + drop_length

        cv2.line(
            image,
            (rain_drop_x0, rain_drop_y0),
            (rain_drop_x1, rain_drop_y1),
            drop_color,
            drop_width,
        )

    image = cv2.blur(image, (blur_value, blur_value))  # rainy view are blurry
    image_hsv = cv2.cvtColor(image, cv2.COLOR_RGB2HSV).astype(np.float32)
    image_hsv[:, :, 2] *= brightness_coefficient

    image_rgb = cv2.cvtColor(image_hsv.astype(np.uint8), cv2.COLOR_HSV2RGB)

    if needs_float:
        image_rgb = to_float(image_rgb, max_value=255)

    return image_rgb


@preserve_shape
def add_fog(img, fog_coef, alpha_coef, haze_list):
    """Add fog to the image.

    From https://github.com/UjjwalSaxena/Automold--Road-Augmentation-Library

    Args:
        img (numpy.ndarray): Image.
        fog_coef (float): Fog coefficient.
        alpha_coef (float): Alpha coefficient.
        haze_list (list):

    Returns:
        numpy.ndarray: Image.

    """
    non_rgb_warning(img)

    input_dtype = img.dtype
    needs_float = False

    if input_dtype == np.float32:
        img = from_float(img, dtype=np.dtype("uint8"))
        needs_float = True
    elif input_dtype not in (np.uint8, np.float32):
        raise ValueError("Unexpected dtype {} for RandomFog augmentation".format(input_dtype))

    width = img.shape[1]

    hw = max(int(width // 3 * fog_coef), 10)

    for haze_points in haze_list:
        x, y = haze_points
        overlay = img.copy()
        output = img.copy()
        alpha = alpha_coef * fog_coef
        rad = hw // 2
        point = (x + hw // 2, y + hw // 2)
        cv2.circle(overlay, point, int(rad), (255, 255, 255), -1)
        cv2.addWeighted(overlay, alpha, output, 1 - alpha, 0, output)

        img = output.copy()

    image_rgb = cv2.blur(img, (hw // 10, hw // 10))

    if needs_float:
        image_rgb = to_float(image_rgb, max_value=255)

    return image_rgb


@preserve_shape
def add_sun_flare(img, flare_center_x, flare_center_y, src_radius, src_color, circles):
    """Add sun flare.

    From https://github.com/UjjwalSaxena/Automold--Road-Augmentation-Library

    Args:
        img (numpy.ndarray):
        flare_center_x (float):
        flare_center_y (float):
        src_radius:
        src_color (int, int, int):
        circles (list):

    Returns:
        numpy.ndarray:

    """
    non_rgb_warning(img)

    input_dtype = img.dtype
    needs_float = False

    if input_dtype == np.float32:
        img = from_float(img, dtype=np.dtype("uint8"))
        needs_float = True
    elif input_dtype not in (np.uint8, np.float32):
        raise ValueError("Unexpected dtype {} for RandomSunFlareaugmentation".format(input_dtype))

    overlay = img.copy()
    output = img.copy()

    for (alpha, (x, y), rad3, (r_color, g_color, b_color)) in circles:
        cv2.circle(overlay, (x, y), rad3, (r_color, g_color, b_color), -1)

        cv2.addWeighted(overlay, alpha, output, 1 - alpha, 0, output)

    point = (int(flare_center_x), int(flare_center_y))

    overlay = output.copy()
    num_times = src_radius // 10
    alpha = np.linspace(0.0, 1, num=num_times)
    rad = np.linspace(1, src_radius, num=num_times)
    for i in range(num_times):
        cv2.circle(overlay, point, int(rad[i]), src_color, -1)
        alp = alpha[num_times - i - 1] * alpha[num_times - i - 1] * alpha[num_times - i - 1]
        cv2.addWeighted(overlay, alp, output, 1 - alp, 0, output)

    image_rgb = output

    if needs_float:
        image_rgb = to_float(image_rgb, max_value=255)

    return image_rgb


@ensure_contiguous
@preserve_shape
def add_shadow(img, vertices_list):
    """Add shadows to the image.

    From https://github.com/UjjwalSaxena/Automold--Road-Augmentation-Library

    Args:
        img (numpy.ndarray):
        vertices_list (list):

    Returns:
        numpy.ndarray:

    """
    non_rgb_warning(img)
    input_dtype = img.dtype
    needs_float = False

    if input_dtype == np.float32:
        img = from_float(img, dtype=np.dtype("uint8"))
        needs_float = True
    elif input_dtype not in (np.uint8, np.float32):
        raise ValueError("Unexpected dtype {} for RandomShadow augmentation".format(input_dtype))

    image_hls = cv2.cvtColor(img, cv2.COLOR_RGB2HLS)
    mask = np.zeros_like(img)

    # adding all shadow polygons on empty mask, single 255 denotes only red channel
    for vertices in vertices_list:
        cv2.fillPoly(mask, vertices, 255)

    # if red channel is hot, image's "Lightness" channel's brightness is lowered
    red_max_value_ind = mask[:, :, 0] == 255
    image_hls[:, :, 1][red_max_value_ind] = image_hls[:, :, 1][red_max_value_ind] * 0.5

    image_rgb = cv2.cvtColor(image_hls, cv2.COLOR_HLS2RGB)

    if needs_float:
        image_rgb = to_float(image_rgb, max_value=255)

    return image_rgb


def invert(img):
    return 255 - img


def channel_shuffle(img, channels_shuffled):
    img = img[..., channels_shuffled]
    return img


@preserve_shape
def gamma_transform(img, gamma):
    if img.dtype == np.uint8:
        table = (np.arange(0, 256.0 / 255, 1.0 / 255) ** gamma) * 255
        img = cv2.LUT(img, table.astype(np.uint8))
    else:
        img = np.power(img, gamma)

    return img


@clipped
def gauss_noise(image, gauss):
    image = image.astype("float32")
    return image + gauss


@clipped
def _brightness_contrast_adjust_non_uint(img, alpha=1, beta=0, beta_by_max=False):
    dtype = img.dtype
    img = img.astype("float32")

    if alpha != 1:
        img *= alpha
    if beta != 0:
        if beta_by_max:
            max_value = MAX_VALUES_BY_DTYPE[dtype]
            img += beta * max_value
        else:
            img += beta * np.mean(img)
    return img


@preserve_shape
def _brightness_contrast_adjust_uint(img, alpha=1, beta=0, beta_by_max=False):
    dtype = np.dtype("uint8")

    max_value = MAX_VALUES_BY_DTYPE[dtype]

    lut = np.arange(0, max_value + 1).astype("float32")

    if alpha != 1:
        lut *= alpha
    if beta != 0:
        if beta_by_max:
            lut += beta * max_value
        else:
            lut += (alpha * beta) * np.mean(img)

    lut = np.clip(lut, 0, max_value).astype(dtype)
    img = cv2.LUT(img, lut)
    return img


def brightness_contrast_adjust(img, alpha=1, beta=0, beta_by_max=False):
    if img.dtype == np.uint8:
        return _brightness_contrast_adjust_uint(img, alpha, beta, beta_by_max)

    return _brightness_contrast_adjust_non_uint(img, alpha, beta, beta_by_max)


@clipped
def iso_noise(image, color_shift=0.05, intensity=0.5, random_state=None, **kwargs):
    """
    Apply poisson noise to image to simulate camera sensor noise.

    Args:
        image (numpy.ndarray): Input image, currently, only RGB, uint8 images are supported.
        color_shift (float):
        intensity (float): Multiplication factor for noise values. Values of ~0.5 are produce noticeable,
                   yet acceptable level of noise.
        random_state:
        **kwargs:

    Returns:
        numpy.ndarray: Noised image

    """
    if image.dtype != np.uint8:
        raise TypeError("Image must have uint8 channel type")
    if not is_rgb_image(image):
        raise TypeError("Image must be RGB")

    one_over_255 = float(1.0 / 255.0)
    image = np.multiply(image, one_over_255, dtype=np.float32)
    hls = cv2.cvtColor(image, cv2.COLOR_RGB2HLS)
    _, stddev = cv2.meanStdDev(hls)

    luminance_noise = random_utils.poisson(stddev[1] * intensity * 255, size=hls.shape[:2], random_state=random_state)
    color_noise = random_utils.normal(0, color_shift * 360 * intensity, size=hls.shape[:2], random_state=random_state)

    hue = hls[..., 0]
    hue += color_noise
    hue[hue < 0] += 360
    hue[hue > 360] -= 360

    luminance = hls[..., 1]
    luminance += (luminance_noise / 255) * (1.0 - luminance)

    image = cv2.cvtColor(hls, cv2.COLOR_HLS2RGB) * 255
    return image.astype(np.uint8)


def to_gray(img):
    gray = cv2.cvtColor(img, cv2.COLOR_RGB2GRAY)
    return cv2.cvtColor(gray, cv2.COLOR_GRAY2RGB)


@preserve_shape
def downscale(img, scale, interpolation=cv2.INTER_NEAREST):
    h, w = img.shape[:2]

    need_cast = interpolation != cv2.INTER_NEAREST and img.dtype == np.uint8
    if need_cast:
        img = to_float(img)
    downscaled = cv2.resize(img, None, fx=scale, fy=scale, interpolation=interpolation)
    upscaled = cv2.resize(downscaled, (w, h), interpolation=interpolation)
    if need_cast:
        upscaled = from_float(np.clip(upscaled, 0, 1), dtype=np.dtype("uint8"))
    return upscaled


def to_float(img, max_value=None):
    if max_value is None:
        try:
            max_value = MAX_VALUES_BY_DTYPE[img.dtype]
        except KeyError:
            raise RuntimeError(
                "Can't infer the maximum value for dtype {}. You need to specify the maximum value manually by "
                "passing the max_value argument".format(img.dtype)
            )
    return img.astype("float32") / max_value


def from_float(img, dtype, max_value=None):
    if max_value is None:
        try:
            max_value = MAX_VALUES_BY_DTYPE[dtype]
        except KeyError:
            raise RuntimeError(
                "Can't infer the maximum value for dtype {}. You need to specify the maximum value manually by "
                "passing the max_value argument".format(dtype)
            )
    return (img * max_value).astype(dtype)


def noop(input_obj, **params):  # skipcq: PYL-W0613
    return input_obj


def swap_tiles_on_image(image, tiles):
    """
    Swap tiles on image.

    Args:
        image (np.ndarray): Input image.
        tiles (np.ndarray): array of tuples(
            current_left_up_corner_row, current_left_up_corner_col,
            old_left_up_corner_row, old_left_up_corner_col,
            height_tile, width_tile)

    Returns:
        np.ndarray: Output image.

    """
    new_image = image.copy()

    for tile in tiles:
        new_image[tile[0] : tile[0] + tile[4], tile[1] : tile[1] + tile[5]] = image[
            tile[2] : tile[2] + tile[4], tile[3] : tile[3] + tile[5]
        ]

    return new_image


@clipped
def _multiply_uint8(img, multiplier):
    img = img.astype(np.float32)
    return np.multiply(img, multiplier)


@preserve_shape
def _multiply_uint8_optimized(img, multiplier):
    if is_grayscale_image(img) or len(multiplier) == 1:
        multiplier = multiplier[0]
        lut = np.arange(0, 256, dtype=np.float32)
        lut *= multiplier
        lut = clip(lut, np.uint8, MAX_VALUES_BY_DTYPE[img.dtype])
        func = _maybe_process_in_chunks(cv2.LUT, lut=lut)
        return func(img)

    channels = img.shape[-1]
    lut = [np.arange(0, 256, dtype=np.float32)] * channels
    lut = np.stack(lut, axis=-1)

    lut *= multiplier
    lut = clip(lut, np.uint8, MAX_VALUES_BY_DTYPE[img.dtype])

    images = []
    for i in range(channels):
        func = _maybe_process_in_chunks(cv2.LUT, lut=lut[:, i])
        images.append(func(img[:, :, i]))
    return np.stack(images, axis=-1)


@clipped
def _multiply_non_uint8(img, multiplier):
    return img * multiplier


def multiply(img, multiplier):
    """
    Args:
        img (numpy.ndarray): Image.
        multiplier (numpy.ndarray): Multiplier coefficient.

    Returns:
        numpy.ndarray: Image multiplied by `multiplier` coefficient.

    """
    if img.dtype == np.uint8:
        if len(multiplier.shape) == 1:
            return _multiply_uint8_optimized(img, multiplier)

        return _multiply_uint8(img, multiplier)

    return _multiply_non_uint8(img, multiplier)


def bbox_from_mask(mask):
    """Create bounding box from binary mask (fast version)

    Args:
        mask (numpy.ndarray): binary mask.

    Returns:
        tuple: A bounding box tuple `(x_min, y_min, x_max, y_max)`.

    """
    rows = np.any(mask, axis=1)
    if not rows.any():
        return -1, -1, -1, -1
    cols = np.any(mask, axis=0)
    y_min, y_max = np.where(rows)[0][[0, -1]]
    x_min, x_max = np.where(cols)[0][[0, -1]]
    return x_min, y_min, x_max + 1, y_max + 1


def mask_from_bbox(img, bbox):
    """Create binary mask from bounding box

    Args:
        img (numpy.ndarray): input image
        bbox: A bounding box tuple `(x_min, y_min, x_max, y_max)`

    Returns:
        mask (numpy.ndarray): binary mask

    """

    mask = np.zeros(img.shape[:2], dtype=np.uint8)
    x_min, y_min, x_max, y_max = bbox
    mask[y_min:y_max, x_min:x_max] = 1
    return mask


def fancy_pca(img, alpha=0.1):
    """Perform 'Fancy PCA' augmentation from:
    http://papers.nips.cc/paper/4824-imagenet-classification-with-deep-convolutional-neural-networks.pdf

    Args:
        img (numpy.ndarray): numpy array with (h, w, rgb) shape, as ints between 0-255
        alpha (float): how much to perturb/scale the eigen vecs and vals
                the paper used std=0.1

    Returns:
        numpy.ndarray: numpy image-like array as uint8 range(0, 255)

    """
    if not is_rgb_image(img) or img.dtype != np.uint8:
        raise TypeError("Image must be RGB image in uint8 format.")

    orig_img = img.astype(float).copy()

    img = img / 255.0  # rescale to 0 to 1 range

    # flatten image to columns of RGB
    img_rs = img.reshape(-1, 3)
    # img_rs shape (640000, 3)

    # center mean
    img_centered = img_rs - np.mean(img_rs, axis=0)

    # paper says 3x3 covariance matrix
    img_cov = np.cov(img_centered, rowvar=False)

    # eigen values and eigen vectors
    eig_vals, eig_vecs = np.linalg.eigh(img_cov)

    # sort values and vector
    sort_perm = eig_vals[::-1].argsort()
    eig_vals[::-1].sort()
    eig_vecs = eig_vecs[:, sort_perm]

    # get [p1, p2, p3]
    m1 = np.column_stack((eig_vecs))

    # get 3x1 matrix of eigen values multiplied by random variable draw from normal
    # distribution with mean of 0 and standard deviation of 0.1
    m2 = np.zeros((3, 1))
    # according to the paper alpha should only be draw once per augmentation (not once per channel)
    # alpha = np.random.normal(0, alpha_std)

    # broad cast to speed things up
    m2[:, 0] = alpha * eig_vals[:]

    # this is the vector that we're going to add to each pixel in a moment
    add_vect = np.matrix(m1) * np.matrix(m2)

    for idx in range(3):  # RGB
        orig_img[..., idx] += add_vect[idx] * 255

    # for image processing it was found that working with float 0.0 to 1.0
    # was easier than integers between 0-255
    # orig_img /= 255.0
    orig_img = np.clip(orig_img, 0.0, 255.0)

    # orig_img *= 255
    orig_img = orig_img.astype(np.uint8)

    return orig_img


@preserve_shape
def glass_blur(img, sigma, max_delta, iterations, dxy, mode):
    x = cv2.GaussianBlur(np.array(img), sigmaX=sigma, ksize=(0, 0))

    if mode == "fast":

        hs = np.arange(img.shape[0] - max_delta, max_delta, -1)
        ws = np.arange(img.shape[1] - max_delta, max_delta, -1)
        h = np.tile(hs, ws.shape[0])
        w = np.repeat(ws, hs.shape[0])

        for i in range(iterations):
            dy = dxy[:, i, 0]
            dx = dxy[:, i, 1]
            x[h, w], x[h + dy, w + dx] = x[h + dy, w + dx], x[h, w]

    elif mode == "exact":
        for ind, (i, h, w) in enumerate(
            product(
                range(iterations),
                range(img.shape[0] - max_delta, max_delta, -1),
                range(img.shape[1] - max_delta, max_delta, -1),
            )
        ):
            ind = ind if ind < len(dxy) else ind % len(dxy)
            dy = dxy[ind, i, 0]
            dx = dxy[ind, i, 1]
            x[h, w], x[h + dy, w + dx] = x[h + dy, w + dx], x[h, w]

    return cv2.GaussianBlur(x, sigmaX=sigma, ksize=(0, 0))


def _adjust_brightness_torchvision_uint8(img, factor):
    lut = np.arange(0, 256) * factor
    lut = np.clip(lut, 0, 255).astype(np.uint8)
    return cv2.LUT(img, lut)


@preserve_shape
def adjust_brightness_torchvision(img, factor):
    if factor == 0:
        return np.zeros_like(img)
    elif factor == 1:
        return img

    if img.dtype == np.uint8:
        return _adjust_brightness_torchvision_uint8(img, factor)

    return clip(img * factor, img.dtype, MAX_VALUES_BY_DTYPE[img.dtype])


def _adjust_contrast_torchvision_uint8(img, factor, mean):
    lut = np.arange(0, 256) * factor
    lut = lut + mean * (1 - factor)
    lut = clip(lut, img.dtype, 255)

    return cv2.LUT(img, lut)


@preserve_shape
def adjust_contrast_torchvision(img, factor):
    if factor == 1:
        return img

    if is_grayscale_image(img):
        mean = img.mean()
    else:
        mean = cv2.cvtColor(img, cv2.COLOR_RGB2GRAY).mean()

    if factor == 0:
        if img.dtype != np.float32:
            mean = int(mean + 0.5)
        return np.full_like(img, mean, dtype=img.dtype)

    if img.dtype == np.uint8:
        return _adjust_contrast_torchvision_uint8(img, factor, mean)

    return clip(
        img.astype(np.float32) * factor + mean * (1 - factor),
        img.dtype,
        MAX_VALUES_BY_DTYPE[img.dtype],
    )


@preserve_shape
def adjust_saturation_torchvision(img, factor, gamma=0):
    if factor == 1:
        return img

    if is_grayscale_image(img):
        gray = img
        return gray
    else:
        gray = cv2.cvtColor(img, cv2.COLOR_RGB2GRAY)
        gray = cv2.cvtColor(gray, cv2.COLOR_GRAY2RGB)

    if factor == 0:
        return gray

    result = cv2.addWeighted(img, factor, gray, 1 - factor, gamma=gamma)
    if img.dtype == np.uint8:
        return result

    # OpenCV does not clip values for float dtype
    return clip(result, img.dtype, MAX_VALUES_BY_DTYPE[img.dtype])


def _adjust_hue_torchvision_uint8(img, factor):
    img = cv2.cvtColor(img, cv2.COLOR_RGB2HSV)

    lut = np.arange(0, 256, dtype=np.int16)
    lut = np.mod(lut + 180 * factor, 180).astype(np.uint8)
    img[..., 0] = cv2.LUT(img[..., 0], lut)

    return cv2.cvtColor(img, cv2.COLOR_HSV2RGB)


def adjust_hue_torchvision(img, factor):
    if is_grayscale_image(img):
        return img

    if factor == 0:
        return img

    if img.dtype == np.uint8:
        return _adjust_hue_torchvision_uint8(img, factor)

    img = cv2.cvtColor(img, cv2.COLOR_RGB2HSV)
    img[..., 0] = np.mod(img[..., 0] + factor * 360, 360)
    return cv2.cvtColor(img, cv2.COLOR_HSV2RGB)


@preserve_shape
def superpixels(
    image: np.ndarray, n_segments: int, replace_samples: Sequence[bool], max_size: Optional[int], interpolation: int
) -> np.ndarray:
    if not np.any(replace_samples):
        return image

    orig_shape = image.shape
    if max_size is not None:
        size = max(image.shape[:2])
        if size > max_size:
            scale = max_size / size
            height, width = image.shape[:2]
            new_height, new_width = int(height * scale), int(width * scale)
            resize_fn = _maybe_process_in_chunks(cv2.resize, dsize=(new_width, new_height), interpolation=interpolation)
            image = resize_fn(image)

    from skimage.segmentation import slic

    segments = skimage.segmentation.slic(image, n_segments=n_segments, compactness=10)

    min_value = 0
    max_value = MAX_VALUES_BY_DTYPE[image.dtype]
    image = np.copy(image)
    if image.ndim == 2:
        image = image.reshape(*image.shape, 1)
    nb_channels = image.shape[2]
    for c in range(nb_channels):
        # segments+1 here because otherwise regionprops always misses the last label
        regions = skimage.measure.regionprops(segments + 1, intensity_image=image[..., c])
        for ridx, region in enumerate(regions):
            # with mod here, because slic can sometimes create more superpixel than requested.
            # replace_samples then does not have enough values, so we just start over with the first one again.
            if replace_samples[ridx % len(replace_samples)]:
                mean_intensity = region.mean_intensity
                image_sp_c = image[..., c]

                if image_sp_c.dtype.kind in ["i", "u", "b"]:
                    # After rounding the value can end up slightly outside of the value_range. Hence, we need to clip.
                    # We do clip via min(max(...)) instead of np.clip because
                    # the latter one does not seem to keep dtypes for dtypes with large itemsizes (e.g. uint64).
                    value: Union[int, float]
                    value = int(np.round(mean_intensity))
                    value = min(max(value, min_value), max_value)
                else:
                    value = mean_intensity

                image_sp_c[segments == ridx] = value

    if orig_shape != image.shape:
        resize_fn = _maybe_process_in_chunks(
            cv2.resize, dsize=(orig_shape[1], orig_shape[0]), interpolation=interpolation
        )
        image = resize_fn(image)

    return image


@clipped
def add_weighted(img1, alpha, img2, beta):
    return img1.astype(float) * alpha + img2.astype(float) * beta


@clipped
@preserve_shape
def unsharp_mask(image: np.ndarray, ksize: int, sigma: float = 0.0, alpha: float = 0.2, threshold: int = 10):
    blur_fn = _maybe_process_in_chunks(cv2.GaussianBlur, ksize=(ksize, ksize), sigmaX=sigma)

    input_dtype = image.dtype
    if input_dtype == np.uint8:
        image = to_float(image)
    elif input_dtype not in (np.uint8, np.float32):
        raise ValueError("Unexpected dtype {} for UnsharpMask augmentation".format(input_dtype))

    blur = blur_fn(image)
    residual = image - blur

    # Do not sharpen noise
    mask = np.abs(residual) * 255 > threshold
    mask = mask.astype("float32")

    sharp = image + alpha * residual
    # Avoid color noise artefacts.
    sharp = np.clip(sharp, 0, 1)

    soft_mask = blur_fn(mask)
    output = soft_mask * sharp + (1 - soft_mask) * image
    return from_float(output, dtype=input_dtype)


@preserve_shape
def pixel_dropout(image: np.ndarray, drop_mask: np.ndarray, drop_value: Union[float, Sequence[float]]) -> np.ndarray:
    if isinstance(drop_value, (int, float)) and drop_value == 0:
        drop_values = np.zeros_like(image)
    else:
        drop_values = np.full_like(image, drop_value)  # type: ignore
    return np.where(drop_mask, drop_values, image)


def defocus(img, radius, alias_blur):
    def get_kernel(radius, alias_blur):
        L = np.arange(-max(8, radius), max(8, radius) + 1)
        ksize = 3 if radius <= 8 else 5

        X, Y = np.meshgrid(L, L)
        aliased_disk = np.array((X**2 + Y**2) <= radius**2, dtype=np.float32)
        aliased_disk /= np.sum(aliased_disk)

        return gaussian_blur(aliased_disk, ksize, sigma=alias_blur)

    kernel = get_kernel(radius, alias_blur)
    return convolve(img, kernel=kernel)


@preserve_channel_dim
def resize(img, height, width, interpolation=cv2.INTER_LINEAR):
    img_height, img_width = img.shape[:2]
    if height == img_height and width == img_width:
        return img
    resize_fn = _maybe_process_in_chunks(cv2.resize, dsize=(width, height), interpolation=interpolation)
    return resize_fn(img)


@preserve_channel_dim
def scale(img, scale, interpolation=cv2.INTER_LINEAR):
    height, width = img.shape[:2]
    new_height, new_width = int(height * scale), int(width * scale)
    return resize(img, new_height, new_width, interpolation)


def central_zoom(img, zoom_factor):
    from math import ceil

    h, w = img.shape[:2]
    h_ch, w_ch = ceil(h / zoom_factor), ceil(w / zoom_factor)
    h_top, w_top = (h - h_ch) // 2, (w - w_ch) // 2

    img = scale(img[h_top : h_top + h_ch, w_top : w_top + w_ch], zoom_factor, cv2.INTER_LINEAR)
    h_trim_top, w_trim_top = (img.shape[0] - h) // 2, (img.shape[1] - w) // 2
    return img[h_trim_top : h_trim_top + h, w_trim_top : w_trim_top + w]


@clipped
def zoom_blur(img, zoom_factors):
    out = np.zeros_like(img, dtype=np.float32)
    for zoom_factor in zoom_factors:
        out += central_zoom(img, zoom_factor)

    img = ((img + out) / (len(zoom_factors) + 1)).astype(img.dtype)

    return img<|MERGE_RESOLUTION|>--- conflicted
+++ resolved
@@ -67,12 +67,8 @@
     "to_float",
     "to_gray",
     "unsharp_mask",
-<<<<<<< HEAD
-    "vflip",
     "scale",
     "resize",
-=======
->>>>>>> a271a092
 ]
 
 MAX_VALUES_BY_DTYPE = {
