--- conflicted
+++ resolved
@@ -1,9 +1,7 @@
 from warnings import warn
 
-<<<<<<< HEAD
-=======
 import cv2
->>>>>>> 2dd16a5d
+
 import numpy as np
 
 from albumentations.augmentations.functional import add_weighted
@@ -19,9 +17,5 @@
         DeprecationWarning,
         stacklevel=2,
     )
-<<<<<<< HEAD
-    return add_weighted(array1, mix_coef, array2, 1 - mix_coef)
-=======
-    array2 = array2.reshape(array1.shape).astype(array1.dtype)
-    return cv2.addWeighted(array1, mix_coef, array2, 1 - mix_coef, 0)
->>>>>>> 2dd16a5d
+
+    return add_weighted(array1, mix_coef, array2, 1 - mix_coef)