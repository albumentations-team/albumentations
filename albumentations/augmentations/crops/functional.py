from typing import Optional, Sequence, Tuple, Union

import cv2
import numpy as np

from albumentations.augmentations.utils import (
    _maybe_process_in_chunks,
    preserve_channel_dim,
)

from ...core.bbox_utils import (
    denormalize_bbox,
    denormalize_bboxes_np,
    ensure_and_convert_bbox,
    normalize_bbox,
    normalize_bboxes_np,
)
from ...core.transforms_interface import (
    BBoxesInternalType,
    BoxInternalType,
    KeypointInternalType,
)
from ..geometric import functional as FGeometric

__all__ = [
    "get_random_crop_coords",
    "random_crop",
    "crop_bboxes_by_coords",
    "bboxes_random_crop",
    "crop_keypoint_by_coords",
    "keypoint_random_crop",
    "get_center_crop_coords",
    "center_crop",
    "bboxes_center_crop",
    "keypoint_center_crop",
    "crop",
    "bboxes_crop",
    "clamping_crop",
    "crop_and_pad",
    "crop_and_pad_bboxes",
    "crop_and_pad_keypoint",
]


def get_random_crop_coords(height: int, width: int, crop_height: int, crop_width: int, h_start: float, w_start: float):
    # h_start is [0, 1) and should map to [0, (height - crop_height)]  (note inclusive)
    # This is conceptually equivalent to mapping onto `range(0, (height - crop_height + 1))`
    # See: https://github.com/albumentations-team/albumentations/pull/1080
    y1 = int((height - crop_height + 1) * h_start)
    y2 = y1 + crop_height
    x1 = int((width - crop_width + 1) * w_start)
    x2 = x1 + crop_width
    return x1, y1, x2, y2


def random_crop(img: np.ndarray, crop_height: int, crop_width: int, h_start: float, w_start: float):
    height, width = img.shape[:2]
    if height < crop_height or width < crop_width:
        raise ValueError(
            "Requested crop size ({crop_height}, {crop_width}) is "
            "larger than the image size ({height}, {width})".format(
                crop_height=crop_height, crop_width=crop_width, height=height, width=width
            )
        )
    x1, y1, x2, y2 = get_random_crop_coords(height, width, crop_height, crop_width, h_start, w_start)
    img = img[y1:y2, x1:x2]
    return img


<<<<<<< HEAD
def crop_bbox_by_coords(
    bbox: BoxInternalType,
    crop_coords: Tuple[int, int, int, int],
    crop_height: int,
    crop_width: int,
    rows: int,
    cols: int,
):
    """Crop a bounding box using the provided coordinates of bottom-left and top-right corners in pixels and the
    required height and width of the crop.

    Args:
        bbox (tuple): A cropped box `(x_min, y_min, x_max, y_max)`.
        crop_coords (tuple): Crop coordinates `(x1, y1, x2, y2)`.
        crop_height (int):
        crop_width (int):
        rows (int): Image rows.
        cols (int): Image cols.

    Returns:
        tuple: A cropped bounding box `(x_min, y_min, x_max, y_max)`.

    """
    bbox = denormalize_bbox(bbox, rows, cols)
    x_min, y_min, x_max, y_max = bbox[:4]
    x1, y1, _, _ = crop_coords
    cropped_bbox = x_min - x1, y_min - y1, x_max - x1, y_max - y1
    return normalize_bbox(cropped_bbox, crop_height, crop_width)


@ensure_and_convert_bbox
=======
>>>>>>> eb03fcc9
def crop_bboxes_by_coords(
    bboxes: BBoxesInternalType,
    crop_coords: Union[Sequence[Tuple[int, int, int, int]], np.ndarray],
    crop_height: Union[Sequence[int], int, np.ndarray],
    crop_width: Union[Sequence[int], int, np.ndarray],
    rows: int,
    cols: int,
) -> BBoxesInternalType:
    """Crop a batch of bounding boxes using the provided coordinates in pixels and the
    required height and width of the crop.

    Args:
        bboxes (numpy.ndarray): A batch of bounding boxes in `albumentations` format.
        crop_coords (list[tuple[int, int, int, int]]): A sequence of coordinates.
        crop_height (Sequence[int] | int):
        crop_width (Sequence[int] | int):
        rows (int): Image rows.
        cols (int): Image columns.

    Returns:
        numpy.ndarray: A batch of cropped bounding boxes with `albumentations` format.

    """
    if not len(bboxes):
        return bboxes
    np_bboxes = denormalize_bboxes_np(bboxes, rows, cols)
    crop_coords = np.tile(np.array(crop_coords)[:, :2], 2)
    cropped_bboxes = np_bboxes - crop_coords
    return normalize_bboxes_np(cropped_bboxes, crop_width, crop_height)


<<<<<<< HEAD
def bbox_random_crop(
    bbox: BoxInternalType, crop_height: int, crop_width: int, h_start: float, w_start: float, rows: int, cols: int
):
    crop_coords = get_random_crop_coords(rows, cols, crop_height, crop_width, h_start, w_start)
    return crop_bbox_by_coords(bbox, crop_coords, crop_height, crop_width, rows, cols)


@ensure_and_convert_bbox
=======
>>>>>>> eb03fcc9
def bboxes_random_crop(
    bboxes: BBoxesInternalType,
    crop_height: int,
    crop_width: int,
    h_start: float,
    w_start: float,
    rows: int,
    cols: int,
) -> BBoxesInternalType:
    num_bboxes = len(bboxes)
    if not num_bboxes:
        return bboxes
    crop_coords = get_random_crop_coords(rows, cols, crop_height, crop_width, h_start, w_start)
    return crop_bboxes_by_coords(bboxes, [crop_coords] * num_bboxes, crop_height, crop_width, rows, cols)


def crop_keypoint_by_coords(
    keypoint: KeypointInternalType, crop_coords: Tuple[int, int, int, int]
):  # skipcq: PYL-W0613
    """Crop a keypoint using the provided coordinates of bottom-left and top-right corners in pixels and the
    required height and width of the crop.

    Args:
        keypoint (tuple): A keypoint `(x, y, angle, scale)`.
        crop_coords (tuple): Crop box coords `(x1, x2, y1, y2)`.

    Returns:
        A keypoint `(x, y, angle, scale)`.

    """
    x, y, angle, scale = keypoint[:4]
    x1, y1, _, _ = crop_coords
    return x - x1, y - y1, angle, scale


def keypoint_random_crop(
    keypoint: KeypointInternalType,
    crop_height: int,
    crop_width: int,
    h_start: float,
    w_start: float,
    rows: int,
    cols: int,
):
    """Keypoint random crop.

    Args:
        keypoint: (tuple): A keypoint `(x, y, angle, scale)`.
        crop_height (int): Crop height.
        crop_width (int): Crop width.
        h_start (int): Crop height start.
        w_start (int): Crop width start.
        rows (int): Image height.
        cols (int): Image width.

    Returns:
        A keypoint `(x, y, angle, scale)`.

    """
    crop_coords = get_random_crop_coords(rows, cols, crop_height, crop_width, h_start, w_start)
    return crop_keypoint_by_coords(keypoint, crop_coords)


def get_center_crop_coords(height: int, width: int, crop_height: int, crop_width: int):
    y1 = (height - crop_height) // 2
    y2 = y1 + crop_height
    x1 = (width - crop_width) // 2
    x2 = x1 + crop_width
    return x1, y1, x2, y2


def center_crop(img: np.ndarray, crop_height: int, crop_width: int):
    height, width = img.shape[:2]
    if height < crop_height or width < crop_width:
        raise ValueError(
            "Requested crop size ({crop_height}, {crop_width}) is "
            "larger than the image size ({height}, {width})".format(
                crop_height=crop_height, crop_width=crop_width, height=height, width=width
            )
        )
    x1, y1, x2, y2 = get_center_crop_coords(height, width, crop_height, crop_width)
    img = img[y1:y2, x1:x2]
    return img


<<<<<<< HEAD
def bbox_center_crop(bbox: BoxInternalType, crop_height: int, crop_width: int, rows: int, cols: int):
    crop_coords = get_center_crop_coords(rows, cols, crop_height, crop_width)
    return crop_bbox_by_coords(bbox, crop_coords, crop_height, crop_width, rows, cols)


@ensure_and_convert_bbox
def bboxes_center_crop(
    bboxes: BBoxesInternalType, crop_height: int, crop_width: int, rows: int, cols: int
) -> BBoxesInternalType:
=======
def bboxes_center_crop(bboxes: np.ndarray, crop_height: int, crop_width: int, rows: int, cols: int):
>>>>>>> eb03fcc9
    num_bboxes = len(bboxes)
    if not num_bboxes:
        return bboxes
    crop_coords = get_center_crop_coords(rows, cols, crop_height, crop_width)
    return crop_bboxes_by_coords(bboxes, [crop_coords] * num_bboxes, crop_height, crop_width, rows, cols)


def keypoint_center_crop(keypoint: KeypointInternalType, crop_height: int, crop_width: int, rows: int, cols: int):
    """Keypoint center crop.

    Args:
        keypoint (tuple): A keypoint `(x, y, angle, scale)`.
        crop_height (int): Crop height.
        crop_width (int): Crop width.
        rows (int): Image height.
        cols (int): Image width.

    Returns:
        tuple: A keypoint `(x, y, angle, scale)`.

    """
    crop_coords = get_center_crop_coords(rows, cols, crop_height, crop_width)
    return crop_keypoint_by_coords(keypoint, crop_coords)


def crop(img: np.ndarray, x_min: int, y_min: int, x_max: int, y_max: int):
    height, width = img.shape[:2]
    if x_max <= x_min or y_max <= y_min:
        raise ValueError(
            "We should have x_min < x_max and y_min < y_max. But we got"
            " (x_min = {x_min}, y_min = {y_min}, x_max = {x_max}, y_max = {y_max})".format(
                x_min=x_min, x_max=x_max, y_min=y_min, y_max=y_max
            )
        )

    if x_min < 0 or x_max > width or y_min < 0 or y_max > height:
        raise ValueError(
            "Values for crop should be non negative and equal or smaller than image sizes"
            "(x_min = {x_min}, y_min = {y_min}, x_max = {x_max}, y_max = {y_max}, "
            "height = {height}, width = {width})".format(
                x_min=x_min, x_max=x_max, y_min=y_min, y_max=y_max, height=height, width=width
            )
        )

    return img[y_min:y_max, x_min:x_max]


<<<<<<< HEAD
def bbox_crop(bbox: BoxInternalType, x_min: int, y_min: int, x_max: int, y_max: int, rows: int, cols: int):
    """Crop a bounding box.

    Args:
        bbox (tuple): A bounding box `(x_min, y_min, x_max, y_max)`.
        x_min (int):
        y_min (int):
        x_max (int):
        y_max (int):
        rows (int): Image rows.
        cols (int): Image cols.

    Returns:
        tuple: A cropped bounding box `(x_min, y_min, x_max, y_max)`.

    """
    crop_coords = x_min, y_min, x_max, y_max
    crop_height = y_max - y_min
    crop_width = x_max - x_min
    return crop_bbox_by_coords(bbox, crop_coords, crop_height, crop_width, rows, cols)


@ensure_and_convert_bbox
=======
>>>>>>> eb03fcc9
def bboxes_crop(
    bboxes: BBoxesInternalType,
    x_min: Union[np.ndarray, int],
    y_min: Union[np.ndarray, int],
    x_max: Union[np.ndarray, int],
    y_max: Union[np.ndarray, int],
    rows: int,
    cols: int,
) -> BBoxesInternalType:
    """Crop a batch of bounding boxes in `albumentations` format.

    Args:
        bboxes (numpy.ndarray): A batch of bounding boxes with `albumentations` format.
        x_min (numpy.ndarray | int):
        y_min (numpy.ndarray | int):
        x_max (numpy.ndarray | int):
        y_max (numpy.ndarray | int):
        rows (int): Image rows.
        cols (int): Image cols.

    Returns:
        numpy.ndarray: A batch of cropped bounding boxes in `albumentations` format.

    """
    if not len(bboxes):
        return bboxes

    assert (
        isinstance(x_min, np.ndarray)
        and isinstance(y_min, np.ndarray)
        and isinstance(x_max, np.ndarray)
        and isinstance(y_max, np.ndarray)
    ) or (isinstance(x_min, int) and isinstance(y_min, int) and isinstance(x_max, int) and isinstance(y_max, int))
    if isinstance(x_min, np.ndarray):
        crop_coords = np.stack([x_min, y_min, x_max, y_max], axis=1)
    else:
        len_bboxes = len(bboxes)
        x_mins: Sequence[int] = [x_min] * len_bboxes
        y_mins: Sequence[int] = [x_min] * len_bboxes
        x_maxs: Sequence[int] = [x_min] * len_bboxes
        y_maxs: Sequence[int] = [x_min] * len_bboxes
        crop_coords = np.stack(
            [x_mins, y_mins, x_maxs, y_maxs],
            axis=1,
        )
    crop_heights = y_max - y_min
    crop_widths = x_max - x_min

    return crop_bboxes_by_coords(bboxes, crop_coords, crop_heights, crop_widths, rows=rows, cols=cols)


def clamping_crop(img: np.ndarray, x_min: int, y_min: int, x_max: int, y_max: int):
    h, w = img.shape[:2]
    if x_min < 0:
        x_min = 0
    if y_min < 0:
        y_min = 0
    if y_max >= h:
        y_max = h - 1
    if x_max >= w:
        x_max = w - 1
    return img[int(y_min) : int(y_max), int(x_min) : int(x_max)]


@preserve_channel_dim
def crop_and_pad(
    img: np.ndarray,
    crop_params: Optional[Sequence[int]],
    pad_params: Optional[Sequence[int]],
    pad_value: Optional[float],
    rows: int,
    cols: int,
    interpolation: int,
    pad_mode: int,
    keep_size: bool,
) -> np.ndarray:
    if crop_params is not None and any(i != 0 for i in crop_params):
        img = crop(img, *crop_params)
    if pad_params is not None and any(i != 0 for i in pad_params):
        img = FGeometric.pad_with_params(
            img, pad_params[0], pad_params[1], pad_params[2], pad_params[3], border_mode=pad_mode, value=pad_value
        )

    if keep_size:
        resize_fn = _maybe_process_in_chunks(cv2.resize, dsize=(cols, rows), interpolation=interpolation)
        img = resize_fn(img)

    return img


<<<<<<< HEAD
def crop_and_pad_bbox(
    bbox: BoxInternalType,
    crop_params: Optional[Sequence[int]],
    pad_params: Optional[Sequence[int]],
    rows,
    cols,
    result_rows,
    result_cols,
) -> BoxInternalType:
    x1, y1, x2, y2 = denormalize_bbox(bbox, rows, cols)[:4]

    if crop_params is not None:
        crop_x, crop_y = crop_params[:2]
        x1, y1, x2, y2 = x1 - crop_x, y1 - crop_y, x2 - crop_x, y2 - crop_y
    if pad_params is not None:
        top, bottom, left, right = pad_params
        x1, y1, x2, y2 = x1 + left, y1 + top, x2 + left, y2 + top

    return normalize_bbox((x1, y1, x2, y2), result_rows, result_cols)


@ensure_and_convert_bbox
=======
>>>>>>> eb03fcc9
def crop_and_pad_bboxes(
    bboxes: BBoxesInternalType,
    crop_params: Optional[Sequence[int]],
    pad_params: Optional[Sequence[int]],
    rows: int,
    cols: int,
    result_rows: int,
    result_cols: int,
) -> BBoxesInternalType:
    if not len(bboxes):
        return bboxes

    bboxes = denormalize_bboxes_np(bboxes, rows, cols)

    if crop_params is not None:
        crop_x, crop_y = crop_params[:2]
        bboxes -= np.array([crop_x, crop_y, crop_x, crop_y])
    if pad_params is not None:
        top, bottom, left, right = pad_params
        bboxes += np.array([left, top, left, top])

    return normalize_bboxes_np(bboxes, result_rows, result_cols)


def crop_and_pad_keypoint(
    keypoint: KeypointInternalType,
    crop_params: Optional[Sequence[int]],
    pad_params: Optional[Sequence[int]],
    rows: int,
    cols: int,
    result_rows: int,
    result_cols: int,
    keep_size: bool,
) -> KeypointInternalType:
    x, y, angle, scale = keypoint[:4]

    if crop_params is not None:
        crop_x1, crop_y1, crop_x2, crop_y2 = crop_params
        x, y = x - crop_x1, y - crop_y1
    if pad_params is not None:
        top, bottom, left, right = pad_params
        x, y = x + left, y + top

    if keep_size and (result_cols != cols or result_rows != rows):
        scale_x = cols / result_cols
        scale_y = rows / result_rows
        return FGeometric.keypoint_scale((x, y, angle, scale), scale_x, scale_y)

    return x, y, angle, scale<|MERGE_RESOLUTION|>--- conflicted
+++ resolved
@@ -67,40 +67,7 @@
     return img
 
 
-<<<<<<< HEAD
-def crop_bbox_by_coords(
-    bbox: BoxInternalType,
-    crop_coords: Tuple[int, int, int, int],
-    crop_height: int,
-    crop_width: int,
-    rows: int,
-    cols: int,
-):
-    """Crop a bounding box using the provided coordinates of bottom-left and top-right corners in pixels and the
-    required height and width of the crop.
-
-    Args:
-        bbox (tuple): A cropped box `(x_min, y_min, x_max, y_max)`.
-        crop_coords (tuple): Crop coordinates `(x1, y1, x2, y2)`.
-        crop_height (int):
-        crop_width (int):
-        rows (int): Image rows.
-        cols (int): Image cols.
-
-    Returns:
-        tuple: A cropped bounding box `(x_min, y_min, x_max, y_max)`.
-
-    """
-    bbox = denormalize_bbox(bbox, rows, cols)
-    x_min, y_min, x_max, y_max = bbox[:4]
-    x1, y1, _, _ = crop_coords
-    cropped_bbox = x_min - x1, y_min - y1, x_max - x1, y_max - y1
-    return normalize_bbox(cropped_bbox, crop_height, crop_width)
-
-
-@ensure_and_convert_bbox
-=======
->>>>>>> eb03fcc9
+@ensure_and_convert_bbox
 def crop_bboxes_by_coords(
     bboxes: BBoxesInternalType,
     crop_coords: Union[Sequence[Tuple[int, int, int, int]], np.ndarray],
@@ -132,17 +99,7 @@
     return normalize_bboxes_np(cropped_bboxes, crop_width, crop_height)
 
 
-<<<<<<< HEAD
-def bbox_random_crop(
-    bbox: BoxInternalType, crop_height: int, crop_width: int, h_start: float, w_start: float, rows: int, cols: int
-):
-    crop_coords = get_random_crop_coords(rows, cols, crop_height, crop_width, h_start, w_start)
-    return crop_bbox_by_coords(bbox, crop_coords, crop_height, crop_width, rows, cols)
-
-
-@ensure_and_convert_bbox
-=======
->>>>>>> eb03fcc9
+@ensure_and_convert_bbox
 def bboxes_random_crop(
     bboxes: BBoxesInternalType,
     crop_height: int,
@@ -228,19 +185,10 @@
     return img
 
 
-<<<<<<< HEAD
-def bbox_center_crop(bbox: BoxInternalType, crop_height: int, crop_width: int, rows: int, cols: int):
-    crop_coords = get_center_crop_coords(rows, cols, crop_height, crop_width)
-    return crop_bbox_by_coords(bbox, crop_coords, crop_height, crop_width, rows, cols)
-
-
 @ensure_and_convert_bbox
 def bboxes_center_crop(
     bboxes: BBoxesInternalType, crop_height: int, crop_width: int, rows: int, cols: int
 ) -> BBoxesInternalType:
-=======
-def bboxes_center_crop(bboxes: np.ndarray, crop_height: int, crop_width: int, rows: int, cols: int):
->>>>>>> eb03fcc9
     num_bboxes = len(bboxes)
     if not num_bboxes:
         return bboxes
@@ -288,32 +236,7 @@
     return img[y_min:y_max, x_min:x_max]
 
 
-<<<<<<< HEAD
-def bbox_crop(bbox: BoxInternalType, x_min: int, y_min: int, x_max: int, y_max: int, rows: int, cols: int):
-    """Crop a bounding box.
-
-    Args:
-        bbox (tuple): A bounding box `(x_min, y_min, x_max, y_max)`.
-        x_min (int):
-        y_min (int):
-        x_max (int):
-        y_max (int):
-        rows (int): Image rows.
-        cols (int): Image cols.
-
-    Returns:
-        tuple: A cropped bounding box `(x_min, y_min, x_max, y_max)`.
-
-    """
-    crop_coords = x_min, y_min, x_max, y_max
-    crop_height = y_max - y_min
-    crop_width = x_max - x_min
-    return crop_bbox_by_coords(bbox, crop_coords, crop_height, crop_width, rows, cols)
-
-
-@ensure_and_convert_bbox
-=======
->>>>>>> eb03fcc9
+@ensure_and_convert_bbox
 def bboxes_crop(
     bboxes: BBoxesInternalType,
     x_min: Union[np.ndarray, int],
@@ -404,31 +327,7 @@
     return img
 
 
-<<<<<<< HEAD
-def crop_and_pad_bbox(
-    bbox: BoxInternalType,
-    crop_params: Optional[Sequence[int]],
-    pad_params: Optional[Sequence[int]],
-    rows,
-    cols,
-    result_rows,
-    result_cols,
-) -> BoxInternalType:
-    x1, y1, x2, y2 = denormalize_bbox(bbox, rows, cols)[:4]
-
-    if crop_params is not None:
-        crop_x, crop_y = crop_params[:2]
-        x1, y1, x2, y2 = x1 - crop_x, y1 - crop_y, x2 - crop_x, y2 - crop_y
-    if pad_params is not None:
-        top, bottom, left, right = pad_params
-        x1, y1, x2, y2 = x1 + left, y1 + top, x2 + left, y2 + top
-
-    return normalize_bbox((x1, y1, x2, y2), result_rows, result_cols)
-
-
-@ensure_and_convert_bbox
-=======
->>>>>>> eb03fcc9
+@ensure_and_convert_bbox
 def crop_and_pad_bboxes(
     bboxes: BBoxesInternalType,
     crop_params: Optional[Sequence[int]],
