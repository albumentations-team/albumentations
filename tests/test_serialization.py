--- conflicted
+++ resolved
@@ -321,12 +321,9 @@
     [A.PixelDropout, {"dropout_prob": 0.1, "per_channel": True, "drop_value": None}],
     [A.PixelDropout, {"dropout_prob": 0.1, "per_channel": False, "drop_value": None, "mask_drop_value": 15}],
     [A.RandomCropFromBorders, dict(crop_left=0.2, crop_right=0.3, crop_top=0.05, crop_bottom=0.5)],
-<<<<<<< HEAD
+    [A.Spatter, dict(mean=0.2, std=0.1, gauss_sigma=3, cutout_threshold=0.4, intensity=0.7, mode="mud")],
     [A.Defocus, {"radius": (5, 7), "alias_blur": (0.2, 0.6)}],
     [A.ZoomBlur, {"max_factor": (1.56, 1.7), "step_factor": (0.02, 0.04)}],
-=======
-    [A.Spatter, dict(mean=0.2, std=0.1, gauss_sigma=3, cutout_threshold=0.4, intensity=0.7, mode="mud")],
->>>>>>> a02bb776
 ]
 
 AUGMENTATION_CLS_EXCEPT = {
