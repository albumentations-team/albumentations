import json
import os
import random
from unittest.mock import patch

import cv2
import numpy as np
import pytest

import albumentations as A
import albumentations.augmentations.functional as F
import albumentations.augmentations.geometric.functional as FGeometric
from albumentations.core.serialization import SERIALIZABLE_REGISTRY, shorten_class_name
from albumentations.core.transforms_interface import ImageOnlyTransform

from .conftest import skipif_no_torch
from .utils import (
    OpenMock,
    check_all_augs_exists,
    get_image_only_transforms,
    get_transforms,
    set_seed,
)

TEST_SEEDS = (0, 1, 42, 111, 9999)


@pytest.mark.parametrize(
    ["augmentation_cls", "params"],
    get_transforms(
        custom_arguments={
            A.Crop: {"y_min": 0, "y_max": 10, "x_min": 0, "x_max": 10},
            A.CenterCrop: {"height": 10, "width": 10},
            A.CropNonEmptyMaskIfExists: {"height": 10, "width": 10},
            A.RandomCrop: {"height": 10, "width": 10},
            A.RandomResizedCrop: {"height": 10, "width": 10},
            A.RandomSizedCrop: {"min_max_height": (4, 8), "height": 10, "width": 10},
            A.CropAndPad: {"px": 10},
            A.Resize: {"height": 10, "width": 10},
        },
        except_augmentations={
            A.RandomCropNearBBox,
            A.RandomSizedBBoxSafeCrop,
            A.BBoxSafeRandomCrop,
            A.FDA,
            A.HistogramMatching,
            A.PixelDistributionAdaptation,
            A.Lambda,
            A.TemplateTransform,
        },
    ),
)
@pytest.mark.parametrize("p", [0.5, 1])
@pytest.mark.parametrize("seed", TEST_SEEDS)
@pytest.mark.parametrize("always_apply", (False, True))
def test_augmentations_serialization(augmentation_cls, params, p, seed, image, mask, always_apply):
    aug = augmentation_cls(p=p, always_apply=always_apply, **params)
    serialized_aug = A.to_dict(aug)
    deserialized_aug = A.from_dict(serialized_aug)
    set_seed(seed)
    aug_data = aug(image=image, mask=mask)
    set_seed(seed)
    deserialized_aug_data = deserialized_aug(image=image, mask=mask)
    assert np.array_equal(aug_data["image"], deserialized_aug_data["image"])
    assert np.array_equal(aug_data["mask"], deserialized_aug_data["mask"])


AUGMENTATION_CLS_PARAMS = [
    [
        A.ImageCompression,
        {
            "quality_lower": 10,
            "quality_upper": 80,
            "compression_type": A.ImageCompression.ImageCompressionType.WEBP,
        },
    ],
    [A.JpegCompression, {"quality_lower": 10, "quality_upper": 80}],
    [A.HueSaturationValue, {"hue_shift_limit": 70, "sat_shift_limit": 95, "val_shift_limit": 55}],
    [A.RGBShift, {"r_shift_limit": 70, "g_shift_limit": 80, "b_shift_limit": 40}],
    [A.RandomBrightnessContrast, {"brightness_limit": 0.5, "contrast_limit": 0.8}],
    [A.Blur, {"blur_limit": 3}],
    [A.MotionBlur, {"blur_limit": 3}],
    [A.MedianBlur, {"blur_limit": 3}],
    [A.GaussianBlur, {"blur_limit": 3}],
    [A.GaussNoise, {"var_limit": (20, 90), "mean": 10, "per_channel": False}],
    [A.CLAHE, {"clip_limit": 2, "tile_grid_size": (12, 12)}],
    [A.RandomGamma, {"gamma_limit": (10, 90)}],
    [A.Cutout, {"num_holes": 4, "max_h_size": 4, "max_w_size": 4}],
    [A.CoarseDropout, {"max_holes": 4, "max_height": 4, "max_width": 4}],
    [A.RandomSnow, {"snow_point_lower": 0.2, "snow_point_upper": 0.4, "brightness_coeff": 4}],
    [
        A.RandomRain,
        {
            "slant_lower": -5,
            "slant_upper": 5,
            "drop_length": 15,
            "drop_width": 2,
            "drop_color": (100, 100, 100),
            "blur_value": 3,
            "brightness_coefficient": 0.5,
            "rain_type": "heavy",
        },
    ],
    [A.RandomFog, {"fog_coef_lower": 0.2, "fog_coef_upper": 0.8, "alpha_coef": 0.11}],
    [
        A.RandomSunFlare,
        {
            "flare_roi": (0.1, 0.1, 0.9, 0.6),
            "angle_lower": 0.1,
            "angle_upper": 0.95,
            "num_flare_circles_lower": 7,
            "num_flare_circles_upper": 11,
            "src_radius": 300,
            "src_color": (200, 200, 200),
        },
    ],
    [
        A.RandomShadow,
        {
            "shadow_roi": (0.1, 0.4, 0.9, 0.9),
            "num_shadows_lower": 2,
            "num_shadows_upper": 4,
            "shadow_dimension": 8,
        },
    ],
    [
        A.PadIfNeeded,
        {"min_height": 512, "min_width": 512, "border_mode": cv2.BORDER_CONSTANT, "value": (10, 10, 10)},
    ],
    [
        A.Rotate,
        {
            "limit": 120,
            "interpolation": cv2.INTER_CUBIC,
            "border_mode": cv2.BORDER_CONSTANT,
            "value": (10, 10, 10),
            "crop_border": False,
        },
    ],
    [
        A.SafeRotate,
        {
            "limit": 120,
            "interpolation": cv2.INTER_CUBIC,
            "border_mode": cv2.BORDER_CONSTANT,
            "value": (10, 10, 10),
        },
    ],
    [
        A.ShiftScaleRotate,
        {
            "shift_limit": 0.2,
            "scale_limit": 0.2,
            "rotate_limit": 70,
            "interpolation": cv2.INTER_CUBIC,
            "border_mode": cv2.BORDER_CONSTANT,
            "value": (10, 10, 10),
        },
    ],
    [
        A.ShiftScaleRotate,
        {
            "shift_limit_x": 0.3,
            "shift_limit_y": 0.4,
            "scale_limit": 0.2,
            "rotate_limit": 70,
            "interpolation": cv2.INTER_CUBIC,
            "border_mode": cv2.BORDER_CONSTANT,
            "value": (10, 10, 10),
        },
    ],
    [
        A.OpticalDistortion,
        {
            "distort_limit": 0.2,
            "shift_limit": 0.2,
            "interpolation": cv2.INTER_CUBIC,
            "border_mode": cv2.BORDER_CONSTANT,
            "value": (10, 10, 10),
        },
    ],
    [
        A.GridDistortion,
        {
            "num_steps": 10,
            "distort_limit": 0.5,
            "interpolation": cv2.INTER_CUBIC,
            "border_mode": cv2.BORDER_CONSTANT,
            "value": (10, 10, 10),
        },
    ],
    [
        A.ElasticTransform,
        {
            "alpha": 2,
            "sigma": 25,
            "alpha_affine": 40,
            "interpolation": cv2.INTER_CUBIC,
            "border_mode": cv2.BORDER_CONSTANT,
            "value": (10, 10, 10),
        },
    ],
    [A.CenterCrop, {"height": 10, "width": 10}],
    [A.RandomCrop, {"height": 10, "width": 10}],
    [A.CropNonEmptyMaskIfExists, {"height": 10, "width": 10}],
    [A.RandomSizedCrop, {"min_max_height": (4, 8), "height": 10, "width": 10}],
    [A.Crop, {"x_max": 64, "y_max": 64}],
    [A.ToFloat, {"max_value": 16536}],
    [A.Normalize, {"mean": (0.385, 0.356, 0.306), "std": (0.129, 0.124, 0.125), "max_pixel_value": 100.0}],
    [A.RandomBrightness, {"limit": 0.4}],
    [A.RandomContrast, {"limit": 0.4}],
    [A.RandomScale, {"scale_limit": 0.2, "interpolation": cv2.INTER_CUBIC}],
    [A.Resize, {"height": 64, "width": 64}],
    [A.SmallestMaxSize, {"max_size": 64, "interpolation": cv2.INTER_CUBIC}],
    [A.LongestMaxSize, {"max_size": 128, "interpolation": cv2.INTER_CUBIC}],
    [A.RandomGridShuffle, {"grid": (5, 5)}],
    [A.Solarize, {"threshold": 32}],
    [A.Posterize, {"num_bits": 1}],
    [A.Equalize, {"mode": "pil", "by_channels": False}],
    [A.MultiplicativeNoise, {"multiplier": (0.7, 2.3), "per_channel": True, "elementwise": True}],
    [
        A.ColorJitter,
        {"brightness": [0.2, 0.3], "contrast": [0.7, 0.9], "saturation": [1.2, 1.7], "hue": [-0.2, 0.1]},
    ],
    [
        A.Perspective,
        {
            "scale": 0.5,
            "keep_size": False,
            "pad_mode": cv2.BORDER_REFLECT_101,
            "pad_val": 10,
            "mask_pad_val": 100,
            "fit_output": True,
            "interpolation": cv2.INTER_CUBIC,
        },
    ],
    [A.Sharpen, {"alpha": [0.2, 0.5], "lightness": [0.5, 1.0]}],
    [A.Emboss, {"alpha": [0.2, 0.5], "strength": [0.5, 1.0]}],
    [A.RandomToneCurve, {"scale": 0.2}],
    [
        A.CropAndPad,
        {
            "px": 10,
            "keep_size": False,
            "sample_independently": False,
            "interpolation": cv2.INTER_CUBIC,
            "pad_cval_mask": [10, 20, 30],
            "pad_cval": [11, 12, 13],
            "pad_mode": cv2.BORDER_REFLECT101,
        },
    ],
    [
        A.Superpixels,
        {"p_replace": (0.5, 0.7), "n_segments": (20, 30), "max_size": 25, "interpolation": cv2.INTER_CUBIC},
    ],
    [
        A.Affine,
        {
            "scale": 0.5,
            "translate_percent": 0.7,
            "translate_px": None,
            "rotate": 33,
            "shear": 21,
            "interpolation": cv2.INTER_CUBIC,
            "cval": 25,
            "cval_mask": 1,
            "mode": cv2.BORDER_REFLECT,
            "fit_output": True,
        },
    ],
    [
        A.Affine,
        {
            "scale": {"x": [0.3, 0.5], "y": [0.1, 0.2]},
            "translate_percent": None,
            "translate_px": {"x": [10, 200], "y": [5, 101]},
            "rotate": [333, 360],
            "shear": {"x": [31, 38], "y": [41, 48]},
            "interpolation": 3,
            "cval": [10, 20, 30],
            "cval_mask": 1,
            "mode": cv2.BORDER_REFLECT,
            "fit_output": True,
        },
    ],
    [
        A.PiecewiseAffine,
        {
            "scale": 0.33,
            "nb_rows": (10, 20),
            "nb_cols": 33,
            "interpolation": 2,
            "mask_interpolation": 1,
            "cval": 10,
            "cval_mask": 20,
            "mode": "edge",
            "absolute_scale": True,
            "keypoints_threshold": 0.1,
        },
    ],
    [A.ChannelDropout, dict(channel_drop_range=(1, 2), fill_value=1)],
    [A.ChannelShuffle, {}],
    [A.Downscale, dict(scale_min=0.5, scale_max=0.75, interpolation=cv2.INTER_LINEAR)],
    [A.Flip, {}],
    [A.FromFloat, dict(dtype="uint8", max_value=1)],
    [A.HorizontalFlip, {}],
    [A.ISONoise, dict(color_shift=(0.2, 0.3), intensity=(0.7, 0.9))],
    [A.InvertImg, {}],
    [A.MaskDropout, dict(max_objects=2, image_fill_value=10, mask_fill_value=20)],
    [A.NoOp, {}],
    [A.RandomResizedCrop, dict(height=20, width=30, scale=(0.5, 0.6), ratio=(0.8, 0.9))],
    [A.FancyPCA, dict(alpha=0.3)],
    [A.RandomRotate90, {}],
    [A.ToGray, {}],
    [A.ToSepia, {}],
    [A.Transpose, {}],
    [A.VerticalFlip, {}],
    [A.RingingOvershoot, dict(blur_limit=(7, 15), cutoff=(np.pi / 5, np.pi / 2))],
    [A.UnsharpMask, {"blur_limit": 3, "sigma_limit": 0.5, "alpha": 0.2, "threshold": 15}],
    [A.AdvancedBlur, dict(blur_limit=(3, 5), rotate_limit=(60, 90))],
    [A.PixelDropout, {"dropout_prob": 0.1, "per_channel": True, "drop_value": None}],
    [A.PixelDropout, {"dropout_prob": 0.1, "per_channel": False, "drop_value": None, "mask_drop_value": 15}],
<<<<<<< HEAD
    [A.Defocus, {"radius": (5, 7), "alias_blur": (0.2, 0.6)}],
    [A.ZoomBlur, {"max_factor": (1.56, 1.7), "step_factor": (0.02, 0.04)}],
=======
    [A.RandomCropFromBorders, dict(crop_left=0.2, crop_right=0.3, crop_top=0.05, crop_bottom=0.5)],
>>>>>>> a271a092
]

AUGMENTATION_CLS_EXCEPT = {
    A.FDA,
    A.HistogramMatching,
    A.PixelDistributionAdaptation,
    A.Lambda,
    A.RandomCropNearBBox,
    A.RandomSizedBBoxSafeCrop,
    A.BBoxSafeRandomCrop,
    A.GridDropout,
    A.GlassBlur,
    A.TemplateTransform,
}


@pytest.mark.parametrize(
    ["augmentation_cls", "params"], check_all_augs_exists(AUGMENTATION_CLS_PARAMS, AUGMENTATION_CLS_EXCEPT)
)
@pytest.mark.parametrize("p", [0.5, 1])
@pytest.mark.parametrize("seed", TEST_SEEDS)
@pytest.mark.parametrize("always_apply", (False, True))
def test_augmentations_serialization_with_custom_parameters(
    augmentation_cls, params, p, seed, image, mask, always_apply
):
    aug = augmentation_cls(p=p, always_apply=always_apply, **params)
    serialized_aug = A.to_dict(aug)
    deserialized_aug = A.from_dict(serialized_aug)
    set_seed(seed)
    aug_data = aug(image=image, mask=mask)
    set_seed(seed)
    deserialized_aug_data = deserialized_aug(image=image, mask=mask)
    assert np.array_equal(aug_data["image"], deserialized_aug_data["image"])
    assert np.array_equal(aug_data["mask"], deserialized_aug_data["mask"])


@pytest.mark.parametrize(
    ["augmentation_cls", "params"], check_all_augs_exists(AUGMENTATION_CLS_PARAMS, AUGMENTATION_CLS_EXCEPT)
)
@pytest.mark.parametrize("p", [0.5, 1])
@pytest.mark.parametrize("seed", TEST_SEEDS)
@pytest.mark.parametrize("always_apply", (False, True))
@pytest.mark.parametrize("data_format", ("yaml",))
def test_augmentations_serialization_to_file_with_custom_parameters(
    augmentation_cls, params, p, seed, image, mask, always_apply, data_format
):
    with patch("builtins.open", OpenMock()):
        aug = augmentation_cls(p=p, always_apply=always_apply, **params)
        filepath = "serialized.{}".format(data_format)
        A.save(aug, filepath, data_format=data_format)
        deserialized_aug = A.load(filepath, data_format=data_format)
        set_seed(seed)
        aug_data = aug(image=image, mask=mask)
        set_seed(seed)
        deserialized_aug_data = deserialized_aug(image=image, mask=mask)
        assert np.array_equal(aug_data["image"], deserialized_aug_data["image"])
        assert np.array_equal(aug_data["mask"], deserialized_aug_data["mask"])


@pytest.mark.parametrize(
    ["augmentation_cls", "params"],
    get_transforms(
        custom_arguments={
            A.Crop: {"y_min": 0, "y_max": 10, "x_min": 0, "x_max": 10},
            A.CenterCrop: {"height": 10, "width": 10},
            A.CropNonEmptyMaskIfExists: {"height": 10, "width": 10},
            A.RandomCrop: {"height": 10, "width": 10},
            A.RandomResizedCrop: {"height": 10, "width": 10},
            A.RandomSizedCrop: {"min_max_height": (4, 8), "height": 10, "width": 10},
            A.CropAndPad: {"px": 10},
            A.Resize: {"height": 10, "width": 10},
            A.RandomSizedBBoxSafeCrop: {"height": 10, "width": 10},
            A.BBoxSafeRandomCrop: {"erosion_rate": 0.6},
        },
        except_augmentations={
            A.RandomCropNearBBox,
            A.FDA,
            A.HistogramMatching,
            A.PixelDistributionAdaptation,
            A.Lambda,
            A.CoarseDropout,
            A.CropNonEmptyMaskIfExists,
            A.ElasticTransform,
            A.GridDistortion,
            A.RandomGridShuffle,
            A.GridDropout,
            A.MaskDropout,
            A.OpticalDistortion,
            A.TemplateTransform,
        },
    ),
)
@pytest.mark.parametrize("p", [0.5, 1])
@pytest.mark.parametrize("seed", TEST_SEEDS)
@pytest.mark.parametrize("always_apply", (False, True))
def test_augmentations_for_bboxes_serialization(
    augmentation_cls, params, p, seed, image, albumentations_bboxes, always_apply
):
    aug = augmentation_cls(p=p, always_apply=always_apply, **params)
    serialized_aug = A.to_dict(aug)
    deserialized_aug = A.from_dict(serialized_aug)
    set_seed(seed)
    aug_data = aug(image=image, bboxes=albumentations_bboxes)
    set_seed(seed)
    deserialized_aug_data = deserialized_aug(image=image, bboxes=albumentations_bboxes)
    assert np.array_equal(aug_data["image"], deserialized_aug_data["image"])
    assert np.array_equal(aug_data["bboxes"], deserialized_aug_data["bboxes"])


@pytest.mark.parametrize(
    ["augmentation_cls", "params"],
    get_transforms(
        custom_arguments={
            A.Crop: {"y_min": 0, "y_max": 10, "x_min": 0, "x_max": 10},
            A.CenterCrop: {"height": 10, "width": 10},
            A.CropNonEmptyMaskIfExists: {"height": 10, "width": 10},
            A.RandomCrop: {"height": 10, "width": 10},
            A.RandomResizedCrop: {"height": 10, "width": 10},
            A.RandomSizedCrop: {"min_max_height": (4, 8), "height": 10, "width": 10},
            A.CropAndPad: {"px": 10},
            A.Resize: {"height": 10, "width": 10},
        },
        except_augmentations={
            A.RandomCropNearBBox,
            A.FDA,
            A.HistogramMatching,
            A.PixelDistributionAdaptation,
            A.Lambda,
            A.CoarseDropout,
            A.CropNonEmptyMaskIfExists,
            A.ElasticTransform,
            A.GridDistortion,
            A.RandomGridShuffle,
            A.GridDropout,
            A.MaskDropout,
            A.OpticalDistortion,
            A.RandomSizedBBoxSafeCrop,
            A.BBoxSafeRandomCrop,
            A.TemplateTransform,
        },
    ),
)
@pytest.mark.parametrize("p", [0.5, 1])
@pytest.mark.parametrize("seed", TEST_SEEDS)
@pytest.mark.parametrize("always_apply", (False, True))
def test_augmentations_for_keypoints_serialization(augmentation_cls, params, p, seed, image, keypoints, always_apply):
    aug = augmentation_cls(p=p, always_apply=always_apply, **params)
    serialized_aug = A.to_dict(aug)
    deserialized_aug = A.from_dict(serialized_aug)
    set_seed(seed)
    aug_data = aug(image=image, keypoints=keypoints)
    set_seed(seed)
    deserialized_aug_data = deserialized_aug(image=image, keypoints=keypoints)
    assert np.array_equal(aug_data["image"], deserialized_aug_data["image"])
    assert np.array_equal(aug_data["keypoints"], deserialized_aug_data["keypoints"])


@pytest.mark.parametrize(
    ["augmentation_cls", "params", "call_params"],
    [[A.RandomCropNearBBox, {"max_part_shift": 0.15}, {"cropping_bbox": [-59, 77, 177, 231]}]],
)
@pytest.mark.parametrize("p", [0.5, 1])
@pytest.mark.parametrize("seed", TEST_SEEDS)
@pytest.mark.parametrize("always_apply", (False, True))
def test_augmentations_serialization_with_call_params(
    augmentation_cls, params, call_params, p, seed, image, always_apply
):
    aug = augmentation_cls(p=p, always_apply=always_apply, **params)
    annotations = {"image": image, **call_params}
    serialized_aug = A.to_dict(aug)
    deserialized_aug = A.from_dict(serialized_aug)
    set_seed(seed)
    aug_data = aug(**annotations)
    set_seed(seed)
    deserialized_aug_data = deserialized_aug(**annotations)
    assert np.array_equal(aug_data["image"], deserialized_aug_data["image"])


def test_from_float_serialization(float_image):
    aug = A.FromFloat(p=1, dtype="uint8")
    serialized_aug = A.to_dict(aug)
    deserialized_aug = A.from_dict(serialized_aug)
    aug_data = aug(image=float_image)
    deserialized_aug_data = deserialized_aug(image=float_image)
    assert np.array_equal(aug_data["image"], deserialized_aug_data["image"])


@pytest.mark.parametrize("seed", TEST_SEEDS)
def test_transform_pipeline_serialization(seed, image, mask):
    aug = A.Compose(
        [
            A.OneOrOther(
                A.Compose(
                    [
                        A.Resize(1024, 1024),
                        A.RandomSizedCrop(min_max_height=(256, 1024), height=512, width=512, p=1),
                        A.OneOf(
                            [
                                A.RandomSizedCrop(min_max_height=(256, 512), height=384, width=384, p=0.5),
                                A.RandomSizedCrop(min_max_height=(256, 512), height=512, width=512, p=0.5),
                            ]
                        ),
                    ]
                ),
                A.Compose(
                    [
                        A.Resize(1024, 1024),
                        A.RandomSizedCrop(min_max_height=(256, 1025), height=256, width=256, p=1),
                        A.OneOf([A.HueSaturationValue(p=0.5), A.RGBShift(p=0.7)], p=1),
                    ]
                ),
            ),
            A.SomeOf(
                [
                    A.HorizontalFlip(p=1),
                    A.Transpose(p=1),
                    A.HueSaturationValue(p=0.5),
                    A.RandomBrightnessContrast(p=0.5),
                ],
                2,
                replace=False,
            ),
        ]
    )
    serialized_aug = A.to_dict(aug)
    deserialized_aug = A.from_dict(serialized_aug)
    set_seed(seed)
    aug_data = aug(image=image, mask=mask)
    set_seed(seed)
    deserialized_aug_data = deserialized_aug(image=image, mask=mask)
    assert np.array_equal(aug_data["image"], deserialized_aug_data["image"])
    assert np.array_equal(aug_data["mask"], deserialized_aug_data["mask"])


@pytest.mark.parametrize(
    ["bboxes", "bbox_format", "labels"],
    [
        ([(20, 30, 40, 50)], "coco", [1]),
        ([(20, 30, 40, 50, 99), (10, 40, 30, 20, 9)], "coco", [1, 2]),
        ([(20, 30, 60, 80)], "pascal_voc", [2]),
        ([(20, 30, 60, 80, 99)], "pascal_voc", [1]),
        ([(0.2, 0.3, 0.4, 0.5)], "yolo", [2]),
        ([(0.2, 0.3, 0.4, 0.5, 99)], "yolo", [1]),
    ],
)
@pytest.mark.parametrize("seed", TEST_SEEDS)
def test_transform_pipeline_serialization_with_bboxes(seed, image, bboxes, bbox_format, labels):
    aug = A.Compose(
        [
            A.OneOrOther(
                A.Compose([A.RandomRotate90(), A.OneOf([A.HorizontalFlip(p=0.5), A.VerticalFlip(p=0.5)])]),
                A.Compose([A.Rotate(p=0.5), A.OneOf([A.HueSaturationValue(p=0.5), A.RGBShift(p=0.7)], p=1)]),
            ),
            A.SomeOf(
                [
                    A.HorizontalFlip(p=1),
                    A.Transpose(p=1),
                    A.HueSaturationValue(p=0.5),
                    A.RandomBrightnessContrast(p=0.5),
                ],
                n=5,
            ),
        ],
        bbox_params={"format": bbox_format, "label_fields": ["labels"]},
    )
    serialized_aug = A.to_dict(aug)
    deserialized_aug = A.from_dict(serialized_aug)
    set_seed(seed)
    aug_data = aug(image=image, bboxes=bboxes, labels=labels)
    set_seed(seed)
    deserialized_aug_data = deserialized_aug(image=image, bboxes=bboxes, labels=labels)
    assert np.array_equal(aug_data["image"], deserialized_aug_data["image"])
    assert np.array_equal(aug_data["bboxes"], deserialized_aug_data["bboxes"])


@pytest.mark.parametrize(
    ["keypoints", "keypoint_format", "labels"],
    [
        ([(20, 30, 40, 50)], "xyas", [1]),
        ([(20, 30, 40, 50, 99), (10, 40, 30, 20, 9)], "xy", [1, 2]),
        ([(20, 30, 60, 80)], "yx", [2]),
        ([(20, 30, 60, 80, 99)], "xys", [1]),
    ],
)
@pytest.mark.parametrize("seed", TEST_SEEDS)
def test_transform_pipeline_serialization_with_keypoints(seed, image, keypoints, keypoint_format, labels):
    aug = A.Compose(
        [
            A.OneOrOther(
                A.Compose([A.RandomRotate90(), A.OneOf([A.HorizontalFlip(p=0.5), A.VerticalFlip(p=0.5)])]),
                A.Compose([A.Rotate(p=0.5), A.OneOf([A.HueSaturationValue(p=0.5), A.RGBShift(p=0.7)], p=1)]),
            ),
            A.SomeOf(
                n=2,
                transforms=[
                    A.HorizontalFlip(p=1),
                    A.Transpose(p=1),
                    A.HueSaturationValue(p=0.5),
                    A.RandomBrightnessContrast(p=0.5),
                ],
                replace=False,
            ),
        ],
        keypoint_params={"format": keypoint_format, "label_fields": ["labels"]},
    )
    serialized_aug = A.to_dict(aug)
    deserialized_aug = A.from_dict(serialized_aug)
    set_seed(seed)
    aug_data = aug(image=image, keypoints=keypoints, labels=labels)
    set_seed(seed)
    deserialized_aug_data = deserialized_aug(image=image, keypoints=keypoints, labels=labels)
    assert np.array_equal(aug_data["image"], deserialized_aug_data["image"])
    assert np.array_equal(aug_data["keypoints"], deserialized_aug_data["keypoints"])


@pytest.mark.parametrize(
    ["augmentation_cls", "params"],
    get_image_only_transforms(
        except_augmentations={A.HistogramMatching, A.FDA, A.PixelDistributionAdaptation, A.TemplateTransform},
    ),
)
@pytest.mark.parametrize("seed", TEST_SEEDS)
def test_additional_targets_for_image_only_serialization(augmentation_cls, params, image, seed):
    aug = A.Compose([augmentation_cls(always_apply=True, **params)], additional_targets={"image2": "image"})
    image2 = image.copy()

    serialized_aug = A.to_dict(aug)
    deserialized_aug = A.from_dict(serialized_aug)
    set_seed(seed)
    aug_data = aug(image=image, image2=image2)
    set_seed(seed)
    deserialized_aug_data = deserialized_aug(image=image, image2=image2)
    assert np.array_equal(aug_data["image"], deserialized_aug_data["image"])
    assert np.array_equal(aug_data["image2"], deserialized_aug_data["image2"])


@pytest.mark.parametrize("seed", TEST_SEEDS)
@pytest.mark.parametrize("p", [1])
def test_lambda_serialization(image, mask, albumentations_bboxes, keypoints, seed, p):
    def vflip_image(image, **kwargs):
        return FGeometric.vflip(image)

    def vflip_mask(mask, **kwargs):
        return FGeometric.vflip(mask)

    def vflip_bbox(bbox, **kwargs):
        return FGeometric.bbox_vflip(bbox, **kwargs)

    def vflip_keypoint(keypoint, **kwargs):
        return FGeometric.keypoint_vflip(keypoint, **kwargs)

    aug = A.Lambda(name="vflip", image=vflip_image, mask=vflip_mask, bbox=vflip_bbox, keypoint=vflip_keypoint, p=p)

    serialized_aug = A.to_dict(aug)
    deserialized_aug = A.from_dict(serialized_aug, lambda_transforms={"vflip": aug})
    set_seed(seed)
    aug_data = aug(image=image, mask=mask, bboxes=albumentations_bboxes, keypoints=keypoints)
    set_seed(seed)
    deserialized_aug_data = deserialized_aug(image=image, mask=mask, bboxes=albumentations_bboxes, keypoints=keypoints)
    assert np.array_equal(aug_data["image"], deserialized_aug_data["image"])
    assert np.array_equal(aug_data["mask"], deserialized_aug_data["mask"])
    assert np.array_equal(aug_data["bboxes"], deserialized_aug_data["bboxes"])
    assert np.array_equal(aug_data["keypoints"], deserialized_aug_data["keypoints"])


def test_serialization_v2_conversion_without_totensor():
    current_directory = os.path.dirname(os.path.abspath(__file__))
    files_directory = os.path.join(current_directory, "files")
    transform_1_1_0 = A.load(os.path.join(files_directory, "transform_v1.1.0_without_totensor.json"))
    with open(os.path.join(files_directory, "output_v1.1.0_without_totensor.json")) as f:
        output_1_1_0 = json.load(f)
    np.random.seed(42)
    image = np.random.randint(low=0, high=255, size=(256, 256, 3), dtype=np.uint8)
    random.seed(42)
    transformed_image = transform_1_1_0(image=image)["image"]
    assert transformed_image.tolist() == output_1_1_0


@skipif_no_torch
def test_serialization_v2_conversion_with_totensor():
    current_directory = os.path.dirname(os.path.abspath(__file__))
    files_directory = os.path.join(current_directory, "files")
    transform_1_1_0 = A.load(os.path.join(files_directory, "transform_v1.1.0_with_totensor.json"))
    with open(os.path.join(files_directory, "output_v1.1.0_with_totensor.json")) as f:
        output_1_1_0 = json.load(f)
    np.random.seed(42)
    image = np.random.randint(low=0, high=255, size=(256, 256, 3), dtype=np.uint8)
    random.seed(42)
    transformed_image = transform_1_1_0(image=image)["image"]
    assert transformed_image.numpy().tolist() == output_1_1_0


def test_serialization_v2_without_totensor():
    current_directory = os.path.dirname(os.path.abspath(__file__))
    files_directory = os.path.join(current_directory, "files")
    transform = A.load(os.path.join(files_directory, "transform_serialization_v2_without_totensor.json"))
    with open(os.path.join(files_directory, "output_v1.1.0_without_totensor.json")) as f:
        output_1_1_0 = json.load(f)
    np.random.seed(42)
    image = np.random.randint(low=0, high=255, size=(256, 256, 3), dtype=np.uint8)
    random.seed(42)
    transformed_image = transform(image=image)["image"]
    assert transformed_image.tolist() == output_1_1_0


@skipif_no_torch
def test_serialization_v2_with_totensor():
    current_directory = os.path.dirname(os.path.abspath(__file__))
    files_directory = os.path.join(current_directory, "files")
    transform = A.load(os.path.join(files_directory, "transform_serialization_v2_with_totensor.json"))
    with open(os.path.join(files_directory, "output_v1.1.0_with_totensor.json")) as f:
        output_1_1_0 = json.load(f)
    np.random.seed(42)
    image = np.random.randint(low=0, high=255, size=(256, 256, 3), dtype=np.uint8)
    random.seed(42)
    transformed_image = transform(image=image)["image"]
    assert transformed_image.numpy().tolist() == output_1_1_0


def test_custom_transform_with_overlapping_name():
    class HorizontalFlip(ImageOnlyTransform):
        pass

    assert SERIALIZABLE_REGISTRY["HorizontalFlip"] == A.HorizontalFlip
    assert SERIALIZABLE_REGISTRY["tests.test_serialization.HorizontalFlip"] == HorizontalFlip


def test_serialization_v2_to_dict():
    transform = A.Compose([A.HorizontalFlip()])
    transform_dict = A.to_dict(transform)["transform"]
    assert transform_dict == {
        "__class_fullname__": "Compose",
        "p": 1.0,
        "transforms": [{"__class_fullname__": "HorizontalFlip", "always_apply": False, "p": 0.5}],
        "bbox_params": None,
        "keypoint_params": None,
        "additional_targets": {},
    }


@pytest.mark.parametrize(
    ["class_fullname", "expected_short_class_name"],
    [
        ["albumentations.augmentations.transforms.HorizontalFlip", "HorizontalFlip"],
        ["HorizontalFlip", "HorizontalFlip"],
        ["some_module.HorizontalFlip", "some_module.HorizontalFlip"],
    ],
)
def test_shorten_class_name(class_fullname, expected_short_class_name):
    assert shorten_class_name(class_fullname) == expected_short_class_name


@pytest.mark.parametrize("seed", TEST_SEEDS)
@pytest.mark.parametrize("p", [1])
def test_template_transform_serialization(image, template, seed, p):
    template_transform = A.TemplateTransform(name="template", templates=template, p=p)

    aug = A.Compose([A.Flip(), template_transform, A.Blur()])

    serialized_aug = A.to_dict(aug)
    deserialized_aug = A.from_dict(serialized_aug, lambda_transforms={"template": template_transform})

    set_seed(seed)
    aug_data = aug(image=image)
    set_seed(seed)
    deserialized_aug_data = deserialized_aug(image=image)

    assert np.array_equal(aug_data["image"], deserialized_aug_data["image"])<|MERGE_RESOLUTION|>--- conflicted
+++ resolved
@@ -320,12 +320,9 @@
     [A.AdvancedBlur, dict(blur_limit=(3, 5), rotate_limit=(60, 90))],
     [A.PixelDropout, {"dropout_prob": 0.1, "per_channel": True, "drop_value": None}],
     [A.PixelDropout, {"dropout_prob": 0.1, "per_channel": False, "drop_value": None, "mask_drop_value": 15}],
-<<<<<<< HEAD
+    [A.RandomCropFromBorders, dict(crop_left=0.2, crop_right=0.3, crop_top=0.05, crop_bottom=0.5)],
     [A.Defocus, {"radius": (5, 7), "alias_blur": (0.2, 0.6)}],
     [A.ZoomBlur, {"max_factor": (1.56, 1.7), "step_factor": (0.02, 0.04)}],
-=======
-    [A.RandomCropFromBorders, dict(crop_left=0.2, crop_right=0.3, crop_top=0.05, crop_bottom=0.5)],
->>>>>>> a271a092
 ]
 
 AUGMENTATION_CLS_EXCEPT = {
