--- conflicted
+++ resolved
@@ -256,9 +256,7 @@
         ],
         [A.Sharpen, {"alpha": [0.2, 0.5], "lightness": [0.5, 1.0]}],
         [A.Emboss, {"alpha": [0.2, 0.5], "strength": [0.5, 1.0]}],
-<<<<<<< HEAD
         [A.RandomToneCurve, {"scale": 0.2}],
-=======
         [
             A.CropAndPad,
             {
@@ -271,7 +269,6 @@
                 "pad_mode": cv2.BORDER_REFLECT101,
             },
         ],
->>>>>>> ba44effb
     ],
 )
 
@@ -723,11 +720,8 @@
         [A.Perspective, {}],
         [A.Sharpen, {}],
         [A.Emboss, {}],
-<<<<<<< HEAD
         [A.RandomToneCurve, {}],
-=======
         [A.CropAndPad, {"px": -12}],
->>>>>>> ba44effb
     ],
 )
 @pytest.mark.parametrize("seed", TEST_SEEDS)
