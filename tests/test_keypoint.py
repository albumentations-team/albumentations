import math

import numpy as np
import pytest

import albumentations as A
import albumentations.augmentations.geometric.functional as FGeometric
<<<<<<< HEAD
from albumentations.augmentations.keypoints_utils import (
=======
from albumentations.core.keypoints_utils import (
>>>>>>> d7db9a0d
    angle_to_2pi_range,
    convert_keypoint_from_albumentations,
    convert_keypoint_to_albumentations,
    convert_keypoints_from_albumentations,
    convert_keypoints_to_albumentations,
)


@pytest.mark.parametrize(
    ["kp", "source_format", "expected"],
    [
        ((20, 30), "xy", (20, 30, 0, 0)),
        (np.array([20, 30]), "xy", (20, 30, 0, 0)),
        ((20, 30), "yx", (30, 20, 0, 0)),
        ((20, 30, 60), "xys", (20, 30, 0, 60)),
        ((20, 30, 60), "xya", (20, 30, math.radians(60), 0)),
        ((20, 30, 60, 80), "xyas", (20, 30, math.radians(60), 80)),
    ],
)
def test_convert_keypoint_to_albumentations(kp, source_format, expected):
    image = np.ones((100, 100, 3))

    converted_keypoint = convert_keypoint_to_albumentations(
        kp, rows=image.shape[0], cols=image.shape[1], source_format=source_format
    )
    assert converted_keypoint == expected


@pytest.mark.parametrize(
    ["kp", "target_format", "expected"],
    [
        ((20, 30, 0, 0), "xy", (20, 30)),
        ((20, 30, 0, 0), "yx", (30, 20)),
        ((20, 30, 0.6, 0), "xya", (20, 30, math.degrees(0.6))),
        ((20, 30, 0, 0.6), "xys", (20, 30, 0.6)),
        ((20, 30, 0.6, 80), "xyas", (20, 30, math.degrees(0.6), 80)),
    ],
)
def test_convert_keypoint_from_albumentations(kp, target_format, expected):
    image = np.ones((100, 100, 3))
    converted_keypoint = convert_keypoint_from_albumentations(
        kp, rows=image.shape[0], cols=image.shape[1], target_format=target_format
    )
    assert converted_keypoint == expected


@pytest.mark.parametrize(
    ["kp", "keypoint_format"],
    [
        ((20, 30, 40, 50), "xy"),
        ((20, 30, 40, 50, 99), "xyas"),
        ((20, 30, 60, 80), "xysa"),
        ((20, 30, 60, 80, 99), "yx"),
    ],
)
def test_convert_keypoint_to_albumentations_and_back(kp, keypoint_format):
    image = np.ones((100, 100, 3))
    converted_kp = convert_keypoint_to_albumentations(
        kp, rows=image.shape[0], cols=image.shape[1], source_format=keypoint_format
    )
    converted_back_kp = convert_keypoint_from_albumentations(
        converted_kp, rows=image.shape[0], cols=image.shape[1], target_format=keypoint_format
    )
    assert converted_back_kp == kp


def test_convert_keypoints_to_albumentations():
    keypoints = [(20, 30, 40, 50), (30, 40, 50, 60, 99)]
    image = np.ones((100, 100, 3))
    converted_keypoints = convert_keypoints_to_albumentations(
        keypoints, rows=image.shape[0], cols=image.shape[1], source_format="xyas"
    )
    converted_keypoint_1 = convert_keypoint_to_albumentations(
        keypoints[0], rows=image.shape[0], cols=image.shape[1], source_format="xyas"
    )
    converted_keypoint_2 = convert_keypoint_to_albumentations(
        keypoints[1], rows=image.shape[0], cols=image.shape[1], source_format="xyas"
    )
    assert converted_keypoints == [converted_keypoint_1, converted_keypoint_2]


def test_convert_keypoints_from_albumentations():
    keypoints = [(0.2, 0.3, 0.6, 0.8), (0.3, 0.4, 0.7, 0.9, 99)]
    image = np.ones((100, 100, 3))
    converted_keypointes = convert_keypoints_from_albumentations(
        keypoints, rows=image.shape[0], cols=image.shape[1], target_format="xyas"
    )
    converted_keypoint_1 = convert_keypoint_from_albumentations(
        keypoints[0], rows=image.shape[0], cols=image.shape[1], target_format="xyas"
    )
    converted_keypoint_2 = convert_keypoint_from_albumentations(
        keypoints[1], rows=image.shape[0], cols=image.shape[1], target_format="xyas"
    )
    assert converted_keypointes == [converted_keypoint_1, converted_keypoint_2]


@pytest.mark.parametrize(
    ["keypoints", "keypoint_format", "labels"],
    [
        ([(20, 30, 40, 50)], "xyas", [1]),
        ([(20, 30, 40, 50, 99), (10, 40, 30, 20, 9)], "xy", None),
        ([(20, 30, 60, 80)], "yx", [2]),
        ([(20, 30, 60, 80, 99)], "xys", None),
    ],
)
def test_compose_with_keypoint_noop(keypoints, keypoint_format, labels):
    image = np.ones((100, 100, 3))
    if labels is not None:
        aug = A.Compose([A.NoOp(p=1.0)], keypoint_params={"format": keypoint_format, "label_fields": ["labels"]})
        transformed = aug(image=image, keypoints=keypoints, labels=labels)
    else:
        aug = A.Compose([A.NoOp(p=1.0)], keypoint_params={"format": keypoint_format})
        transformed = aug(image=image, keypoints=keypoints)
    assert np.array_equal(transformed["image"], image)
    assert transformed["keypoints"] == keypoints


@pytest.mark.parametrize(["keypoints", "keypoint_format"], [[[[20, 30, 40, 50]], "xyas"]])
def test_compose_with_keypoint_noop_error_label_fields(keypoints, keypoint_format):
    image = np.ones((100, 100, 3))
    aug = A.Compose([A.NoOp(p=1.0)], keypoint_params={"format": keypoint_format, "label_fields": "class_id"})
    with pytest.raises(Exception):
        aug(image=image, keypoints=keypoints, cls_id=[0])


@pytest.mark.parametrize(
    ["keypoints", "keypoint_format", "labels"],
    [
        ([(20, 30, 60, 80)], "xy", {"label": [1]}),
        ([], "xy", {}),
        ([], "xy", {"label": []}),
        ([(20, 30, 60, 80)], "xy", {"id": [3]}),
        ([(20, 30, 60, 80), (30, 40, 40, 50)], "xy", {"id": [3, 1]}),
    ],
)
def test_compose_with_keypoint_noop_label_outside(keypoints, keypoint_format, labels):
    image = np.ones((100, 100, 3))
    aug = A.Compose([A.NoOp(p=1.0)], keypoint_params={"format": keypoint_format, "label_fields": list(labels.keys())})
    transformed = aug(image=image, keypoints=keypoints, **labels)
    assert np.array_equal(transformed["image"], image)
    assert transformed["keypoints"] == keypoints
    for k, v in labels.items():
        assert transformed[k] == v


def test_random_sized_crop_size():
    image = np.ones((100, 100, 3))
    keypoints = [(0.2, 0.3, 0.6, 0.8), (0.3, 0.4, 0.7, 0.9, 99)]
    aug = A.RandomSizedCrop(min_max_height=(70, 90), height=50, width=50, p=1.0)
    transformed = aug(image=image, keypoints=keypoints)
    assert transformed["image"].shape == (50, 50, 3)
    assert len(keypoints) == len(transformed["keypoints"])


def test_random_resized_crop_size():
    image = np.ones((100, 100, 3))
    keypoints = [(0.2, 0.3, 0.6, 0.8), (0.3, 0.4, 0.7, 0.9, 99)]
    aug = A.RandomResizedCrop(height=50, width=50, p=1.0)
    transformed = aug(image=image, keypoints=keypoints)
    assert transformed["image"].shape == (50, 50, 3)
    assert len(keypoints) == len(transformed["keypoints"])


@pytest.mark.parametrize(
    ["aug", "keypoints", "expected"],
    [
        [A.HorizontalFlip, [[0, 0]], [[2, 0]]],
        [A.HorizontalFlip, [[2, 0]], [[0, 0]]],
        [A.HorizontalFlip, [[0, 2]], [[2, 2]]],
        [A.HorizontalFlip, [[2, 2]], [[0, 2]]],
        #
        [A.VerticalFlip, [[0, 0]], [[0, 2]]],
        [A.VerticalFlip, [[2, 0]], [[2, 2]]],
        [A.VerticalFlip, [[0, 2]], [[0, 0]]],
        [A.VerticalFlip, [[2, 2]], [[2, 0]]],
        #
        [A.HorizontalFlip, [[1, 1]], [[1, 1]]],
        [A.VerticalFlip, [[1, 1]], [[1, 1]]],
    ],
)
def test_keypoint_flips_transform_3x3(aug, keypoints, expected):
    transform = A.Compose([aug(p=1)], keypoint_params={"format": "xy"})

    image = np.ones((3, 3, 3))
    transformed = transform(image=image, keypoints=keypoints, labels=np.ones(len(keypoints)))
    assert np.allclose(expected, transformed["keypoints"])


@pytest.mark.parametrize(
    ["aug", "keypoints", "expected"],
    [
        [A.HorizontalFlip, [[20, 30, 0, 0]], [[79, 30, 180, 0]]],
        [A.HorizontalFlip, [[20, 30, 45, 0]], [[79, 30, 135, 0]]],
        [A.HorizontalFlip, [[20, 30, 90, 0]], [[79, 30, 90, 0]]],
        #
        [A.VerticalFlip, [[20, 30, 0, 0]], [[20, 69, 0, 0]]],
        [A.VerticalFlip, [[20, 30, 45, 0]], [[20, 69, 315, 0]]],
        [A.VerticalFlip, [[20, 30, 90, 0]], [[20, 69, 270, 0]]],
    ],
)
def test_keypoint_transform_format_xyas(aug, keypoints, expected):
    transform = A.Compose(
        [aug(p=1)], keypoint_params={"format": "xyas", "angle_in_degrees": True, "label_fields": ["labels"]}
    )

    image = np.ones((100, 100, 3))
    transformed = transform(image=image, keypoints=keypoints, labels=np.ones(len(keypoints)))
    assert np.allclose(expected, transformed["keypoints"])


@pytest.mark.parametrize(
    ["keypoint", "expected", "factor"],
    [
        ((20, 30, math.pi / 2, 0), (20, 30, math.pi / 2, 0), 0),
        ((20, 30, math.pi / 2, 0), (30, 179, 0, 0), 1),
        ((20, 30, math.pi / 2, 0), (179, 69, 3 * math.pi / 2, 0), 2),
        ((20, 30, math.pi / 2, 0), (69, 20, math.pi, 0), 3),
    ],
)
def test_keypoint_rotate90(keypoint, expected, factor):
    actual = FGeometric.keypoint_rot90(keypoint, factor, rows=100, cols=200)
    assert actual == expected


@pytest.mark.parametrize(
    ["keypoint", "expected", "angle"],
    [
        [[20, 30, math.pi / 2, 0], [20, 30, math.pi / 2, 0], 0],
        [[20, 30, math.pi / 2, 0], [30, 79, math.pi, 0], 90],
        [[20, 30, math.pi / 2, 0], [79, 69, 3 * math.pi / 2, 0], 180],
        [[20, 30, math.pi / 2, 0], [69, 20, 0, 0], 270],
        [[0, 0, 0, 0], [99, 99, math.pi, 0], 180],
        [[99, 99, 0, 0], [0, 0, math.pi, 0], 180],
    ],
)
def test_keypoint_rotate(keypoint, expected, angle):
    actual = FGeometric.keypoint_rotate(keypoint, angle, rows=100, cols=100)
    np.testing.assert_allclose(actual, expected, atol=1e-7)


@pytest.mark.parametrize(
    ["keypoint", "expected", "scale"],
    [
        [[0.0, 0.0, math.pi / 2, 1], [0.0, 0.0, math.pi / 2, 1], 1],
        [[0.0, 0.0, math.pi / 2, 1], [0.0, 0.0, math.pi / 2, 2], 2],
        [[0.0, 0.0, math.pi / 2, 1], [0.0, 0.0, math.pi / 2, 0.5], 0.5],
    ],
)
def test_keypoint_scale(keypoint, expected, scale):
    actual = FGeometric.keypoint_scale(keypoint, scale, scale)
    np.testing.assert_allclose(actual, expected, atol=1e-7)


@pytest.mark.parametrize(
    ["keypoint", "expected", "angle", "scale", "dx", "dy"],
    [[[50, 50, 0, 5], [120, 158, math.pi / 2, 10], 90, 2, 0.1, 0.1]],
)
def test_keypoint_shift_scale_rotate(keypoint, expected, angle, scale, dx, dy):
    actual = FGeometric.keypoint_shift_scale_rotate(keypoint, angle, scale, dx, dy, rows=100, cols=200)
    np.testing.assert_allclose(actual, expected, rtol=1e-4)


def test_compose_with_additional_targets():
    image = np.ones((100, 100, 3))
    keypoints = [(10, 10), (50, 50)]
    kp1 = [(15, 15), (55, 55)]
    aug = A.Compose([A.CenterCrop(50, 50)], keypoint_params={"format": "xy"}, additional_targets={"kp1": "keypoints"})
    transformed = aug(image=image, keypoints=keypoints, kp1=kp1)
    assert transformed["keypoints"] == [(25, 25)]
    assert transformed["kp1"] == [(30, 30)]


@pytest.mark.parametrize(
    ["angle", "expected"],
    [
        [0, 0],
        [np.pi / 2, np.pi / 2],
        [np.pi, np.pi],
        [3 * np.pi / 2, 3 * np.pi / 2],
        [2 * np.pi, 0],
        [-np.pi / 2, 3 * np.pi / 2],
        [-np.pi, np.pi],
        [-3 * np.pi / 2, np.pi / 2],
        [-2 * np.pi, 0],
    ],
)
def test_angle_to_2pi_range(angle, expected):
    assert np.isclose(angle_to_2pi_range(angle), expected)


def test_coarse_dropout():
    aug = A.Compose(
        [A.CoarseDropout(min_holes=1, max_holes=1, min_height=128, max_width=128, min_width=128, max_height=128, p=1)],
        keypoint_params=A.KeypointParams(format="xy"),
    )

    result = aug(image=np.zeros((128, 128)), keypoints=((10, 10), (20, 30)))
    assert len(result["keypoints"]) == 0<|MERGE_RESOLUTION|>--- conflicted
+++ resolved
@@ -5,11 +5,7 @@
 
 import albumentations as A
 import albumentations.augmentations.geometric.functional as FGeometric
-<<<<<<< HEAD
-from albumentations.augmentations.keypoints_utils import (
-=======
 from albumentations.core.keypoints_utils import (
->>>>>>> d7db9a0d
     angle_to_2pi_range,
     convert_keypoint_from_albumentations,
     convert_keypoint_to_albumentations,
