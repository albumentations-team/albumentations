--- conflicted
+++ resolved
@@ -123,11 +123,7 @@
 
 def check_all_augs_exists(
     augmentations: typing.List[typing.List],
-<<<<<<< HEAD
-    except_augmentations: typing.Optional[typing.Set] = None,
-=======
     except_augmentations: Optional[Set] = None,
->>>>>>> 7cf53fd9
 ) -> typing.List[typing.List]:
     existed_augs = {i[0] for i in augmentations}
     except_augmentations = except_augmentations or set()
