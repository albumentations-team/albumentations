--- conflicted
+++ resolved
@@ -957,22 +957,6 @@
     F.shift_hsv(img, 0.5, 0.5, 0.5)
 
 
-<<<<<<< HEAD
-@pytest.mark.parametrize("beta_by_max", [True, False])
-def test_brightness_contrast_adjust_equal(beta_by_max):
-    image_int = np.random.randint(0, 256, [512, 512, 3], dtype=np.uint8)
-    image_float = image_int.astype(np.float32) / 255
-
-    alpha = 1.3
-    beta = 0.14
-
-    image_int = F.brightness_contrast_adjust(image_int, alpha, beta, beta_by_max)
-    image_float = F.brightness_contrast_adjust(image_float, alpha, beta, beta_by_max)
-
-    image_float = (image_float * 255).astype(int)
-
-    assert np.abs(image_int.astype(int) - image_float).max() <= 1
-=======
 def test_cv_dtype_from_np():
     assert F.get_opencv_dtype_from_numpy(np.uint8) == cv2.CV_8U
     assert F.get_opencv_dtype_from_numpy(np.uint16) == cv2.CV_16U
@@ -1002,4 +986,19 @@
     res1 = F.normalize_cv2(image, mean, std)
     res2 = F.normalize_numpy(image, mean, std)
     assert np.allclose(res1, res2)
->>>>>>> 2eac0606
+
+
+@pytest.mark.parametrize("beta_by_max", [True, False])
+def test_brightness_contrast_adjust_equal(beta_by_max):
+    image_int = np.random.randint(0, 256, [512, 512, 3], dtype=np.uint8)
+    image_float = image_int.astype(np.float32) / 255
+
+    alpha = 1.3
+    beta = 0.14
+
+    image_int = F.brightness_contrast_adjust(image_int, alpha, beta, beta_by_max)
+    image_float = F.brightness_contrast_adjust(image_float, alpha, beta, beta_by_max)
+
+    image_float = (image_float * 255).astype(int)
+
+    assert np.abs(image_int.astype(int) - image_float).max() <= 1