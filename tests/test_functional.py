--- conflicted
+++ resolved
@@ -1074,7 +1074,7 @@
 
     assert np.abs(image_int.astype(int) - image_float).max() <= 1
 
-<<<<<<< HEAD
+
 @pytest.mark.parametrize("nc", range(2,17))
 def test_dither_nc_palette(nc):
     image = np.random.randint(0, 256, [32, 32], dtype=np.uint8)
@@ -1087,6 +1087,7 @@
     res2 = np.unique(image)
 
     assert len(res2) <= nc
+
 
 def test_dither_grayscale():
     image = np.ones([5, 5]) * 127
@@ -1103,7 +1104,7 @@
                 [255, 0, 255, 0, 255],
                 [0, 255, 0, 255, 0]]
     assert np.array_equal(image, expected)
-=======
+
 
 def test_spatter_preserve_shape_incorrect_mode():
     """ Check if an unsupported spatter mode is passed when running spatter from preserve_shape, ValueError should be raised."""
@@ -1113,5 +1114,4 @@
         F.spatter(img=img, non_mud=None, mud=None, rain=None, mode=unsupported_mode)
 
     message = f"Unsupported spatter mode: {unsupported_mode}"
-    assert str(exc_info.value).startswith(message)
->>>>>>> e1494679
+    assert str(exc_info.value).startswith(message)