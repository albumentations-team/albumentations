from __future__ import absolute_import

import cv2
import numpy as np
import pytest
from numpy.testing import assert_array_almost_equal_nulp

import albumentations as A
import albumentations.augmentations.functional as F
import albumentations.augmentations.geometric.functional as FGeometric
from albumentations.core.bbox_utils import filter_bboxes
from tests.utils import convert_2d_to_target_format


@pytest.mark.parametrize("target", ["image", "mask"])
def test_vflip(target):
    img = np.array([[1, 1, 1], [0, 1, 1], [0, 0, 1]], dtype=np.uint8)
    expected = np.array([[0, 0, 1], [0, 1, 1], [1, 1, 1]], dtype=np.uint8)
    img, expected = convert_2d_to_target_format([img, expected], target=target)
    flipped_img = F.vflip(img)
    assert np.array_equal(flipped_img, expected)


@pytest.mark.parametrize("target", ["image", "image_4_channels"])
def test_vflip_float(target):
    img = np.array([[0.4, 0.4, 0.4], [0.0, 0.4, 0.4], [0.0, 0.0, 0.4]], dtype=np.float32)
    expected = np.array([[0.0, 0.0, 0.4], [0.0, 0.4, 0.4], [0.4, 0.4, 0.4]], dtype=np.float32)
    img, expected = convert_2d_to_target_format([img, expected], target=target)
    flipped_img = F.vflip(img)
    assert_array_almost_equal_nulp(flipped_img, expected)


@pytest.mark.parametrize("target", ["image", "mask"])
def test_hflip(target):
    img = np.array([[1, 1, 1], [0, 1, 1], [0, 0, 1]], dtype=np.uint8)
    expected = np.array([[1, 1, 1], [1, 1, 0], [1, 0, 0]], dtype=np.uint8)
    img, expected = convert_2d_to_target_format([img, expected], target=target)
    flipped_img = F.hflip(img)
    assert np.array_equal(flipped_img, expected)


@pytest.mark.parametrize("target", ["image", "image_4_channels"])
def test_hflip_float(target):
    img = np.array([[0.4, 0.4, 0.4], [0.0, 0.4, 0.4], [0.0, 0.0, 0.4]], dtype=np.float32)
    expected = np.array([[0.4, 0.4, 0.4], [0.4, 0.4, 0.0], [0.4, 0.0, 0.0]], dtype=np.float32)
    img, expected = convert_2d_to_target_format([img, expected], target=target)
    flipped_img = F.hflip(img)
    assert_array_almost_equal_nulp(flipped_img, expected)


@pytest.mark.parametrize("target", ["image", "mask"])
@pytest.mark.parametrize(["code", "func"], [[0, F.vflip], [1, F.hflip], [-1, lambda img: F.vflip(F.hflip(img))]])
def test_random_flip(code, func, target):
    img = np.array([[1, 1, 1], [0, 1, 1], [0, 0, 1]], dtype=np.uint8)
    img = convert_2d_to_target_format([img], target=target)
    assert np.array_equal(F.random_flip(img, code), func(img))


@pytest.mark.parametrize("target", ["image", "image_4_channels"])
@pytest.mark.parametrize(["code", "func"], [[0, F.vflip], [1, F.hflip], [-1, lambda img: F.vflip(F.hflip(img))]])
def test_random_flip_float(code, func, target):
    img = np.array([[0.4, 0.4, 0.4], [0.0, 0.4, 0.4], [0.0, 0.0, 0.4]], dtype=np.float32)
    img = convert_2d_to_target_format([img], target=target)
    assert_array_almost_equal_nulp(F.random_flip(img, code), func(img))


@pytest.mark.parametrize(["input_shape", "expected_shape"], [[(128, 64), (64, 128)], [(128, 64, 3), (64, 128, 3)]])
def test_transpose(input_shape, expected_shape):
    img = np.random.randint(low=0, high=256, size=input_shape, dtype=np.uint8)
    transposed = F.transpose(img)
    assert transposed.shape == expected_shape


@pytest.mark.parametrize(["input_shape", "expected_shape"], [[(128, 64), (64, 128)], [(128, 64, 3), (64, 128, 3)]])
def test_transpose_float(input_shape, expected_shape):
    img = np.random.uniform(low=0.0, high=1.0, size=input_shape).astype("float32")
    transposed = F.transpose(img)
    assert transposed.shape == expected_shape


@pytest.mark.parametrize("target", ["image", "mask"])
def test_rot90(target):
    img = np.array([[0, 0, 1], [0, 0, 1], [0, 0, 1]], dtype=np.uint8)
    expected = np.array([[1, 1, 1], [0, 0, 0], [0, 0, 0]], dtype=np.uint8)
    img, expected = convert_2d_to_target_format([img, expected], target=target)
    rotated = F.rot90(img, factor=1)
    assert np.array_equal(rotated, expected)


@pytest.mark.parametrize("target", ["image", "image_4_channels"])
def test_rot90_float(target):
    img = np.array([[0.0, 0.0, 0.4], [0.0, 0.0, 0.4], [0.0, 0.0, 0.4]], dtype=np.float32)
    expected = np.array([[0.4, 0.4, 0.4], [0.0, 0.0, 0.0], [0.0, 0.0, 0.0]], dtype=np.float32)
    img, expected = convert_2d_to_target_format([img, expected], target=target)
    rotated = F.rot90(img, factor=1)
    assert_array_almost_equal_nulp(rotated, expected)


def test_normalize():
    img = np.ones((100, 100, 3), dtype=np.uint8) * 127
    normalized = F.normalize(img, mean=50, std=3)
    expected = (np.ones((100, 100, 3), dtype=np.float32) * 127 / 255 - 50) / 3
    assert_array_almost_equal_nulp(normalized, expected)


def test_normalize_float():
    img = np.ones((100, 100, 3), dtype=np.float32) * 0.4
    normalized = F.normalize(img, mean=50, std=3, max_pixel_value=1.0)
    expected = (np.ones((100, 100, 3), dtype=np.float32) * 0.4 - 50) / 3
    assert_array_almost_equal_nulp(normalized, expected)


def test_compare_rotate_and_shift_scale_rotate(image):
    rotated_img_1 = FGeometric.rotate(image, angle=60)
    rotated_img_2 = FGeometric.shift_scale_rotate(image, angle=60, scale=1, dx=0, dy=0)
    assert np.array_equal(rotated_img_1, rotated_img_2)


def test_compare_rotate_float_and_shift_scale_rotate_float(float_image):
    rotated_img_1 = FGeometric.rotate(float_image, angle=60)
    rotated_img_2 = FGeometric.shift_scale_rotate(float_image, angle=60, scale=1, dx=0, dy=0)
    assert np.array_equal(rotated_img_1, rotated_img_2)


@pytest.mark.parametrize("target", ["image", "mask"])
def test_center_crop(target):
    img = np.array([[1, 1, 1, 1], [0, 1, 1, 1], [0, 0, 1, 1], [0, 0, 0, 1]], dtype=np.uint8)
    expected = np.array([[1, 1], [0, 1]], dtype=np.uint8)
    img, expected = convert_2d_to_target_format([img, expected], target=target)
    cropped_img = A.center_crop(img, 2, 2)
    assert np.array_equal(cropped_img, expected)


@pytest.mark.parametrize("target", ["image", "image_4_channels"])
def test_center_crop_float(target):
    img = np.array(
        [[0.4, 0.4, 0.4, 0.4], [0.0, 0.4, 0.4, 0.4], [0.0, 0.0, 0.4, 0.4], [0.0, 0.0, 0.0, 0.4]], dtype=np.float32
    )
    expected = np.array([[0.4, 0.4], [0.0, 0.4]], dtype=np.float32)
    img, expected = convert_2d_to_target_format([img, expected], target=target)
    cropped_img = A.center_crop(img, 2, 2)
    assert_array_almost_equal_nulp(cropped_img, expected)


def test_center_crop_with_incorrectly_large_crop_size():
    img = np.ones((4, 4), dtype=np.uint8)
    with pytest.raises(ValueError) as exc_info:
        A.center_crop(img, 8, 8)
    assert str(exc_info.value) == "Requested crop size (8, 8) is larger than the image size (4, 4)"


@pytest.mark.parametrize("target", ["image", "mask"])
def test_random_crop(target):
    img = np.array([[1, 2, 3, 4], [5, 6, 7, 8], [9, 10, 11, 12], [13, 14, 15, 16]], dtype=np.uint8)
    expected = np.array([[5, 6], [9, 10]], dtype=np.uint8)
    img, expected = convert_2d_to_target_format([img, expected], target=target)
    cropped_img = A.random_crop(img, crop_height=2, crop_width=2, h_start=0.5, w_start=0)
    assert np.array_equal(cropped_img, expected)


@pytest.mark.parametrize("target", ["image", "image_4_channels"])
def test_random_crop_float(target):
    img = np.array(
        [[0.01, 0.02, 0.03, 0.04], [0.05, 0.06, 0.07, 0.08], [0.09, 0.10, 0.11, 0.12], [0.13, 0.14, 0.15, 0.16]],
        dtype=np.float32,
    )
    expected = np.array([[0.05, 0.06], [0.09, 0.10]], dtype=np.float32)
    img, expected = convert_2d_to_target_format([img, expected], target=target)
    cropped_img = A.random_crop(img, crop_height=2, crop_width=2, h_start=0.5, w_start=0)
    assert_array_almost_equal_nulp(cropped_img, expected)


def test_random_crop_with_incorrectly_large_crop_size():
    img = np.ones((4, 4), dtype=np.uint8)
    with pytest.raises(ValueError) as exc_info:
        A.random_crop(img, crop_height=8, crop_width=8, h_start=0, w_start=0)
    assert str(exc_info.value) == "Requested crop size (8, 8) is larger than the image size (4, 4)"


def test_random_crop_extrema():
    img = np.indices((4, 4), dtype=np.uint8).transpose([1, 2, 0])
    expected1 = np.indices((2, 2), dtype=np.uint8).transpose([1, 2, 0])
    expected2 = expected1 + 2
    cropped_img1 = A.random_crop(img, crop_height=2, crop_width=2, h_start=0.0, w_start=0.0)
    cropped_img2 = A.random_crop(img, crop_height=2, crop_width=2, h_start=0.9999, w_start=0.9999)
    assert np.array_equal(cropped_img1, expected1)
    assert np.array_equal(cropped_img2, expected2)


def test_clip():
    img = np.array([[-300, 0], [100, 400]], dtype=np.float32)
    expected = np.array([[0, 0], [100, 255]], dtype=np.float32)
    clipped = F.clip(img, dtype=np.uint8, maxval=255)
    assert np.array_equal(clipped, expected)


def test_clip_float():
    img = np.array([[-0.02, 0], [0.5, 2.2]], dtype=np.float32)
    expected = np.array([[0, 0], [0.5, 1.0]], dtype=np.float32)
    clipped = F.clip(img, dtype=np.float32, maxval=1.0)
    assert_array_almost_equal_nulp(clipped, expected)


@pytest.mark.parametrize("target", ["image", "mask"])
def test_pad(target):
    img = np.array([[1, 2], [3, 4]], dtype=np.uint8)
    expected = np.array([[4, 3, 4, 3], [2, 1, 2, 1], [4, 3, 4, 3], [2, 1, 2, 1]], dtype=np.uint8)
    img, expected = convert_2d_to_target_format([img, expected], target=target)
    padded = F.pad(img, min_height=4, min_width=4)
    assert np.array_equal(padded, expected)


@pytest.mark.parametrize("target", ["image", "image_4_channels"])
def test_pad_float(target):
    img = np.array([[0.1, 0.2], [0.3, 0.4]], dtype=np.float32)
    expected = np.array(
        [[0.4, 0.3, 0.4, 0.3], [0.2, 0.1, 0.2, 0.1], [0.4, 0.3, 0.4, 0.3], [0.2, 0.1, 0.2, 0.1]], dtype=np.float32
    )
    img, expected = convert_2d_to_target_format([img, expected], target=target)
    padded_img = F.pad(img, min_height=4, min_width=4)
    assert_array_almost_equal_nulp(padded_img, expected)


@pytest.mark.parametrize("target", ["image", "mask"])
def test_rotate_from_shift_scale_rotate(target):
    img = np.array([[1, 2, 3, 4], [5, 6, 7, 8], [9, 10, 11, 12], [13, 14, 15, 16]], dtype=np.uint8)
    expected = np.array([[4, 8, 12, 16], [3, 7, 11, 15], [2, 6, 10, 14], [1, 5, 9, 13]], dtype=np.uint8)

    img, expected = convert_2d_to_target_format([img, expected], target=target)
    rotated_img = FGeometric.shift_scale_rotate(
        img, angle=90, scale=1, dx=0, dy=0, interpolation=cv2.INTER_NEAREST, border_mode=cv2.BORDER_CONSTANT
    )
    assert np.array_equal(rotated_img, expected)


@pytest.mark.parametrize("target", ["image", "image_4_channels"])
def test_rotate_float_from_shift_scale_rotate(target):
    img = np.array(
        [[0.01, 0.02, 0.03, 0.04], [0.05, 0.06, 0.07, 0.08], [0.09, 0.10, 0.11, 0.12], [0.13, 0.14, 0.15, 0.16]],
        dtype=np.float32,
    )
    expected = np.array(
        [[0.04, 0.08, 0.12, 0.16], [0.03, 0.07, 0.11, 0.15], [0.02, 0.06, 0.10, 0.14], [0.01, 0.05, 0.09, 0.13]],
        dtype=np.float32,
    )
    img, expected = convert_2d_to_target_format([img, expected], target=target)
    rotated_img = FGeometric.shift_scale_rotate(
        img, angle=90, scale=1, dx=0, dy=0, interpolation=cv2.INTER_NEAREST, border_mode=cv2.BORDER_CONSTANT
    )
    assert_array_almost_equal_nulp(rotated_img, expected)


@pytest.mark.parametrize("target", ["image", "mask"])
def test_scale_from_shift_scale_rotate(target):
    img = np.array([[1, 2, 3, 4], [5, 6, 7, 8], [9, 10, 11, 12], [13, 14, 15, 16]], dtype=np.uint8)
    expected = np.array([[6, 6, 7, 7], [6, 6, 7, 7], [10, 10, 11, 11], [10, 10, 11, 11]], dtype=np.uint8)
    img, expected = convert_2d_to_target_format([img, expected], target=target)
    scaled_img = FGeometric.shift_scale_rotate(
        img, angle=0, scale=2, dx=0, dy=0, interpolation=cv2.INTER_NEAREST, border_mode=cv2.BORDER_CONSTANT
    )
    assert np.array_equal(scaled_img, expected)


@pytest.mark.parametrize("target", ["image", "image_4_channels"])
def test_scale_float_from_shift_scale_rotate(target):
    img = np.array(
        [[0.01, 0.02, 0.03, 0.04], [0.05, 0.06, 0.07, 0.08], [0.09, 0.10, 0.11, 0.12], [0.13, 0.14, 0.15, 0.16]],
        dtype=np.float32,
    )
    expected = np.array(
        [[0.06, 0.06, 0.07, 0.07], [0.06, 0.06, 0.07, 0.07], [0.10, 0.10, 0.11, 0.11], [0.10, 0.10, 0.11, 0.11]],
        dtype=np.float32,
    )
    img, expected = convert_2d_to_target_format([img, expected], target=target)
    scaled_img = FGeometric.shift_scale_rotate(
        img, angle=0, scale=2, dx=0, dy=0, interpolation=cv2.INTER_NEAREST, border_mode=cv2.BORDER_CONSTANT
    )
    assert_array_almost_equal_nulp(scaled_img, expected)


@pytest.mark.parametrize("target", ["image", "mask"])
def test_shift_x_from_shift_scale_rotate(target):
    img = np.array([[1, 2, 3, 4], [5, 6, 7, 8], [9, 10, 11, 12], [13, 14, 15, 16]], dtype=np.uint8)
    expected = np.array([[0, 0, 1, 2], [0, 0, 5, 6], [0, 0, 9, 10], [0, 0, 13, 14]], dtype=np.uint8)
    img, expected = convert_2d_to_target_format([img, expected], target=target)
    shifted_along_x_img = FGeometric.shift_scale_rotate(
        img, angle=0, scale=1, dx=0.5, dy=0, interpolation=cv2.INTER_NEAREST, border_mode=cv2.BORDER_CONSTANT
    )
    assert np.array_equal(shifted_along_x_img, expected)


@pytest.mark.parametrize("target", ["image", "image_4_channels"])
def test_shift_x_float_from_shift_scale_rotate(target):
    img = np.array(
        [[0.01, 0.02, 0.03, 0.04], [0.05, 0.06, 0.07, 0.08], [0.09, 0.10, 0.11, 0.12], [0.13, 0.14, 0.15, 0.16]],
        dtype=np.float32,
    )
    expected = np.array(
        [[0.00, 0.00, 0.01, 0.02], [0.00, 0.00, 0.05, 0.06], [0.00, 0.00, 0.09, 0.10], [0.00, 0.00, 0.13, 0.14]],
        dtype=np.float32,
    )
    img, expected = convert_2d_to_target_format([img, expected], target=target)
    shifted_along_x_img = FGeometric.shift_scale_rotate(
        img, angle=0, scale=1, dx=0.5, dy=0, interpolation=cv2.INTER_NEAREST, border_mode=cv2.BORDER_CONSTANT
    )
    assert_array_almost_equal_nulp(shifted_along_x_img, expected)


@pytest.mark.parametrize("target", ["image", "mask"])
def test_shift_y_from_shift_scale_rotate(target):
    img = np.array([[1, 2, 3, 4], [5, 6, 7, 8], [9, 10, 11, 12], [13, 14, 15, 16]], dtype=np.uint8)
    expected = np.array([[0, 0, 0, 0], [0, 0, 0, 0], [1, 2, 3, 4], [5, 6, 7, 8]], dtype=np.uint8)
    img, expected = convert_2d_to_target_format([img, expected], target=target)
    shifted_along_y_img = FGeometric.shift_scale_rotate(
        img, angle=0, scale=1, dx=0, dy=0.5, interpolation=cv2.INTER_NEAREST, border_mode=cv2.BORDER_CONSTANT
    )
    assert np.array_equal(shifted_along_y_img, expected)


@pytest.mark.parametrize("target", ["image", "image_4_channels"])
def test_shift_y_float_from_shift_scale_rotate(target):
    img = np.array(
        [[0.01, 0.02, 0.03, 0.04], [0.05, 0.06, 0.07, 0.08], [0.09, 0.10, 0.11, 0.12], [0.13, 0.14, 0.15, 0.16]],
        dtype=np.float32,
    )
    expected = np.array(
        [[0.00, 0.00, 0.00, 0.00], [0.00, 0.00, 0.00, 0.00], [0.01, 0.02, 0.03, 0.04], [0.05, 0.06, 0.07, 0.08]],
        dtype=np.float32,
    )
    img, expected = convert_2d_to_target_format([img, expected], target=target)
    shifted_along_y_img = FGeometric.shift_scale_rotate(
        img, angle=0, scale=1, dx=0, dy=0.5, interpolation=cv2.INTER_NEAREST, border_mode=cv2.BORDER_CONSTANT
    )
    assert_array_almost_equal_nulp(shifted_along_y_img, expected)


@pytest.mark.parametrize(
    ["shift_params", "expected"], [[(-10, 0, 10), (117, 127, 137)], [(-200, 0, 200), (0, 127, 255)]]
)
def test_shift_rgb(shift_params, expected):
    img = np.ones((100, 100, 3), dtype=np.uint8) * 127
    r_shift, g_shift, b_shift = shift_params
    img = F.shift_rgb(img, r_shift=r_shift, g_shift=g_shift, b_shift=b_shift)
    expected_r, expected_g, expected_b = expected
    assert img.dtype == np.dtype("uint8")
    assert (img[:, :, 0] == expected_r).all()
    assert (img[:, :, 1] == expected_g).all()
    assert (img[:, :, 2] == expected_b).all()


@pytest.mark.parametrize(
    ["shift_params", "expected"], [[(-0.1, 0, 0.1), (0.3, 0.4, 0.5)], [(-0.6, 0, 0.6), (0, 0.4, 1.0)]]
)
def test_shift_rgb_float(shift_params, expected):
    img = np.ones((100, 100, 3), dtype=np.float32) * 0.4
    r_shift, g_shift, b_shift = shift_params
    img = F.shift_rgb(img, r_shift=r_shift, g_shift=g_shift, b_shift=b_shift)
    expected_r, expected_g, expected_b = [
        np.ones((100, 100), dtype=np.float32) * channel_value for channel_value in expected
    ]
    assert img.dtype == np.dtype("float32")
    assert_array_almost_equal_nulp(img[:, :, 0], expected_r)
    assert_array_almost_equal_nulp(img[:, :, 1], expected_g)
    assert_array_almost_equal_nulp(img[:, :, 2], expected_b)


@pytest.mark.parametrize(["alpha", "expected"], [(1.5, 190), (3, 255)])
def test_random_contrast(alpha, expected):
    img = np.ones((100, 100, 3), dtype=np.uint8) * 127
    img = F.brightness_contrast_adjust(img, alpha=alpha)
    assert img.dtype == np.dtype("uint8")
    assert (img == expected).all()


@pytest.mark.parametrize(["alpha", "expected"], [(1.5, 0.6), (3, 1.0)])
def test_random_contrast_float(alpha, expected):
    img = np.ones((100, 100, 3), dtype=np.float32) * 0.4
    expected = np.ones((100, 100, 3), dtype=np.float32) * expected
    img = F.brightness_contrast_adjust(img, alpha=alpha)
    assert img.dtype == np.dtype("float32")
    assert_array_almost_equal_nulp(img, expected)


@pytest.mark.parametrize(["beta", "expected"], [(-0.5, 50), (0.25, 125)])
def test_random_brightness(beta, expected):
    img = np.ones((100, 100, 3), dtype=np.uint8) * 100
    img = F.brightness_contrast_adjust(img, beta=beta)
    assert img.dtype == np.dtype("uint8")
    assert (img == expected).all()


@pytest.mark.parametrize(["beta", "expected"], [(0.2, 0.48), (-0.1, 0.36)])
def test_random_brightness_float(beta, expected):
    img = np.ones((100, 100, 3), dtype=np.float32) * 0.4
    expected = np.ones_like(img) * expected
    img = F.brightness_contrast_adjust(img, beta=beta)
    assert img.dtype == np.dtype("float32")
    assert_array_almost_equal_nulp(img, expected)


@pytest.mark.parametrize(["gamma", "expected"], [(1, 1), (0.8, 3)])
def test_gamma_transform(gamma, expected):
    img = np.ones((100, 100, 3), dtype=np.uint8)
    img = F.gamma_transform(img, gamma=gamma)
    assert img.dtype == np.dtype("uint8")
    assert (img == expected).all()


@pytest.mark.parametrize(["gamma", "expected"], [(1, 0.4), (10, 0.00010486)])
def test_gamma_transform_float(gamma, expected):
    img = np.ones((100, 100, 3), dtype=np.float32) * 0.4
    expected = np.ones((100, 100, 3), dtype=np.float32) * expected
    img = F.gamma_transform(img, gamma=gamma)
    assert img.dtype == np.dtype("float32")
    assert np.allclose(img, expected)


def test_gamma_float_equal_uint8():
    img = np.random.randint(0, 256, (100, 100, 3), dtype=np.uint8)
    img_f = img.astype(np.float32) / 255.0
    gamma = 0.5

    img = F.gamma_transform(img, gamma)
    img_f = F.gamma_transform(img_f, gamma)

    img = img.astype(np.float32)
    img_f *= 255.0

    assert (np.abs(img - img_f) <= 1).all()


@pytest.mark.parametrize(["dtype", "divider"], [(np.uint8, 255), (np.uint16, 65535), (np.uint32, 4294967295)])
def test_to_float_without_max_value_specified(dtype, divider):
    img = np.ones((100, 100, 3), dtype=dtype)
    expected = img.astype("float32") / divider
    assert_array_almost_equal_nulp(F.to_float(img), expected)


@pytest.mark.parametrize("max_value", [255.0, 65535.0, 4294967295.0])
def test_to_float_with_max_value_specified(max_value):
    img = np.ones((100, 100, 3), dtype=np.uint16)
    expected = img.astype("float32") / max_value
    assert_array_almost_equal_nulp(F.to_float(img, max_value=max_value), expected)


def test_to_float_unknown_dtype():
    img = np.ones((100, 100, 3), dtype=np.int16)
    with pytest.raises(RuntimeError) as exc_info:
        F.to_float(img)
    assert str(exc_info.value) == (
        "Can't infer the maximum value for dtype int16. You need to specify the maximum value manually by passing "
        "the max_value argument"
    )


@pytest.mark.parametrize("max_value", [255.0, 65535.0, 4294967295.0])
def test_to_float_unknown_dtype_with_max_value(max_value):
    img = np.ones((100, 100, 3), dtype=np.int16)
    expected = img.astype("float32") / max_value
    assert_array_almost_equal_nulp(F.to_float(img, max_value=max_value), expected)


@pytest.mark.parametrize(["dtype", "multiplier"], [(np.uint8, 255), (np.uint16, 65535), (np.uint32, 4294967295)])
def test_from_float_without_max_value_specified(dtype, multiplier):
    img = np.ones((100, 100, 3), dtype=np.float32)
    expected = (img * multiplier).astype(dtype)
    assert_array_almost_equal_nulp(F.from_float(img, np.dtype(dtype)), expected)


@pytest.mark.parametrize("max_value", [255.0, 65535.0, 4294967295.0])
def test_from_float_with_max_value_specified(max_value):
    img = np.ones((100, 100, 3), dtype=np.float32)
    expected = (img * max_value).astype(np.uint32)
    assert_array_almost_equal_nulp(F.from_float(img, dtype=np.uint32, max_value=max_value), expected)


@pytest.mark.parametrize("target", ["image", "mask"])
def test_scale(target):
    img = np.array([[1, 2, 3], [4, 5, 6], [7, 8, 9], [10, 11, 12]], dtype=np.uint8)
    expected = np.array(
        [
            [1, 1, 2, 2, 3, 3],
            [2, 2, 2, 3, 3, 4],
            [3, 3, 4, 4, 5, 5],
            [5, 5, 5, 6, 6, 7],
            [6, 6, 7, 7, 8, 8],
            [8, 8, 8, 9, 9, 10],
            [9, 9, 10, 10, 11, 11],
            [10, 10, 11, 11, 12, 12],
        ],
        dtype=np.uint8,
    )

    img, expected = convert_2d_to_target_format([img, expected], target=target)
<<<<<<< HEAD
    scaled = F.scale_image(img, scale=2, interpolation=cv2.INTER_LINEAR)
=======
    scaled = FGeometric.scale(img, scale=2, interpolation=cv2.INTER_LINEAR)
>>>>>>> ed7626f8
    assert np.array_equal(scaled, expected)


@pytest.mark.parametrize("target", ["image", "mask"])
def test_longest_max_size(target):
    img = np.array([[1, 2, 3], [4, 5, 6], [7, 8, 9], [10, 11, 12]], dtype=np.uint8)
    expected = np.array([[2, 3], [6, 7], [10, 11]], dtype=np.uint8)

    img, expected = convert_2d_to_target_format([img, expected], target=target)
    scaled = FGeometric.longest_max_size(img, max_size=3, interpolation=cv2.INTER_LINEAR)
    assert np.array_equal(scaled, expected)


@pytest.mark.parametrize("target", ["image", "mask"])
def test_smallest_max_size(target):
    img = np.array(
        [[1, 2, 3, 4, 5, 6], [7, 8, 9, 10, 11, 12], [12, 13, 14, 15, 16, 17], [18, 19, 20, 21, 22, 23]], dtype=np.uint8
    )
    expected = np.array([[2, 4, 5, 7], [10, 11, 13, 14], [17, 19, 20, 22]], dtype=np.uint8)

    img, expected = convert_2d_to_target_format([img, expected], target=target)
    scaled = FGeometric.smallest_max_size(img, max_size=3, interpolation=cv2.INTER_LINEAR)
    assert np.array_equal(scaled, expected)


def test_from_float_unknown_dtype():
    img = np.ones((100, 100, 3), dtype=np.float32)
    with pytest.raises(RuntimeError) as exc_info:
        F.from_float(img, np.dtype(np.int16))
    assert str(exc_info.value) == (
        "Can't infer the maximum value for dtype int16. You need to specify the maximum value manually by passing "
        "the max_value argument"
    )


@pytest.mark.parametrize("target", ["image", "mask"])
def test_resize_default_interpolation(target):
    img = np.array([[1, 1, 1, 1], [2, 2, 2, 2], [3, 3, 3, 3], [4, 4, 4, 4]], dtype=np.uint8)
    expected = np.array([[2, 2], [4, 4]], dtype=np.uint8)
    img, expected = convert_2d_to_target_format([img, expected], target=target)
    resized_img = FGeometric.resize(img, 2, 2)
    height, width = resized_img.shape[:2]
    assert height == 2
    assert width == 2
    assert np.array_equal(resized_img, expected)


@pytest.mark.parametrize("target", ["image", "mask"])
def test_resize_nearest_interpolation(target):
    img = np.array([[1, 1, 1, 1], [2, 2, 2, 2], [3, 3, 3, 3], [4, 4, 4, 4]], dtype=np.uint8)
    expected = np.array([[1, 1], [3, 3]], dtype=np.uint8)
    img, expected = convert_2d_to_target_format([img, expected], target=target)
    resized_img = FGeometric.resize(img, 2, 2, interpolation=cv2.INTER_NEAREST)
    height, width = resized_img.shape[:2]
    assert height == 2
    assert width == 2
    assert np.array_equal(resized_img, expected)


@pytest.mark.parametrize("target", ["image", "mask"])
def test_resize_different_height_and_width(target):
    img = np.ones((100, 100), dtype=np.uint8)
    img = convert_2d_to_target_format([img], target=target)
    resized_img = FGeometric.resize(img, height=20, width=30)
    height, width = resized_img.shape[:2]
    assert height == 20
    assert width == 30
    if target == "image":
        num_channels = resized_img.shape[2]
        assert num_channels == 3


@pytest.mark.parametrize("target", ["image", "mask"])
def test_resize_default_interpolation_float(target):
    img = np.array(
        [[0.1, 0.1, 0.1, 0.1], [0.2, 0.2, 0.2, 0.2], [0.3, 0.3, 0.3, 0.3], [0.4, 0.4, 0.4, 0.4]], dtype=np.float32
    )
    expected = np.array([[0.15, 0.15], [0.35, 0.35]], dtype=np.float32)
    img, expected = convert_2d_to_target_format([img, expected], target=target)
    resized_img = FGeometric.resize(img, 2, 2)
    height, width = resized_img.shape[:2]
    assert height == 2
    assert width == 2
    assert_array_almost_equal_nulp(resized_img, expected)


@pytest.mark.parametrize("target", ["image", "mask"])
def test_resize_nearest_interpolation_float(target):
    img = np.array(
        [[0.1, 0.1, 0.1, 0.1], [0.2, 0.2, 0.2, 0.2], [0.3, 0.3, 0.3, 0.3], [0.4, 0.4, 0.4, 0.4]], dtype=np.float32
    )
    expected = np.array([[0.1, 0.1], [0.3, 0.3]], dtype=np.float32)
    img, expected = convert_2d_to_target_format([img, expected], target=target)
    resized_img = FGeometric.resize(img, 2, 2, interpolation=cv2.INTER_NEAREST)
    height, width = resized_img.shape[:2]
    assert height == 2
    assert width == 2
    assert np.array_equal(resized_img, expected)


def test_bbox_vflip():
    assert F.bbox_vflip((0.1, 0.2, 0.6, 0.5), 100, 200) == (0.1, 0.5, 0.6, 0.8)


def test_bbox_hflip():
    assert F.bbox_hflip((0.1, 0.2, 0.6, 0.5), 100, 200) == (0.4, 0.2, 0.9, 0.5)


@pytest.mark.parametrize(
    ["code", "func"],
    [
        [0, F.bbox_vflip],
        [1, F.bbox_hflip],
        [-1, lambda bbox, rows, cols: F.bbox_vflip(F.bbox_hflip(bbox, rows, cols), rows, cols)],
    ],
)
def test_bbox_flip(code, func):
    rows, cols = 100, 200
    bbox = [0.1, 0.2, 0.6, 0.5]
    assert F.bbox_flip(bbox, code, rows, cols) == func(bbox, rows, cols)


def test_crop_bbox_by_coords():
    cropped_bbox = A.crop_bbox_by_coords((0.5, 0.2, 0.9, 0.7), (18, 18, 82, 82), 64, 64, 100, 100)
    assert cropped_bbox == (0.5, 0.03125, 1.125, 0.8125)


def test_bbox_center_crop():
    cropped_bbox = A.bbox_center_crop((0.5, 0.2, 0.9, 0.7), 64, 64, 100, 100)
    assert cropped_bbox == (0.5, 0.03125, 1.125, 0.8125)


def test_bbox_crop():
    cropped_bbox = A.bbox_crop([0.5, 0.2, 0.9, 0.7], 24, 24, 64, 64, 100, 100)
    assert cropped_bbox == (0.65, -0.1, 1.65, 1.15)


def test_bbox_random_crop():
    cropped_bbox = A.bbox_random_crop([0.5, 0.2, 0.9, 0.7], 80, 80, 0.2, 0.1, 100, 100)
    assert cropped_bbox == (0.6, 0.2, 1.1, 0.825)


def test_bbox_rot90():
    assert FGeometric.bbox_rot90((0.1, 0.2, 0.3, 0.4), 0, 100, 200) == (0.1, 0.2, 0.3, 0.4)
    assert FGeometric.bbox_rot90((0.1, 0.2, 0.3, 0.4), 1, 100, 200) == (0.2, 0.7, 0.4, 0.9)
    assert FGeometric.bbox_rot90((0.1, 0.2, 0.3, 0.4), 2, 100, 200) == (0.7, 0.6, 0.9, 0.8)
    assert FGeometric.bbox_rot90((0.1, 0.2, 0.3, 0.4), 3, 100, 200) == (0.6, 0.1, 0.8, 0.3)


def test_bbox_transpose():
    assert np.allclose(F.bbox_transpose((0.7, 0.1, 0.8, 0.4), 0, 100, 200), (0.1, 0.7, 0.4, 0.8))
    assert np.allclose(F.bbox_transpose((0.7, 0.1, 0.8, 0.4), 1, 100, 200), (0.6, 0.2, 0.9, 0.3))


@pytest.mark.parametrize(
    ["bboxes", "min_area", "min_visibility", "target"],
    [
        (
            [(0.1, 0.5, 1.1, 0.9), (-0.1, 0.5, 0.8, 0.9), (0.1, 0.5, 0.8, 0.9)],
            0,
            0,
            [(0.1, 0.5, 1.0, 0.9), (0.0, 0.5, 0.8, 0.9), (0.1, 0.5, 0.8, 0.9)],
        ),
        ([(0.1, 0.5, 0.8, 0.9), (0.4, 0.5, 0.5, 0.6)], 150, 0, [(0.1, 0.5, 0.8, 0.9)]),
        ([(0.1, 0.5, 0.8, 0.9), (0.4, 0.9, 0.5, 1.6)], 0, 0.75, [(0.1, 0.5, 0.8, 0.9)]),
        ([(0.1, 0.5, 0.8, 0.9), (0.4, 0.7, 0.5, 1.1)], 0, 0.7, [(0.1, 0.5, 0.8, 0.9), (0.4, 0.7, 0.5, 1.0)]),
    ],
)
def test_filter_bboxes(bboxes, min_area, min_visibility, target):
    filtered_bboxes = filter_bboxes(bboxes, min_area=min_area, min_visibility=min_visibility, rows=100, cols=100)
    assert filtered_bboxes == target


def test_fun_max_size():
    target_width = 256

    img = np.empty((330, 49), dtype=np.uint8)
    out = FGeometric.smallest_max_size(img, target_width, interpolation=cv2.INTER_LINEAR)

    assert out.shape == (1724, target_width)


def test_is_rgb_image():
    image = np.ones((5, 5, 3), dtype=np.uint8)
    assert F.is_rgb_image(image)

    multispectral_image = np.ones((5, 5, 4), dtype=np.uint8)
    assert not F.is_rgb_image(multispectral_image)

    gray_image = np.ones((5, 5), dtype=np.uint8)
    assert not F.is_rgb_image(gray_image)

    gray_image = np.ones((5, 5, 1), dtype=np.uint8)
    assert not F.is_rgb_image(gray_image)


def test_is_grayscale_image():
    image = np.ones((5, 5, 3), dtype=np.uint8)
    assert not F.is_grayscale_image(image)

    multispectral_image = np.ones((5, 5, 4), dtype=np.uint8)
    assert not F.is_grayscale_image(multispectral_image)

    gray_image = np.ones((5, 5), dtype=np.uint8)
    assert F.is_grayscale_image(gray_image)

    gray_image = np.ones((5, 5, 1), dtype=np.uint8)
    assert F.is_grayscale_image(gray_image)


def test_is_multispectral_image():
    image = np.ones((5, 5, 3), dtype=np.uint8)
    assert not F.is_multispectral_image(image)

    multispectral_image = np.ones((5, 5, 4), dtype=np.uint8)
    assert F.is_multispectral_image(multispectral_image)

    gray_image = np.ones((5, 5), dtype=np.uint8)
    assert not F.is_multispectral_image(gray_image)

    gray_image = np.ones((5, 5, 1), dtype=np.uint8)
    assert not F.is_multispectral_image(gray_image)


def test_brightness_contrast():
    dtype = np.uint8
    min_value = np.iinfo(dtype).min
    max_value = np.iinfo(dtype).max

    image_uint8 = np.random.randint(min_value, max_value, size=(5, 5, 3), dtype=dtype)

    assert np.array_equal(F.brightness_contrast_adjust(image_uint8), F._brightness_contrast_adjust_uint(image_uint8))

    assert np.array_equal(
        F._brightness_contrast_adjust_non_uint(image_uint8), F._brightness_contrast_adjust_uint(image_uint8)
    )

    dtype = np.uint16
    min_value = np.iinfo(dtype).min
    max_value = np.iinfo(dtype).max

    image_uint16 = np.random.randint(min_value, max_value, size=(5, 5, 3), dtype=dtype)

    assert np.array_equal(
        F.brightness_contrast_adjust(image_uint16), F._brightness_contrast_adjust_non_uint(image_uint16)
    )

    F.brightness_contrast_adjust(image_uint16)

    dtype = np.uint32
    min_value = np.iinfo(dtype).min
    max_value = np.iinfo(dtype).max

    image_uint32 = np.random.randint(min_value, max_value, size=(5, 5, 3), dtype=dtype)

    assert np.array_equal(
        F.brightness_contrast_adjust(image_uint32), F._brightness_contrast_adjust_non_uint(image_uint32)
    )

    image_float = np.random.random((5, 5, 3))

    assert np.array_equal(
        F.brightness_contrast_adjust(image_float), F._brightness_contrast_adjust_non_uint(image_float)
    )


def test_swap_tiles_on_image_with_empty_tiles():
    img = np.array([[1, 1, 1, 1], [2, 2, 2, 2], [3, 3, 3, 3], [4, 4, 4, 4]], dtype=np.uint8)

    result_img = F.swap_tiles_on_image(img, [])

    assert np.array_equal(img, result_img)


def test_swap_tiles_on_image_with_non_empty_tiles():
    img = np.array([[1, 1, 1, 1], [2, 2, 2, 2], [3, 3, 3, 3], [4, 4, 4, 4]], dtype=np.uint8)

    tiles = np.array([[0, 0, 2, 2, 2, 2], [2, 2, 0, 0, 2, 2]])

    target = np.array([[3, 3, 1, 1], [4, 4, 2, 2], [3, 3, 1, 1], [4, 4, 2, 2]], dtype=np.uint8)

    result_img = F.swap_tiles_on_image(img, tiles)

    assert np.array_equal(result_img, target)


@pytest.mark.parametrize("dtype", list(F.MAX_VALUES_BY_DTYPE.keys()))
def test_solarize(dtype):
    max_value = F.MAX_VALUES_BY_DTYPE[dtype]

    if dtype == np.dtype("float32"):
        img = np.arange(2**10, dtype=np.float32) / (2**10)
        img = img.reshape([2**5, 2**5])
    else:
        max_count = 1024
        count = min(max_value + 1, 1024)
        step = max(1, (max_value + 1) // max_count)
        shape = [int(np.sqrt(count))] * 2
        img = np.arange(0, max_value + 1, step, dtype=dtype).reshape(shape)

    for threshold in [0, max_value // 3, max_value // 3 * 2, max_value, max_value + 1]:
        check_img = img.copy()
        cond = check_img >= threshold
        check_img[cond] = max_value - check_img[cond]

        result_img = F.solarize(img, threshold=threshold)

        assert np.all(np.isclose(result_img, check_img))
        assert np.min(result_img) >= 0
        assert np.max(result_img) <= max_value


def test_posterize_checks():
    img = np.random.random([256, 256, 3])
    with pytest.raises(TypeError) as exc_info:
        F.posterize(img, 4)
    assert str(exc_info.value) == "Image must have uint8 channel type"

    img = np.random.randint(0, 256, [256, 256], dtype=np.uint8)
    with pytest.raises(TypeError) as exc_info:
        F.posterize(img, [1, 2, 3])
    assert str(exc_info.value) == "If bits is iterable image must be RGB"


def test_equalize_checks():
    img = np.random.randint(0, 255, [256, 256], dtype=np.uint8)

    with pytest.raises(ValueError) as exc_info:
        F.equalize(img, mode="other")
    assert str(exc_info.value) == "Unsupported equalization mode. Supports: ['cv', 'pil']. Got: other"

    mask = np.random.randint(0, 1, [256, 256, 3], dtype=np.bool)
    with pytest.raises(ValueError) as exc_info:
        F.equalize(img, mask=mask)
    assert str(exc_info.value) == "Wrong mask shape. Image shape: {}. Mask shape: {}".format(img.shape, mask.shape)

    img = np.random.randint(0, 255, [256, 256, 3], dtype=np.uint8)
    with pytest.raises(ValueError) as exc_info:
        F.equalize(img, mask=mask, by_channels=False)
    assert str(exc_info.value) == "When by_channels=False only 1-channel mask supports. " "Mask shape: {}".format(
        mask.shape
    )

    img = np.random.random([256, 256, 3])
    with pytest.raises(TypeError) as exc_info:
        F.equalize(img, mask=mask, by_channels=False)
    assert str(exc_info.value) == "Image must have uint8 channel type"


def test_equalize_grayscale():
    img = np.random.randint(0, 255, [256, 256], dtype=np.uint8)
    assert np.all(cv2.equalizeHist(img) == F.equalize(img, mode="cv"))


def test_equalize_rgb():
    img = np.random.randint(0, 255, [256, 256, 3], dtype=np.uint8)

    _img = img.copy()
    for i in range(3):
        _img[..., i] = cv2.equalizeHist(_img[..., i])
    assert np.all(_img == F.equalize(img, mode="cv"))

    _img = cv2.cvtColor(img, cv2.COLOR_RGB2YCrCb)
    img_cv = _img.copy()
    img_cv[..., 0] = cv2.equalizeHist(_img[..., 0])
    img_cv = cv2.cvtColor(img_cv, cv2.COLOR_YCrCb2RGB)
    assert np.all(img_cv == F.equalize(img, mode="cv", by_channels=False))


def test_equalize_grayscale_mask():
    img = np.random.randint(0, 255, [256, 256], dtype=np.uint8)

    mask = np.zeros([256, 256], dtype=np.bool)
    mask[:10, :10] = True

    assert np.all(cv2.equalizeHist(img[:10, :10]) == F.equalize(img, mask=mask, mode="cv")[:10, :10])


def test_equalize_rgb_mask():
    img = np.random.randint(0, 255, [256, 256, 3], dtype=np.uint8)

    mask = np.zeros([256, 256], dtype=np.bool)
    mask[:10, :10] = True

    _img = img.copy()[:10, :10]
    for i in range(3):
        _img[..., i] = cv2.equalizeHist(_img[..., i])
    assert np.all(_img == F.equalize(img, mask, mode="cv")[:10, :10])

    _img = cv2.cvtColor(img, cv2.COLOR_RGB2YCrCb)
    img_cv = _img.copy()[:10, :10]
    img_cv[..., 0] = cv2.equalizeHist(img_cv[..., 0])
    img_cv = cv2.cvtColor(img_cv, cv2.COLOR_YCrCb2RGB)
    assert np.all(img_cv == F.equalize(img, mask=mask, mode="cv", by_channels=False)[:10, :10])

    mask = np.zeros([256, 256, 3], dtype=np.bool)
    mask[:10, :10, 0] = True
    mask[10:20, 10:20, 1] = True
    mask[20:30, 20:30, 2] = True
    img_r = img.copy()[:10, :10, 0]
    img_g = img.copy()[10:20, 10:20, 1]
    img_b = img.copy()[20:30, 20:30, 2]

    img_r = cv2.equalizeHist(img_r)
    img_g = cv2.equalizeHist(img_g)
    img_b = cv2.equalizeHist(img_b)

    result_img = F.equalize(img, mask=mask, mode="cv")
    assert np.all(img_r == result_img[:10, :10, 0])
    assert np.all(img_g == result_img[10:20, 10:20, 1])
    assert np.all(img_b == result_img[20:30, 20:30, 2])


@pytest.mark.parametrize("dtype", ["float32", "uint8"])
def test_downscale_ones(dtype):
    img = np.ones((100, 100, 3), dtype=dtype)
    downscaled = F.downscale(img, scale=0.5)
    assert np.all(downscaled == img)


def test_downscale_random():
    img = np.random.rand(100, 100, 3)
    downscaled = F.downscale(img, scale=0.5)
    assert downscaled.shape == img.shape
    downscaled = F.downscale(img, scale=1)
    assert np.all(img == downscaled)


def test_maybe_process_in_chunks():
    image = np.random.randint(0, 256, (100, 100, 6), np.uint8)

    for i in range(1, image.shape[-1] + 1):
        before = image[:, :, :i]
        after = FGeometric.rotate(before, angle=1)
        assert before.shape == after.shape


def test_multiply_uint8_optimized():
    image = np.random.randint(0, 256, [256, 320], np.uint8)
    m = 1.5

    result = F._multiply_uint8_optimized(image, [m])
    tmp = F.clip(image * m, image.dtype, F.MAX_VALUES_BY_DTYPE[image.dtype])
    assert np.all(tmp == result)

    image = np.random.randint(0, 256, [256, 320, 3], np.uint8)
    result = F._multiply_uint8_optimized(image, [m])
    tmp = F.clip(image * m, image.dtype, F.MAX_VALUES_BY_DTYPE[image.dtype])
    assert np.all(tmp == result)

    m = np.array([1.5, 0.75, 1.1])
    image = np.random.randint(0, 256, [256, 320, 3], np.uint8)
    result = F._multiply_uint8_optimized(image, m)
    tmp = F.clip(image * m, image.dtype, F.MAX_VALUES_BY_DTYPE[image.dtype])
    assert np.all(tmp == result)


@pytest.mark.parametrize(
    "img", [np.random.randint(0, 256, [100, 100], dtype=np.uint8), np.random.random([100, 100]).astype(np.float32)]
)
def test_shift_hsv_gray(img):
    F.shift_hsv(img, 0.5, 0.5, 0.5)


<<<<<<< HEAD
@pytest.mark.parametrize(
    ["image", "mean", "std"],
    [
        [np.random.randint(0, 256, [100, 100, 3], dtype=np.uint8), [0.485, 0.456, 0.406], [0.229, 0.224, 0.225]],
        [np.random.randint(0, 256, [100, 100, 3], dtype=np.uint8), 0.5, 0.5],
        [np.random.randint(0, 256, [100, 100], dtype=np.uint8), 0.5, 0.5],
    ],
)
def test_normalize_np_cv_equal(image, mean, std):
    mean = np.array(mean, dtype=np.float32)
    std = np.array(std, dtype=np.float32)

    res1 = F.normalize_cv2(image, mean, std)
    res2 = F.normalize_numpy(image, mean, std)
    assert np.allclose(res1, res2)
=======
def test_cv_dtype_from_np():
    assert F.get_opencv_dtype_from_numpy(np.uint8) == cv2.CV_8U
    assert F.get_opencv_dtype_from_numpy(np.uint16) == cv2.CV_16U
    assert F.get_opencv_dtype_from_numpy(np.float32) == cv2.CV_32F
    assert F.get_opencv_dtype_from_numpy(np.float64) == cv2.CV_64F
    assert F.get_opencv_dtype_from_numpy(np.int32) == cv2.CV_32S

    assert F.get_opencv_dtype_from_numpy(np.dtype("uint8")) == cv2.CV_8U
    assert F.get_opencv_dtype_from_numpy(np.dtype("uint16")) == cv2.CV_16U
    assert F.get_opencv_dtype_from_numpy(np.dtype("float32")) == cv2.CV_32F
    assert F.get_opencv_dtype_from_numpy(np.dtype("float64")) == cv2.CV_64F
    assert F.get_opencv_dtype_from_numpy(np.dtype("int32")) == cv2.CV_32S
>>>>>>> ed7626f8
<|MERGE_RESOLUTION|>--- conflicted
+++ resolved
@@ -492,11 +492,7 @@
     )
 
     img, expected = convert_2d_to_target_format([img, expected], target=target)
-<<<<<<< HEAD
-    scaled = F.scale_image(img, scale=2, interpolation=cv2.INTER_LINEAR)
-=======
     scaled = FGeometric.scale(img, scale=2, interpolation=cv2.INTER_LINEAR)
->>>>>>> ed7626f8
     assert np.array_equal(scaled, expected)
 
 
@@ -961,7 +957,20 @@
     F.shift_hsv(img, 0.5, 0.5, 0.5)
 
 
-<<<<<<< HEAD
+def test_cv_dtype_from_np():
+    assert F.get_opencv_dtype_from_numpy(np.uint8) == cv2.CV_8U
+    assert F.get_opencv_dtype_from_numpy(np.uint16) == cv2.CV_16U
+    assert F.get_opencv_dtype_from_numpy(np.float32) == cv2.CV_32F
+    assert F.get_opencv_dtype_from_numpy(np.float64) == cv2.CV_64F
+    assert F.get_opencv_dtype_from_numpy(np.int32) == cv2.CV_32S
+
+    assert F.get_opencv_dtype_from_numpy(np.dtype("uint8")) == cv2.CV_8U
+    assert F.get_opencv_dtype_from_numpy(np.dtype("uint16")) == cv2.CV_16U
+    assert F.get_opencv_dtype_from_numpy(np.dtype("float32")) == cv2.CV_32F
+    assert F.get_opencv_dtype_from_numpy(np.dtype("float64")) == cv2.CV_64F
+    assert F.get_opencv_dtype_from_numpy(np.dtype("int32")) == cv2.CV_32S
+
+
 @pytest.mark.parametrize(
     ["image", "mean", "std"],
     [
@@ -976,18 +985,4 @@
 
     res1 = F.normalize_cv2(image, mean, std)
     res2 = F.normalize_numpy(image, mean, std)
-    assert np.allclose(res1, res2)
-=======
-def test_cv_dtype_from_np():
-    assert F.get_opencv_dtype_from_numpy(np.uint8) == cv2.CV_8U
-    assert F.get_opencv_dtype_from_numpy(np.uint16) == cv2.CV_16U
-    assert F.get_opencv_dtype_from_numpy(np.float32) == cv2.CV_32F
-    assert F.get_opencv_dtype_from_numpy(np.float64) == cv2.CV_64F
-    assert F.get_opencv_dtype_from_numpy(np.int32) == cv2.CV_32S
-
-    assert F.get_opencv_dtype_from_numpy(np.dtype("uint8")) == cv2.CV_8U
-    assert F.get_opencv_dtype_from_numpy(np.dtype("uint16")) == cv2.CV_16U
-    assert F.get_opencv_dtype_from_numpy(np.dtype("float32")) == cv2.CV_32F
-    assert F.get_opencv_dtype_from_numpy(np.dtype("float64")) == cv2.CV_64F
-    assert F.get_opencv_dtype_from_numpy(np.dtype("int32")) == cv2.CV_32S
->>>>>>> ed7626f8
+    assert np.allclose(res1, res2)