from __future__ import absolute_import

import cv2
import numpy as np
from numpy.testing import assert_array_almost_equal_nulp
import pytest

from albumentations.augmentations.bbox_utils import filter_bboxes
import albumentations.augmentations.functional as F
from .utils import convert_2d_to_target_format

from PIL import Image, ImageOps


@pytest.mark.parametrize('target', ['image', 'mask'])
def test_vflip(target):
    img = np.array(
        [[1, 1, 1],
         [0, 1, 1],
         [0, 0, 1]], dtype=np.uint8)
    expected = np.array(
        [[0, 0, 1],
         [0, 1, 1],
         [1, 1, 1]], dtype=np.uint8)
    img, expected = convert_2d_to_target_format([img, expected], target=target)
    flipped_img = F.vflip(img)
    assert np.array_equal(flipped_img, expected)


@pytest.mark.parametrize('target', ['image', 'image_4_channels'])
def test_vflip_float(target):
    img = np.array(
        [[0.4, 0.4, 0.4],
         [0.0, 0.4, 0.4],
         [0.0, 0.0, 0.4]], dtype=np.float32)
    expected = np.array(
        [[0.0, 0.0, 0.4],
         [0.0, 0.4, 0.4],
         [0.4, 0.4, 0.4]], dtype=np.float32)
    img, expected = convert_2d_to_target_format([img, expected], target=target)
    flipped_img = F.vflip(img)
    assert_array_almost_equal_nulp(flipped_img, expected)


@pytest.mark.parametrize('target', ['image', 'mask'])
def test_hflip(target):
    img = np.array(
        [[1, 1, 1],
         [0, 1, 1],
         [0, 0, 1]], dtype=np.uint8)
    expected = np.array(
        [[1, 1, 1],
         [1, 1, 0],
         [1, 0, 0]], dtype=np.uint8)
    img, expected = convert_2d_to_target_format([img, expected], target=target)
    flipped_img = F.hflip(img)
    assert np.array_equal(flipped_img, expected)


@pytest.mark.parametrize('target', ['image', 'image_4_channels'])
def test_hflip_float(target):
    img = np.array(
        [[0.4, 0.4, 0.4],
         [0.0, 0.4, 0.4],
         [0.0, 0.0, 0.4]], dtype=np.float32)
    expected = np.array(
        [[0.4, 0.4, 0.4],
         [0.4, 0.4, 0.0],
         [0.4, 0.0, 0.0]], dtype=np.float32)
    img, expected = convert_2d_to_target_format([img, expected], target=target)
    flipped_img = F.hflip(img)
    assert_array_almost_equal_nulp(flipped_img, expected)


@pytest.mark.parametrize('target', ['image', 'mask'])
@pytest.mark.parametrize(['code', 'func'], [
    [0, F.vflip],
    [1, F.hflip],
    [-1, lambda img: F.vflip(F.hflip(img))],
])
def test_random_flip(code, func, target):
    img = np.array(
        [[1, 1, 1],
         [0, 1, 1],
         [0, 0, 1]], dtype=np.uint8)
    img = convert_2d_to_target_format([img], target=target)
    assert np.array_equal(F.random_flip(img, code), func(img))


@pytest.mark.parametrize('target', ['image', 'image_4_channels'])
@pytest.mark.parametrize(['code', 'func'], [
    [0, F.vflip],
    [1, F.hflip],
    [-1, lambda img: F.vflip(F.hflip(img))],
])
def test_random_flip_float(code, func, target):
    img = np.array(
        [[0.4, 0.4, 0.4],
         [0.0, 0.4, 0.4],
         [0.0, 0.0, 0.4]], dtype=np.float32)
    img = convert_2d_to_target_format([img], target=target)
    assert_array_almost_equal_nulp(F.random_flip(img, code), func(img))


@pytest.mark.parametrize(['input_shape', 'expected_shape'], [
    [(128, 64), (64, 128)],
    [(128, 64, 3), (64, 128, 3)],
])
def test_transpose(input_shape, expected_shape):
    img = np.random.randint(low=0, high=256, size=input_shape, dtype=np.uint8)
    transposed = F.transpose(img)
    assert transposed.shape == expected_shape


@pytest.mark.parametrize(['input_shape', 'expected_shape'], [
    [(128, 64), (64, 128)],
    [(128, 64, 3), (64, 128, 3)],
])
def test_transpose_float(input_shape, expected_shape):
    img = np.random.uniform(low=0.0, high=1.0, size=input_shape).astype('float32')
    transposed = F.transpose(img)
    assert transposed.shape == expected_shape


@pytest.mark.parametrize('target', ['image', 'mask'])
def test_rot90(target):
    img = np.array(
        [[0, 0, 1],
         [0, 0, 1],
         [0, 0, 1]], dtype=np.uint8)
    expected = np.array(
        [[1, 1, 1],
         [0, 0, 0],
         [0, 0, 0]], dtype=np.uint8)
    img, expected = convert_2d_to_target_format([img, expected], target=target)
    rotated = F.rot90(img, factor=1)
    assert np.array_equal(rotated, expected)


@pytest.mark.parametrize('target', ['image', 'image_4_channels'])
def test_rot90_float(target):
    img = np.array(
        [[0.0, 0.0, 0.4],
         [0.0, 0.0, 0.4],
         [0.0, 0.0, 0.4]], dtype=np.float32)
    expected = np.array(
        [[0.4, 0.4, 0.4],
         [0.0, 0.0, 0.0],
         [0.0, 0.0, 0.0]], dtype=np.float32)
    img, expected = convert_2d_to_target_format([img, expected], target=target)
    rotated = F.rot90(img, factor=1)
    assert_array_almost_equal_nulp(rotated, expected)


def test_normalize():
    img = np.ones((100, 100, 3), dtype=np.uint8) * 127
    normalized = F.normalize(img, mean=50, std=3)
    expected = (np.ones((100, 100, 3), dtype=np.float32) * 127 / 255 - 50) / 3
    assert_array_almost_equal_nulp(normalized, expected)


def test_normalize_float():
    img = np.ones((100, 100, 3), dtype=np.float32) * 0.4
    normalized = F.normalize(img, mean=50, std=3, max_pixel_value=1.0)
    expected = (np.ones((100, 100, 3), dtype=np.float32) * 0.4 - 50) / 3
    assert_array_almost_equal_nulp(normalized, expected)


def test_compare_rotate_and_shift_scale_rotate(image):
    rotated_img_1 = F.rotate(image, angle=60)
    rotated_img_2 = F.shift_scale_rotate(image, angle=60, scale=1, dx=0, dy=0)
    assert np.array_equal(rotated_img_1, rotated_img_2)


def test_compare_rotate_float_and_shift_scale_rotate_float(float_image):
    rotated_img_1 = F.rotate(float_image, angle=60)
    rotated_img_2 = F.shift_scale_rotate(float_image, angle=60, scale=1, dx=0, dy=0)
    assert np.array_equal(rotated_img_1, rotated_img_2)


@pytest.mark.parametrize('target', ['image', 'mask'])
def test_center_crop(target):
    img = np.array(
        [[1, 1, 1, 1],
         [0, 1, 1, 1],
         [0, 0, 1, 1],
         [0, 0, 0, 1]], dtype=np.uint8)
    expected = np.array(
        [[1, 1],
         [0, 1]], dtype=np.uint8)
    img, expected = convert_2d_to_target_format([img, expected], target=target)
    cropped_img = F.center_crop(img, 2, 2)
    assert np.array_equal(cropped_img, expected)


@pytest.mark.parametrize('target', ['image', 'image_4_channels'])
def test_center_crop_float(target):
    img = np.array(
        [[0.4, 0.4, 0.4, 0.4],
         [0.0, 0.4, 0.4, 0.4],
         [0.0, 0.0, 0.4, 0.4],
         [0.0, 0.0, 0.0, 0.4]], dtype=np.float32)
    expected = np.array(
        [[0.4, 0.4],
         [0.0, 0.4]], dtype=np.float32)
    img, expected = convert_2d_to_target_format([img, expected], target=target)
    cropped_img = F.center_crop(img, 2, 2)
    assert_array_almost_equal_nulp(cropped_img, expected)


def test_center_crop_with_incorrectly_large_crop_size():
    img = np.ones((4, 4), dtype=np.uint8)
    with pytest.raises(ValueError) as exc_info:
        F.center_crop(img, 8, 8)
    assert str(exc_info.value) == 'Requested crop size (8, 8) is larger than the image size (4, 4)'


@pytest.mark.parametrize('target', ['image', 'mask'])
def test_random_crop(target):
    img = np.array(
        [[1, 2, 3, 4],
         [5, 6, 7, 8],
         [9, 10, 11, 12],
         [13, 14, 15, 16]], dtype=np.uint8)
    expected = np.array(
        [[5, 6],
         [9, 10]], dtype=np.uint8)
    img, expected = convert_2d_to_target_format([img, expected], target=target)
    cropped_img = F.random_crop(img, crop_height=2, crop_width=2, h_start=0.5, w_start=0)
    assert np.array_equal(cropped_img, expected)


@pytest.mark.parametrize('target', ['image', 'image_4_channels'])
def test_random_crop_float(target):
    img = np.array(
        [[0.01, 0.02, 0.03, 0.04],
         [0.05, 0.06, 0.07, 0.08],
         [0.09, 0.10, 0.11, 0.12],
         [0.13, 0.14, 0.15, 0.16]], dtype=np.float32)
    expected = np.array(
        [[0.05, 0.06],
         [0.09, 0.10]], dtype=np.float32)
    img, expected = convert_2d_to_target_format([img, expected], target=target)
    cropped_img = F.random_crop(img, crop_height=2, crop_width=2, h_start=0.5, w_start=0)
    assert_array_almost_equal_nulp(cropped_img, expected)


def test_random_crop_with_incorrectly_large_crop_size():
    img = np.ones((4, 4), dtype=np.uint8)
    with pytest.raises(ValueError) as exc_info:
        F.random_crop(img, crop_height=8, crop_width=8, h_start=0, w_start=0)
    assert str(exc_info.value) == 'Requested crop size (8, 8) is larger than the image size (4, 4)'


def test_clip():
    img = np.array(
        [[-300, 0],
         [100, 400]], dtype=np.float32)
    expected = np.array(
        [[0, 0],
         [100, 255]], dtype=np.float32)
    clipped = F.clip(img, dtype=np.uint8, maxval=255)
    assert np.array_equal(clipped, expected)


def test_clip_float():
    img = np.array(
        [[-0.02, 0],
         [0.5, 2.2]], dtype=np.float32)
    expected = np.array(
        [[0, 0],
         [0.5, 1.0]], dtype=np.float32)
    clipped = F.clip(img, dtype=np.float32, maxval=1.0)
    assert_array_almost_equal_nulp(clipped, expected)


@pytest.mark.parametrize('target', ['image', 'mask'])
def test_pad(target):
    img = np.array(
        [[1, 2],
         [3, 4]], dtype=np.uint8)
    expected = np.array(
        [[4, 3, 4, 3],
         [2, 1, 2, 1],
         [4, 3, 4, 3],
         [2, 1, 2, 1]], dtype=np.uint8)
    img, expected = convert_2d_to_target_format([img, expected], target=target)
    padded = F.pad(img, min_height=4, min_width=4)
    assert np.array_equal(padded, expected)


@pytest.mark.parametrize('target', ['image', 'image_4_channels'])
def test_pad_float(target):
    img = np.array(
        [[0.1, 0.2],
         [0.3, 0.4]], dtype=np.float32)
    expected = np.array(
        [[0.4, 0.3, 0.4, 0.3],
         [0.2, 0.1, 0.2, 0.1],
         [0.4, 0.3, 0.4, 0.3],
         [0.2, 0.1, 0.2, 0.1]], dtype=np.float32)
    img, expected = convert_2d_to_target_format([img, expected], target=target)
    padded_img = F.pad(img, min_height=4, min_width=4)
    assert_array_almost_equal_nulp(padded_img, expected)


@pytest.mark.parametrize('target', ['image', 'mask'])
def test_rotate_from_shift_scale_rotate(target):
    img = np.array([
        [1, 2, 3, 4],
        [5, 6, 7, 8],
        [9, 10, 11, 12],
        [13, 14, 15, 16]], dtype=np.uint8)
    expected = np.array([
        [0, 0, 0, 0],
        [4, 8, 12, 16],
        [3, 7, 11, 15],
        [2, 6, 10, 14]], dtype=np.uint8)
    img, expected = convert_2d_to_target_format([img, expected], target=target)
    rotated_img = F.shift_scale_rotate(img, angle=90, scale=1, dx=0, dy=0, interpolation=cv2.INTER_NEAREST,
                                       border_mode=cv2.BORDER_CONSTANT)
    assert np.array_equal(rotated_img, expected)


@pytest.mark.parametrize('target', ['image', 'image_4_channels'])
def test_rotate_float_from_shift_scale_rotate(target):
    img = np.array([
        [0.01, 0.02, 0.03, 0.04],
        [0.05, 0.06, 0.07, 0.08],
        [0.09, 0.10, 0.11, 0.12],
        [0.13, 0.14, 0.15, 0.16]], dtype=np.float32)
    expected = np.array([
        [0.00, 0.00, 0.00, 0.00],
        [0.04, 0.08, 0.12, 0.16],
        [0.03, 0.07, 0.11, 0.15],
        [0.02, 0.06, 0.10, 0.14]], dtype=np.float32)
    img, expected = convert_2d_to_target_format([img, expected], target=target)
    rotated_img = F.shift_scale_rotate(img, angle=90, scale=1, dx=0, dy=0, interpolation=cv2.INTER_NEAREST,
                                       border_mode=cv2.BORDER_CONSTANT)
    assert_array_almost_equal_nulp(rotated_img, expected)


@pytest.mark.parametrize('target', ['image', 'mask'])
def test_scale_from_shift_scale_rotate(target):
    img = np.array([
        [1, 2, 3, 4],
        [5, 6, 7, 8],
        [9, 10, 11, 12],
        [13, 14, 15, 16]], dtype=np.uint8)
    expected = np.array([
        [6, 7, 7, 8],
        [10, 11, 11, 12],
        [10, 11, 11, 12],
        [14, 15, 15, 16]], dtype=np.uint8)
    img, expected = convert_2d_to_target_format([img, expected], target=target)
    scaled_img = F.shift_scale_rotate(img, angle=0, scale=2, dx=0, dy=0, interpolation=cv2.INTER_NEAREST,
                                      border_mode=cv2.BORDER_CONSTANT)
    assert np.array_equal(scaled_img, expected)


@pytest.mark.parametrize('target', ['image', 'image_4_channels'])
def test_scale_float_from_shift_scale_rotate(target):
    img = np.array([
        [0.01, 0.02, 0.03, 0.04],
        [0.05, 0.06, 0.07, 0.08],
        [0.09, 0.10, 0.11, 0.12],
        [0.13, 0.14, 0.15, 0.16]], dtype=np.float32)
    expected = np.array([
        [0.06, 0.07, 0.07, 0.08],
        [0.10, 0.11, 0.11, 0.12],
        [0.10, 0.11, 0.11, 0.12],
        [0.14, 0.15, 0.15, 0.16]], dtype=np.float32)
    img, expected = convert_2d_to_target_format([img, expected], target=target)
    scaled_img = F.shift_scale_rotate(img, angle=0, scale=2, dx=0, dy=0, interpolation=cv2.INTER_NEAREST,
                                      border_mode=cv2.BORDER_CONSTANT)
    assert_array_almost_equal_nulp(scaled_img, expected)


@pytest.mark.parametrize('target', ['image', 'mask'])
def test_shift_x_from_shift_scale_rotate(target):
    img = np.array([
        [1, 2, 3, 4],
        [5, 6, 7, 8],
        [9, 10, 11, 12],
        [13, 14, 15, 16]], dtype=np.uint8)
    expected = np.array([
        [0, 0, 1, 2],
        [0, 0, 5, 6],
        [0, 0, 9, 10],
        [0, 0, 13, 14]], dtype=np.uint8)
    img, expected = convert_2d_to_target_format([img, expected], target=target)
    shifted_along_x_img = F.shift_scale_rotate(img, angle=0, scale=1, dx=0.5, dy=0, interpolation=cv2.INTER_NEAREST,
                                               border_mode=cv2.BORDER_CONSTANT)
    assert np.array_equal(shifted_along_x_img, expected)


@pytest.mark.parametrize('target', ['image', 'image_4_channels'])
def test_shift_x_float_from_shift_scale_rotate(target):
    img = np.array([
        [0.01, 0.02, 0.03, 0.04],
        [0.05, 0.06, 0.07, 0.08],
        [0.09, 0.10, 0.11, 0.12],
        [0.13, 0.14, 0.15, 0.16]], dtype=np.float32)
    expected = np.array([
        [0.00, 0.00, 0.01, 0.02],
        [0.00, 0.00, 0.05, 0.06],
        [0.00, 0.00, 0.09, 0.10],
        [0.00, 0.00, 0.13, 0.14]], dtype=np.float32)
    img, expected = convert_2d_to_target_format([img, expected], target=target)
    shifted_along_x_img = F.shift_scale_rotate(img, angle=0, scale=1, dx=0.5, dy=0, interpolation=cv2.INTER_NEAREST,
                                               border_mode=cv2.BORDER_CONSTANT)
    assert_array_almost_equal_nulp(shifted_along_x_img, expected)


@pytest.mark.parametrize('target', ['image', 'mask'])
def test_shift_y_from_shift_scale_rotate(target):
    img = np.array([
        [1, 2, 3, 4],
        [5, 6, 7, 8],
        [9, 10, 11, 12],
        [13, 14, 15, 16]], dtype=np.uint8)
    expected = np.array([
        [0, 0, 0, 0],
        [0, 0, 0, 0],
        [1, 2, 3, 4],
        [5, 6, 7, 8]], dtype=np.uint8)
    img, expected = convert_2d_to_target_format([img, expected], target=target)
    shifted_along_y_img = F.shift_scale_rotate(img, angle=0, scale=1, dx=0, dy=0.5, interpolation=cv2.INTER_NEAREST,
                                               border_mode=cv2.BORDER_CONSTANT)
    assert np.array_equal(shifted_along_y_img, expected)


@pytest.mark.parametrize('target', ['image', 'image_4_channels'])
def test_shift_y_float_from_shift_scale_rotate(target):
    img = np.array([
        [0.01, 0.02, 0.03, 0.04],
        [0.05, 0.06, 0.07, 0.08],
        [0.09, 0.10, 0.11, 0.12],
        [0.13, 0.14, 0.15, 0.16]], dtype=np.float32)
    expected = np.array([
        [0.00, 0.00, 0.00, 0.00],
        [0.00, 0.00, 0.00, 0.00],
        [0.01, 0.02, 0.03, 0.04],
        [0.05, 0.06, 0.07, 0.08]], dtype=np.float32)
    img, expected = convert_2d_to_target_format([img, expected], target=target)
    shifted_along_y_img = F.shift_scale_rotate(img, angle=0, scale=1, dx=0, dy=0.5, interpolation=cv2.INTER_NEAREST,
                                               border_mode=cv2.BORDER_CONSTANT)
    assert_array_almost_equal_nulp(shifted_along_y_img, expected)


@pytest.mark.parametrize(['shift_params', 'expected'], [
    [(-10, 0, 10), (117, 127, 137)],
    [(-200, 0, 200), (0, 127, 255)],
])
def test_shift_rgb(shift_params, expected):
    img = np.ones((100, 100, 3), dtype=np.uint8) * 127
    r_shift, g_shift, b_shift = shift_params
    img = F.shift_rgb(img, r_shift=r_shift, g_shift=g_shift, b_shift=b_shift)
    expected_r, expected_g, expected_b = expected
    assert img.dtype == np.dtype('uint8')
    assert (img[:, :, 0] == expected_r).all()
    assert (img[:, :, 1] == expected_g).all()
    assert (img[:, :, 2] == expected_b).all()


@pytest.mark.parametrize(['shift_params', 'expected'], [
    [(-0.1, 0, 0.1), (0.3, 0.4, 0.5)],
    [(-0.6, 0, 0.6), (0, 0.4, 1.0)],
])
def test_shift_rgb_float(shift_params, expected):
    img = np.ones((100, 100, 3), dtype=np.float32) * 0.4
    r_shift, g_shift, b_shift = shift_params
    img = F.shift_rgb(img, r_shift=r_shift, g_shift=g_shift, b_shift=b_shift)
    expected_r, expected_g, expected_b = [np.ones((100, 100), dtype=np.float32) * channel_value for channel_value in
                                          expected]
    assert img.dtype == np.dtype('float32')
    assert_array_almost_equal_nulp(img[:, :, 0], expected_r)
    assert_array_almost_equal_nulp(img[:, :, 1], expected_g)
    assert_array_almost_equal_nulp(img[:, :, 2], expected_b)


@pytest.mark.parametrize(['alpha', 'expected'], [(1.5, 190), (3, 255)])
def test_random_contrast(alpha, expected):
    img = np.ones((100, 100, 3), dtype=np.uint8) * 127
    img = F.brightness_contrast_adjust(img, alpha=alpha)
    assert img.dtype == np.dtype('uint8')
    assert (img == expected).all()


@pytest.mark.parametrize(['alpha', 'expected'], [(1.5, 0.6), (3, 1.0)])
def test_random_contrast_float(alpha, expected):
    img = np.ones((100, 100, 3), dtype=np.float32) * 0.4
    expected = np.ones((100, 100, 3), dtype=np.float32) * expected
    img = F.brightness_contrast_adjust(img, alpha=alpha)
    assert img.dtype == np.dtype('float32')
    assert_array_almost_equal_nulp(img, expected)


@pytest.mark.parametrize(['beta', 'expected'], [(-0.5, 50), (0.25, 125)])
def test_random_brightness(beta, expected):
    img = np.ones((100, 100, 3), dtype=np.uint8) * 100
    img = F.brightness_contrast_adjust(img, beta=beta)
    assert img.dtype == np.dtype('uint8')
    assert (img == expected).all()


@pytest.mark.parametrize(['beta', 'expected'], [(0.2, 0.48), (-0.1, 0.36)])
def test_random_brightness_float(beta, expected):
    img = np.ones((100, 100, 3), dtype=np.float32) * 0.4
    expected = np.ones_like(img) * expected
    img = F.brightness_contrast_adjust(img, beta=beta)
    assert img.dtype == np.dtype('float32')
    assert_array_almost_equal_nulp(img, expected)


@pytest.mark.parametrize(['gamma', 'expected'], [(1, 1), (10, 146)])
def test_gamma_transform(gamma, expected):
    img = np.ones((100, 100, 3), dtype=np.uint8)
    img = F.gamma_transform(img, gamma=gamma)
    assert img.dtype == np.dtype('uint8')
    assert (img == expected).all()


@pytest.mark.parametrize(['gamma', 'expected'], [(1, 0.4), (10, 0.00010486)])
def test_gamma_transform_float(gamma, expected):
    img = np.ones((100, 100, 3), dtype=np.float32) * 0.4
    expected = np.ones((100, 100, 3), dtype=np.float32) * expected
    img = F.gamma_transform(img, gamma=gamma)
    assert img.dtype == np.dtype('float32')
    assert np.allclose(img, expected)


@pytest.mark.parametrize(['dtype', 'divider'], [(np.uint8, 255), (np.uint16, 65535), (np.uint32, 4294967295)])
def test_to_float_without_max_value_specified(dtype, divider):
    img = np.ones((100, 100, 3), dtype=dtype)
    expected = img.astype('float32') / divider
    assert_array_almost_equal_nulp(F.to_float(img), expected)


@pytest.mark.parametrize('max_value', [255.0, 65535.0, 4294967295.0])
def test_to_float_with_max_value_specified(max_value):
    img = np.ones((100, 100, 3), dtype=np.uint16)
    expected = img.astype('float32') / max_value
    assert_array_almost_equal_nulp(F.to_float(img, max_value=max_value), expected)


def test_to_float_unknown_dtype():
    img = np.ones((100, 100, 3), dtype=np.int16)
    with pytest.raises(RuntimeError) as exc_info:
        F.to_float(img)
    assert str(exc_info.value) == (
        'Can\'t infer the maximum value for dtype int16. You need to specify the maximum value manually by passing '
        'the max_value argument'
    )


@pytest.mark.parametrize('max_value', [255.0, 65535.0, 4294967295.0])
def test_to_float_unknown_dtype_with_max_value(max_value):
    img = np.ones((100, 100, 3), dtype=np.int16)
    expected = img.astype('float32') / max_value
    assert_array_almost_equal_nulp(F.to_float(img, max_value=max_value), expected)


@pytest.mark.parametrize(['dtype', 'multiplier'], [(np.uint8, 255), (np.uint16, 65535), (np.uint32, 4294967295)])
def test_from_float_without_max_value_specified(dtype, multiplier):
    img = np.ones((100, 100, 3), dtype=np.float32)
    expected = (img * multiplier).astype(dtype)
    assert_array_almost_equal_nulp(F.from_float(img, np.dtype(dtype)), expected)


@pytest.mark.parametrize('max_value', [255.0, 65535.0, 4294967295.0])
def test_from_float_with_max_value_specified(max_value):
    img = np.ones((100, 100, 3), dtype=np.float32)
    expected = (img * max_value).astype(np.uint32)
    assert_array_almost_equal_nulp(F.from_float(img, dtype=np.uint32, max_value=max_value), expected)


@pytest.mark.parametrize('target', ['image', 'mask'])
def test_scale(target):
    img = np.array([
        [1, 2, 3],
        [4, 5, 6],
        [7, 8, 9],
        [10, 11, 12]], dtype=np.uint8)
    expected = np.array([[1, 1, 2, 2, 3, 3],
                         [2, 2, 2, 3, 3, 4],
                         [3, 3, 4, 4, 5, 5],
                         [5, 5, 5, 6, 6, 7],
                         [6, 6, 7, 7, 8, 8],
                         [8, 8, 8, 9, 9, 10],
                         [9, 9, 10, 10, 11, 11],
                         [10, 10, 11, 11, 12, 12]], dtype=np.uint8)

    img, expected = convert_2d_to_target_format([img, expected], target=target)
    scaled = F.scale(img, scale=2, interpolation=cv2.INTER_LINEAR)
    assert np.array_equal(scaled, expected)


@pytest.mark.parametrize('target', ['image', 'mask'])
def test_longest_max_size(target):
    img = np.array([
        [1, 2, 3],
        [4, 5, 6],
        [7, 8, 9],
        [10, 11, 12]], dtype=np.uint8)
    expected = np.array([[2, 3],
                         [6, 7],
                         [10, 11]], dtype=np.uint8)

    img, expected = convert_2d_to_target_format([img, expected], target=target)
    scaled = F.longest_max_size(img, max_size=3, interpolation=cv2.INTER_LINEAR)
    assert np.array_equal(scaled, expected)


@pytest.mark.parametrize('target', ['image', 'mask'])
def test_smallest_max_size(target):
    img = np.array([
        [1, 2, 3, 4, 5, 6],
        [7, 8, 9, 10, 11, 12],
        [12, 13, 14, 15, 16, 17],
        [18, 19, 20, 21, 22, 23]], dtype=np.uint8)
    expected = np.array([
        [2, 4, 5, 7],
        [10, 11, 13, 14],
        [17, 19, 20, 22]], dtype=np.uint8)

    img, expected = convert_2d_to_target_format([img, expected], target=target)
    scaled = F.smallest_max_size(img, max_size=3, interpolation=cv2.INTER_LINEAR)
    assert np.array_equal(scaled, expected)


def test_from_float_unknown_dtype():
    img = np.ones((100, 100, 3), dtype=np.float32)
    with pytest.raises(RuntimeError) as exc_info:
        F.from_float(img, np.dtype(np.int16))
    assert str(exc_info.value) == (
        'Can\'t infer the maximum value for dtype int16. You need to specify the maximum value manually by passing '
        'the max_value argument'
    )


@pytest.mark.parametrize('target', ['image', 'mask'])
def test_resize_default_interpolation(target):
    img = np.array([
        [1, 1, 1, 1],
        [2, 2, 2, 2],
        [3, 3, 3, 3],
        [4, 4, 4, 4],
    ], dtype=np.uint8)
    expected = np.array([
        [2, 2],
        [4, 4],
    ], dtype=np.uint8)
    img, expected = convert_2d_to_target_format([img, expected], target=target)
    resized_img = F.resize(img, 2, 2)
    height, width = resized_img.shape[:2]
    assert height == 2
    assert width == 2
    assert np.array_equal(resized_img, expected)


@pytest.mark.parametrize('target', ['image', 'mask'])
def test_resize_nearest_interpolation(target):
    img = np.array([
        [1, 1, 1, 1],
        [2, 2, 2, 2],
        [3, 3, 3, 3],
        [4, 4, 4, 4],
    ], dtype=np.uint8)
    expected = np.array([
        [1, 1],
        [3, 3],
    ], dtype=np.uint8)
    img, expected = convert_2d_to_target_format([img, expected], target=target)
    resized_img = F.resize(img, 2, 2, interpolation=cv2.INTER_NEAREST)
    height, width = resized_img.shape[:2]
    assert height == 2
    assert width == 2
    assert np.array_equal(resized_img, expected)


@pytest.mark.parametrize('target', ['image', 'mask'])
def test_resize_different_height_and_width(target):
    img = np.ones((100, 100), dtype=np.uint8)
    img = convert_2d_to_target_format([img], target=target)
    resized_img = F.resize(img, height=20, width=30)
    height, width = resized_img.shape[:2]
    assert height == 20
    assert width == 30
    if target == 'image':
        num_channels = resized_img.shape[2]
        assert num_channels == 3


@pytest.mark.parametrize('target', ['image', 'mask'])
def test_resize_default_interpolation_float(target):
    img = np.array([
        [0.1, 0.1, 0.1, 0.1],
        [0.2, 0.2, 0.2, 0.2],
        [0.3, 0.3, 0.3, 0.3],
        [0.4, 0.4, 0.4, 0.4],
    ], dtype=np.float32)
    expected = np.array([
        [0.15, 0.15],
        [0.35, 0.35],
    ], dtype=np.float32)
    img, expected = convert_2d_to_target_format([img, expected], target=target)
    resized_img = F.resize(img, 2, 2)
    height, width = resized_img.shape[:2]
    assert height == 2
    assert width == 2
    assert_array_almost_equal_nulp(resized_img, expected)


@pytest.mark.parametrize('target', ['image', 'mask'])
def test_resize_nearest_interpolation_float(target):
    img = np.array([
        [0.1, 0.1, 0.1, 0.1],
        [0.2, 0.2, 0.2, 0.2],
        [0.3, 0.3, 0.3, 0.3],
        [0.4, 0.4, 0.4, 0.4],
    ], dtype=np.float32)
    expected = np.array([
        [0.1, 0.1],
        [0.3, 0.3],
    ], dtype=np.float32)
    img, expected = convert_2d_to_target_format([img, expected], target=target)
    resized_img = F.resize(img, 2, 2, interpolation=cv2.INTER_NEAREST)
    height, width = resized_img.shape[:2]
    assert height == 2
    assert width == 2
    assert np.array_equal(resized_img, expected)


def test_bbox_vflip():
    assert F.bbox_vflip([0.1, 0.2, 0.6, 0.5], 100, 200) == [0.1, 0.5, 0.6, 0.8]


def test_bbox_hflip():
    assert F.bbox_hflip([0.1, 0.2, 0.6, 0.5], 100, 200) == [0.4, 0.2, 0.9, 0.5]


@pytest.mark.parametrize(['code', 'func'], [
    [0, F.bbox_vflip],
    [1, F.bbox_hflip],
    [-1, lambda bbox, rows, cols: F.bbox_vflip(F.bbox_hflip(bbox, rows, cols), rows, cols)],
])
def test_bbox_flip(code, func):
    rows, cols = 100, 200
    bbox = [0.1, 0.2, 0.6, 0.5]
    assert F.bbox_flip(bbox, code, rows, cols) == func(bbox, rows, cols)


def test_crop_bbox_by_coords():
    cropped_bbox = F.crop_bbox_by_coords([0.5, 0.2, 0.9, 0.7], (18, 18, 82, 82), 64, 64, 100, 100)
    assert cropped_bbox == [0.5, 0.03125, 1.125, 0.8125]


def test_bbox_center_crop():
    cropped_bbox = F.bbox_center_crop([0.5, 0.2, 0.9, 0.7], 64, 64, 100, 100)
    assert cropped_bbox == [0.5, 0.03125, 1.125, 0.8125]


def test_bbox_crop():
    cropped_bbox = F.bbox_crop([0.5, 0.2, 0.9, 0.7], 24, 24, 64, 64, 100, 100)
    assert cropped_bbox == [0.65, -0.1, 1.65, 1.15]


def test_bbox_random_crop():
    cropped_bbox = F.bbox_random_crop([0.5, 0.2, 0.9, 0.7], 80, 80, 0.2, 0.1, 100, 100)
    assert cropped_bbox == [0.6, 0.2, 1.1, 0.825]


def test_bbox_rot90():
    assert F.bbox_rot90([0.1, 0.2, 0.3, 0.4], 0, 100, 200) == [0.1, 0.2, 0.3, 0.4]
    assert F.bbox_rot90([0.1, 0.2, 0.3, 0.4], 1, 100, 200) == [0.2, 0.7, 0.4, 0.9]
    assert F.bbox_rot90([0.1, 0.2, 0.3, 0.4], 2, 100, 200) == [0.7, 0.6, 0.9, 0.8]
    assert F.bbox_rot90([0.1, 0.2, 0.3, 0.4], 3, 100, 200) == [0.6, 0.1, 0.8, 0.3]


def test_bbox_transpose():
    assert np.allclose(F.bbox_transpose([0.7, 0.1, 0.8, 0.4], 0, 100, 200), [0.1, 0.7, 0.4, 0.8])
    assert np.allclose(F.bbox_transpose([0.7, 0.1, 0.8, 0.4], 1, 100, 200), [0.6, 0.2, 0.9, 0.3])


@pytest.mark.parametrize(['bboxes', 'min_area', 'min_visibility', 'target'], [
    [[[0.1, 0.5, 1.1, 0.9], [-0.1, 0.5, 0.8, 0.9], [0.1, 0.5, 0.8, 0.9]],
     0, 0, [[0.1, 0.5, 1.0, 0.9], [0., 0.5, 0.8, 0.9], [0.1, 0.5, 0.8, 0.9]]],
    [[[0.1, 0.5, 0.8, 0.9], [0.4, 0.5, 0.5, 0.6]],
     150, 0, [[0.1, 0.5, 0.8, 0.9]]],
    [[[0.1, 0.5, 0.8, 0.9], [0.4, 0.9, 0.5, 1.6]],
     0, 0.75, [[0.1, 0.5, 0.8, 0.9]]],
    [[[0.1, 0.5, 0.8, 0.9], [0.4, 0.7, 0.5, 1.1]],
     0, 0.7, [[0.1, 0.5, 0.8, 0.9], [0.4, 0.7, 0.5, 1.0]]],
])
def test_filter_bboxes(bboxes, min_area, min_visibility, target):
    filtered_bboxes = filter_bboxes(bboxes, min_area=min_area, min_visibility=min_visibility, rows=100, cols=100)
    assert filtered_bboxes == target


def test_fun_max_size():
    target_width = 256

    img = np.empty((330, 49), dtype=np.uint8)
    out = F.smallest_max_size(img, target_width, interpolation=cv2.INTER_LINEAR)

    assert out.shape == (1724, target_width)


def test_is_rgb_image():
    image = np.ones((5, 5, 3), dtype=np.uint8)
    assert F.is_rgb_image(image)

    multispectral_image = np.ones((5, 5, 4), dtype=np.uint8)
    assert not F.is_rgb_image(multispectral_image)

    gray_image = np.ones((5, 5), dtype=np.uint8)
    assert not F.is_rgb_image(gray_image)

    gray_image = np.ones((5, 5, 1), dtype=np.uint8)
    assert not F.is_rgb_image(gray_image)


def test_is_grayscale_image():
    image = np.ones((5, 5, 3), dtype=np.uint8)
    assert not F.is_grayscale_image(image)

    multispectral_image = np.ones((5, 5, 4), dtype=np.uint8)
    assert not F.is_grayscale_image(multispectral_image)

    gray_image = np.ones((5, 5), dtype=np.uint8)
    assert F.is_grayscale_image(gray_image)

    gray_image = np.ones((5, 5, 1), dtype=np.uint8)
    assert F.is_grayscale_image(gray_image)


def test_is_multispectral_image():
    image = np.ones((5, 5, 3), dtype=np.uint8)
    assert not F.is_multispectral_image(image)

    multispectral_image = np.ones((5, 5, 4), dtype=np.uint8)
    assert F.is_multispectral_image(multispectral_image)

    gray_image = np.ones((5, 5), dtype=np.uint8)
    assert not F.is_multispectral_image(gray_image)

    gray_image = np.ones((5, 5, 1), dtype=np.uint8)
    assert not F.is_multispectral_image(gray_image)


def test_brightness_contrast():
    dtype = np.uint8
    min_value = np.iinfo(dtype).min
    max_value = np.iinfo(dtype).max

    image_uint8 = np.random.randint(min_value, max_value, size=(5, 5, 3), dtype=dtype)

    assert np.array_equal(F.brightness_contrast_adjust(image_uint8),
                          F._brightness_contrast_adjust_uint(image_uint8))

    assert np.array_equal(F._brightness_contrast_adjust_non_uint(image_uint8),
                          F._brightness_contrast_adjust_uint(image_uint8))

    dtype = np.uint16
    min_value = np.iinfo(dtype).min
    max_value = np.iinfo(dtype).max

    image_uint16 = np.random.randint(min_value, max_value, size=(5, 5, 3), dtype=dtype)

    assert np.array_equal(F.brightness_contrast_adjust(image_uint16),
                          F._brightness_contrast_adjust_non_uint(image_uint16))

    F.brightness_contrast_adjust(image_uint16)

    dtype = np.uint32
    min_value = np.iinfo(dtype).min
    max_value = np.iinfo(dtype).max

    image_uint32 = np.random.randint(min_value, max_value, size=(5, 5, 3), dtype=dtype)

    assert np.array_equal(F.brightness_contrast_adjust(image_uint32),
                          F._brightness_contrast_adjust_non_uint(image_uint32))

    image_float = np.random.random((5, 5, 3))

    assert np.array_equal(F.brightness_contrast_adjust(image_float),
                          F._brightness_contrast_adjust_non_uint(image_float))


def test_swap_tiles_on_image_with_empty_tiles():
    img = np.array([
        [1, 1, 1, 1],
        [2, 2, 2, 2],
        [3, 3, 3, 3],
        [4, 4, 4, 4],
    ], dtype=np.uint8)

    result_img = F.swap_tiles_on_image(img, [])

    assert np.array_equal(img, result_img)


def test_swap_tiles_on_image_with_non_empty_tiles():
    img = np.array([
        [1, 1, 1, 1],
        [2, 2, 2, 2],
        [3, 3, 3, 3],
        [4, 4, 4, 4],
    ], dtype=np.uint8)

    tiles = np.array([
        [0, 0, 2, 2, 2, 2],
        [2, 2, 0, 0, 2, 2]
    ])

    target = np.array([
        [3, 3, 1, 1],
        [4, 4, 2, 2],
        [3, 3, 1, 1],
        [4, 4, 2, 2],
    ], dtype=np.uint8)

    result_img = F.swap_tiles_on_image(img, tiles)

    assert np.array_equal(result_img, target)


@pytest.mark.parametrize('dtype', list(F.MAX_VALUES_BY_DTYPE.keys()))
def test_solarize(dtype):
    max_value = F.MAX_VALUES_BY_DTYPE[dtype]

    if dtype == np.dtype('float32'):
        img = np.arange(2 ** 10, dtype=np.float32) / (2 ** 10)
        img = img.reshape([2 ** 5, 2 ** 5])
    else:
        max_count = 1024
        count = min(max_value + 1, 1024)
        step = max(1, (max_value + 1) // max_count)
        shape = [int(np.sqrt(count))] * 2
        img = np.arange(0, max_value + 1, step, dtype=dtype).reshape(shape)

    for threshold in [0, max_value // 3, max_value // 3 * 2, max_value, max_value + 1]:
        check_img = img.copy()
        cond = check_img >= threshold
        check_img[cond] = max_value - check_img[cond]

        result_img = F.solarize(img, threshold=threshold)

        assert np.all(np.isclose(result_img, check_img))
        assert np.min(result_img) >= 0
        assert np.max(result_img) <= max_value


def test_solarize_equal_to_pillow():
    img_cv = np.arange(256).astype(np.uint8).reshape([16, 16])
    img_pil = Image.fromarray(img_cv)

    for i in range(256):
        result_albu = F.solarize(img_cv, i)
        result_pil = np.array(ImageOps.solarize(img_pil, i))

        assert np.all(result_albu == result_pil)


<<<<<<< HEAD
def test_posterize():
    img_cv = np.random.randint(0, 256, [256, 256, 3], dtype=np.uint8)
    img_pil = Image.fromarray(img_cv)

    assert np.all(F.posterize(img_cv, 4)) == np.all(np.array(ImageOps.posterize(img_pil, 4)))

    bits = [3, 4, 5]
    img_pil = []
    for i, b in enumerate(bits):
        img = Image.fromarray(img_cv[..., i])
        img_pil.append(np.array(ImageOps.posterize(img, b)))
    img_pil = cv2.merge(img_pil).astype(np.uint8)

    assert np.all(F.posterize(img_cv, bits) == img_pil)


def test_posterize_checks():
    img = np.random.random([256, 256, 3])
    with pytest.raises(AssertionError) as exc_info:
        F.posterize(img, 4)
    assert str(exc_info.value) == 'Image must have uint8 channel type'

    img = np.random.randint(0, 256, [256, 256], dtype=np.uint8)
    with pytest.raises(AssertionError) as exc_info:
        F.posterize(img, [1, 2, 3])
    assert str(exc_info.value) == 'If bits is iterable image must be RGB'
=======
def test_equalize_checks():
    img = np.random.randint(0, 255, [256, 256], dtype=np.uint8)

    with pytest.raises(ValueError) as exc_info:
        F.equalize(img, mode='other')
    assert str(exc_info.value) == "Unsupported equalization mode. Supports: ['cv', 'pil']. Got: other"

    mask = np.random.randint(0, 1, [256, 256, 3], dtype=np.bool)
    with pytest.raises(ValueError) as exc_info:
        F.equalize(img, mask=mask)
    assert str(exc_info.value) == "Wrong mask shape. Image shape: {}. Mask shape: {}".format(img.shape, mask.shape)

    img = np.random.randint(0, 255, [256, 256, 3], dtype=np.uint8)
    with pytest.raises(ValueError) as exc_info:
        F.equalize(img, mask=mask, by_channels=False)
    assert str(exc_info.value) == "When by_channels=False only 1-channel mask supports. " \
                                  "Mask shape: {}".format(mask.shape)

    img = np.random.random([256, 256, 3])
    with pytest.raises(AssertionError) as exc_info:
        F.equalize(img, mask=mask, by_channels=False)
    assert str(exc_info.value) == 'Image must have uint8 channel type'


def test_equalize_grayscale():
    img = np.random.randint(0, 255, [256, 256], dtype=np.uint8)
    pil_img = Image.fromarray(img)

    assert np.all(cv2.equalizeHist(img) == F.equalize(img, mode='cv'))
    assert np.all(np.array(ImageOps.equalize(pil_img)) == F.equalize(img, mode='pil'))


def test_equalize_rgb():
    img = np.random.randint(0, 255, [256, 256, 3], dtype=np.uint8)
    img_pil = Image.fromarray(img)

    _img = img.copy()
    for i in range(3):
        _img[..., i] = cv2.equalizeHist(_img[..., i])
    assert np.all(_img == F.equalize(img, mode='cv'))
    assert np.all(np.array(ImageOps.equalize(img_pil)) == F.equalize(img, mode='pil'))

    _img = cv2.cvtColor(img, cv2.COLOR_RGB2YCrCb)
    img_cv = _img.copy()
    img_pil = _img.copy()
    img_cv[..., 0] = cv2.equalizeHist(_img[..., 0])
    img_pil[..., 0] = np.array(ImageOps.equalize(Image.fromarray(_img[..., 0])))
    img_cv = cv2.cvtColor(img_cv, cv2.COLOR_YCrCb2RGB)
    img_pil = cv2.cvtColor(img_pil, cv2.COLOR_YCrCb2RGB)
    assert np.all(img_cv == F.equalize(img, mode='cv', by_channels=False))
    assert np.all(img_pil == F.equalize(img, mode='pil', by_channels=False))


def test_equalize_grayscale_mask():
    img = np.random.randint(0, 255, [256, 256], dtype=np.uint8)
    pil_img = Image.fromarray(img)

    mask = np.zeros([256, 256], dtype=np.bool)
    mask[:10, :10] = True
    pil_mask = Image.fromarray(mask)

    assert np.all(cv2.equalizeHist(img[:10, :10]) == F.equalize(img, mask=mask, mode='cv')[:10, :10])
    assert np.all(np.array(ImageOps.equalize(pil_img, pil_mask)) == F.equalize(img, mask=mask, mode='pil'))


def test_equalize_rgb_mask():
    img = np.random.randint(0, 255, [256, 256, 3], dtype=np.uint8)
    img_pil = Image.fromarray(img)

    mask = np.zeros([256, 256], dtype=np.bool)
    mask[:10, :10] = True
    mask_pil = Image.fromarray(mask)

    _img = img.copy()[:10, :10]
    for i in range(3):
        _img[..., i] = cv2.equalizeHist(_img[..., i])
    assert np.all(_img == F.equalize(img, mask, mode='cv')[:10, :10])
    assert np.all(np.array(ImageOps.equalize(img_pil, mask_pil)) == F.equalize(img, mask, mode='pil'))

    _img = cv2.cvtColor(img, cv2.COLOR_RGB2YCrCb)
    img_cv = _img.copy()[:10, :10]
    img_pil = _img.copy()
    img_cv[..., 0] = cv2.equalizeHist(img_cv[..., 0])
    img_pil[..., 0] = np.array(ImageOps.equalize(Image.fromarray(_img[..., 0]), mask_pil))
    img_cv = cv2.cvtColor(img_cv, cv2.COLOR_YCrCb2RGB)
    img_pil = cv2.cvtColor(img_pil, cv2.COLOR_YCrCb2RGB)
    assert np.all(img_cv == F.equalize(img, mask=mask, mode='cv', by_channels=False)[:10, :10])
    assert np.all(img_pil == F.equalize(img, mask=mask, mode='pil', by_channels=False))

    mask = np.zeros([256, 256, 3], dtype=np.bool)
    mask[:10, :10, 0] = True
    mask[10:20, 10:20, 1] = True
    mask[20:30, 20:30, 2] = True
    img_r = img.copy()[:10, :10, 0]
    img_g = img.copy()[10:20, 10:20, 1]
    img_b = img.copy()[20:30, 20:30, 2]

    img_r = cv2.equalizeHist(img_r)
    img_g = cv2.equalizeHist(img_g)
    img_b = cv2.equalizeHist(img_b)

    result_img = F.equalize(img, mask=mask, mode='cv')
    assert np.all(img_r == result_img[:10, :10, 0])
    assert np.all(img_g == result_img[10:20, 10:20, 1])
    assert np.all(img_b == result_img[20:30, 20:30, 2])

    _img = img.copy()
    for i in range(3):
        _img[..., i] = np.array(ImageOps.equalize(Image.fromarray(_img[..., i]),
                                                  Image.fromarray(mask[..., i])))
    assert np.all(_img == F.equalize(img, mask=mask, mode='pil'))
>>>>>>> 01ef0aa6
<|MERGE_RESOLUTION|>--- conflicted
+++ resolved
@@ -963,7 +963,6 @@
         assert np.all(result_albu == result_pil)
 
 
-<<<<<<< HEAD
 def test_posterize():
     img_cv = np.random.randint(0, 256, [256, 256, 3], dtype=np.uint8)
     img_pil = Image.fromarray(img_cv)
@@ -990,7 +989,8 @@
     with pytest.raises(AssertionError) as exc_info:
         F.posterize(img, [1, 2, 3])
     assert str(exc_info.value) == 'If bits is iterable image must be RGB'
-=======
+
+
 def test_equalize_checks():
     img = np.random.randint(0, 255, [256, 256], dtype=np.uint8)
 
@@ -1101,5 +1101,4 @@
     for i in range(3):
         _img[..., i] = np.array(ImageOps.equalize(Image.fromarray(_img[..., i]),
                                                   Image.fromarray(mask[..., i])))
-    assert np.all(_img == F.equalize(img, mask=mask, mode='pil'))
->>>>>>> 01ef0aa6
+    assert np.all(_img == F.equalize(img, mask=mask, mode='pil'))