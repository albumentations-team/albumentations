--- conflicted
+++ resolved
@@ -384,11 +384,8 @@
         [Equalize, {}],
         [MultiplicativeNoise, {}],
         [GridDropout, {}],
-<<<<<<< HEAD
-        [AugMix, {}],
-=======
         [HueSaturationValue, {}],
->>>>>>> d2360b68
+        [AugMix, {}],
     ],
 )
 def test_augmentations_wont_change_shape_grayscale(augmentation_cls, params, image, mask):
