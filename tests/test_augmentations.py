--- conflicted
+++ resolved
@@ -13,13 +13,8 @@
     IAASharpen, IAAAdditiveGaussianNoise, IAAPiecewiseAffine, IAAPerspective,
     Cutout, CoarseDropout, Normalize, ToFloat, FromFloat,
     RandomBrightnessContrast, RandomSnow, RandomRain, RandomFog,
-<<<<<<< HEAD
-    RandomSunFlare, RandomCropNearBBox, RandomShadow, RandomSizedCrop,
-    ChannelDropout, ISONoise, Solarize, Posterize)
-=======
     RandomSunFlare, RandomCropNearBBox, RandomShadow, RandomSizedCrop, RandomResizedCrop,
-    ChannelDropout, ISONoise, Solarize, Equalize)
->>>>>>> 01ef0aa6
+    ChannelDropout, ISONoise, Solarize, Equalize, Posterize)
 
 
 @pytest.mark.parametrize(['augmentation_cls', 'params'], [
@@ -48,11 +43,8 @@
     [ChannelDropout, {}],
     [ISONoise, {}],
     [Solarize, {}],
-<<<<<<< HEAD
     [Posterize, {}],
-=======
     [Equalize, {}],
->>>>>>> 01ef0aa6
 ])
 def test_image_only_augmentations(augmentation_cls, params, image, mask):
     aug = augmentation_cls(p=1, **params)
@@ -210,11 +202,8 @@
     [ISONoise, {}],
     [RandomGridShuffle, {}],
     [Solarize, {}],
-<<<<<<< HEAD
     [Posterize, {}],
-=======
     [Equalize, {}],
->>>>>>> 01ef0aa6
 ])
 def test_augmentations_wont_change_input(augmentation_cls, params, image, mask):
     image_copy = image.copy()
@@ -302,11 +291,8 @@
     [FromFloat, {}],
     [RandomGridShuffle, {}],
     [Solarize, {}],
-<<<<<<< HEAD
     [Posterize, {}],
-=======
     [Equalize, {}],
->>>>>>> 01ef0aa6
 ])
 def test_augmentations_wont_change_shape_grayscale(augmentation_cls, params, image, mask):
     aug = augmentation_cls(p=1, **params)
@@ -374,11 +360,8 @@
     [ISONoise, {}],
     [RandomGridShuffle, {}],
     [Solarize, {}],
-<<<<<<< HEAD
     [Posterize, {}],
-=======
     [Equalize, {}],
->>>>>>> 01ef0aa6
 ])
 def test_augmentations_wont_change_shape_rgb(augmentation_cls, params, image, mask):
     aug = augmentation_cls(p=1, **params)
