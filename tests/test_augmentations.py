import random

import cv2
import numpy as np
import pytest

from albumentations import (
    RandomCrop, PadIfNeeded, VerticalFlip, HorizontalFlip, Flip, Transpose,
    RandomRotate90, Rotate, ShiftScaleRotate, CenterCrop, OpticalDistortion,
    GridDistortion, ElasticTransform, RandomGridShuffle, ToGray, RandomGamma, ImageCompression,
    HueSaturationValue, RGBShift, Blur, MotionBlur, MedianBlur, GaussianBlur,
    GaussNoise, CLAHE, ChannelShuffle, InvertImg, IAAEmboss, IAASuperpixels,
    IAASharpen, IAAAdditiveGaussianNoise, IAAPiecewiseAffine, IAAPerspective,
    Cutout, CoarseDropout, Normalize, ToFloat, FromFloat,
    RandomBrightnessContrast, RandomSnow, RandomRain, RandomFog,
    RandomSunFlare, RandomCropNearBBox, RandomShadow, RandomSizedCrop, RandomResizedCrop,
<<<<<<< HEAD
    ChannelDropout, ISONoise, Solarize, Equalize, Posterize)
=======
    ChannelDropout, ISONoise, Solarize, Equalize, CropNonEmptyMaskIfExists)
>>>>>>> 4e12c6ec


@pytest.mark.parametrize(['augmentation_cls', 'params'], [
    [ImageCompression, {}],
    [HueSaturationValue, {}],
    [RGBShift, {}],
    [RandomBrightnessContrast, {}],
    [Blur, {}],
    [MotionBlur, {}],
    [MedianBlur, {}],
    [GaussianBlur, {}],
    [GaussNoise, {}],
    [CLAHE, {}],
    [ChannelShuffle, {}],
    [InvertImg, {}],
    [RandomGamma, {}],
    [ToGray, {}],
    [Cutout, {}],
    [CoarseDropout, {}],
    [GaussNoise, {}],
    [RandomSnow, {}],
    [RandomRain, {}],
    [RandomFog, {}],
    [RandomSunFlare, {}],
    [RandomShadow, {}],
    [ChannelDropout, {}],
    [ISONoise, {}],
    [Solarize, {}],
    [Posterize, {}],
    [Equalize, {}],
])
def test_image_only_augmentations(augmentation_cls, params, image, mask):
    aug = augmentation_cls(p=1, **params)
    data = aug(image=image, mask=mask)
    assert data['image'].dtype == np.uint8
    assert data['mask'].dtype == np.uint8
    assert np.array_equal(data['mask'], mask)


@pytest.mark.parametrize(['augmentation_cls', 'params'], [
    [HueSaturationValue, {}],
    [RGBShift, {}],
    [RandomBrightnessContrast, {}],
    [Blur, {}],
    [MotionBlur, {}],
    [MedianBlur, {'blur_limit': (3, 5)}],
    [GaussianBlur, {}],
    [GaussNoise, {}],
    [ChannelShuffle, {}],
    [InvertImg, {}],
    [RandomGamma, {}],
    [ImageCompression, {}],
    [ToGray, {}],
    [Cutout, {}],
    [CoarseDropout, {}],
    [GaussNoise, {}],
    [RandomSnow, {}],
    [RandomRain, {}],
    [RandomFog, {}],
    [RandomSunFlare, {}],
    [RandomShadow, {}],
    [ChannelDropout, {}],
    [Solarize, {}],
])
def test_image_only_augmentations_with_float_values(augmentation_cls, params, float_image, mask):
    aug = augmentation_cls(p=1, **params)
    data = aug(image=float_image, mask=mask)
    assert data['image'].dtype == np.float32
    assert data['mask'].dtype == np.uint8
    assert np.array_equal(data['mask'], mask)


@pytest.mark.parametrize(['augmentation_cls', 'params'], [
    [PadIfNeeded, {}],
    [VerticalFlip, {}],
    [HorizontalFlip, {}],
    [Flip, {}],
    [Transpose, {}],
    [RandomRotate90, {}],
    [Rotate, {}],
    [ShiftScaleRotate, {}],
    [OpticalDistortion, {}],
    [GridDistortion, {}],
    [ElasticTransform, {}],
    [CenterCrop, {'height': 10, 'width': 10}],
    [RandomCrop, {'height': 10, 'width': 10}],
    [CropNonEmptyMaskIfExists, {'height': 10, 'width': 10}],
    [RandomResizedCrop, {'height': 10, 'width': 10}],
    [RandomSizedCrop, {'min_max_height': (4, 8), 'height': 10, 'width': 10}],
    [ISONoise, {}],
    [RandomGridShuffle, {}]
])
def test_dual_augmentations(augmentation_cls, params, image, mask):
    aug = augmentation_cls(p=1, **params)
    data = aug(image=image, mask=mask)
    assert data['image'].dtype == np.uint8
    assert data['mask'].dtype == np.uint8


@pytest.mark.parametrize(['augmentation_cls', 'params'], [
    [PadIfNeeded, {}],
    [VerticalFlip, {}],
    [HorizontalFlip, {}],
    [Flip, {}],
    [Transpose, {}],
    [RandomRotate90, {}],
    [Rotate, {}],
    [ShiftScaleRotate, {}],
    [OpticalDistortion, {}],
    [GridDistortion, {}],
    [ElasticTransform, {}],
    [CenterCrop, {'height': 10, 'width': 10}],
    [RandomCrop, {'height': 10, 'width': 10}],
    [CropNonEmptyMaskIfExists, {'height': 10, 'width': 10}],
    [RandomResizedCrop, {'height': 10, 'width': 10}],
    [RandomSizedCrop, {'min_max_height': (4, 8), 'height': 10, 'width': 10}],
    [RandomGridShuffle, {}]
])
def test_dual_augmentations_with_float_values(augmentation_cls, params, float_image, mask):
    aug = augmentation_cls(p=1, **params)
    data = aug(image=float_image, mask=mask)
    assert data['image'].dtype == np.float32
    assert data['mask'].dtype == np.uint8


@pytest.mark.parametrize('augmentation_cls', [IAAEmboss, IAASuperpixels, IAASharpen, IAAAdditiveGaussianNoise])
def test_imgaug_image_only_augmentations(augmentation_cls, image, mask):
    aug = augmentation_cls(p=1)
    data = aug(image=image, mask=mask)
    assert data['image'].dtype == np.uint8
    assert data['mask'].dtype == np.uint8
    assert np.array_equal(data['mask'], mask)


@pytest.mark.parametrize('augmentation_cls', [IAAPiecewiseAffine, IAAPerspective])
def test_imgaug_dual_augmentations(augmentation_cls, image, mask):
    aug = augmentation_cls(p=1)
    data = aug(image=image, mask=mask)
    assert data['image'].dtype == np.uint8
    assert data['mask'].dtype == np.uint8


@pytest.mark.parametrize(['augmentation_cls', 'params'], [
    [Cutout, {}],
    [ImageCompression, {}],
    [HueSaturationValue, {}],
    [RGBShift, {}],
    [RandomBrightnessContrast, {}],
    [RandomBrightnessContrast, {}],
    [Blur, {}],
    [MotionBlur, {}],
    [MedianBlur, {}],
    [GaussianBlur, {}],
    [GaussNoise, {}],
    [CLAHE, {}],
    [ChannelShuffle, {}],
    [InvertImg, {}],
    [RandomGamma, {}],
    [ToGray, {}],
    [Cutout, {}],
    [CoarseDropout, {}],
    [PadIfNeeded, {}],
    [VerticalFlip, {}],
    [HorizontalFlip, {}],
    [Flip, {}],
    [Transpose, {}],
    [RandomRotate90, {}],
    [Rotate, {}],
    [ShiftScaleRotate, {}],
    [OpticalDistortion, {}],
    [GridDistortion, {}],
    [ElasticTransform, {}],
    [CenterCrop, {'height': 10, 'width': 10}],
    [RandomCrop, {'height': 10, 'width': 10}],
    [CropNonEmptyMaskIfExists, {'height': 10, 'width': 10}],
    [RandomResizedCrop, {'height': 10, 'width': 10}],
    [RandomSizedCrop, {'min_max_height': (4, 8), 'height': 10, 'width': 10}],
    [Normalize, {}],
    [GaussNoise, {}],
    [ToFloat, {}],
    [FromFloat, {}],
    [RandomSnow, {}],
    [RandomRain, {}],
    [RandomFog, {}],
    [RandomSunFlare, {}],
    [RandomShadow, {}],
    [ChannelDropout, {}],
    [ISONoise, {}],
    [RandomGridShuffle, {}],
    [Solarize, {}],
    [Posterize, {}],
    [Equalize, {}],
])
def test_augmentations_wont_change_input(augmentation_cls, params, image, mask):
    image_copy = image.copy()
    mask_copy = mask.copy()
    aug = augmentation_cls(p=1, **params)
    aug(image=image, mask=mask)
    assert np.array_equal(image, image_copy)
    assert np.array_equal(mask, mask_copy)


@pytest.mark.parametrize(['augmentation_cls', 'params'], [
    [Cutout, {}],
    [CoarseDropout, {}],
    [HueSaturationValue, {}],
    [RGBShift, {}],
    [RandomBrightnessContrast, {}],
    [RandomBrightnessContrast, {}],
    [Blur, {}],
    [MotionBlur, {}],
    [MedianBlur, {'blur_limit': (3, 5)}],
    [GaussianBlur, {}],
    [GaussNoise, {}],
    [ChannelShuffle, {}],
    [InvertImg, {}],
    [RandomGamma, {}],
    [ToGray, {}],
    [PadIfNeeded, {}],
    [VerticalFlip, {}],
    [HorizontalFlip, {}],
    [Flip, {}],
    [Transpose, {}],
    [RandomRotate90, {}],
    [Rotate, {}],
    [ShiftScaleRotate, {}],
    [OpticalDistortion, {}],
    [GridDistortion, {}],
    [ElasticTransform, {}],
    [CenterCrop, {'height': 10, 'width': 10}],
    [RandomCrop, {'height': 10, 'width': 10}],
    [RandomResizedCrop, {'height': 10, 'width': 10}],
    [RandomSizedCrop, {'min_max_height': (4, 8), 'height': 10, 'width': 10}],
    [Normalize, {}],
    [GaussNoise, {}],
    [ToFloat, {}],
    [FromFloat, {}],
    [RandomSnow, {}],
    [RandomRain, {}],
    [RandomFog, {}],
    [RandomSunFlare, {}],
    [RandomShadow, {}],
    [ChannelDropout, {}],
    [RandomGridShuffle, {}],
    [Solarize, {}],
])
def test_augmentations_wont_change_float_input(augmentation_cls, params, float_image):
    float_image_copy = float_image.copy()
    aug = augmentation_cls(p=1, **params)
    aug(image=float_image)
    assert np.array_equal(float_image, float_image_copy)


@pytest.mark.parametrize(['augmentation_cls', 'params'], [
    [Cutout, {}],
    [CoarseDropout, {}],
    [ImageCompression, {}],
    [RandomBrightnessContrast, {}],
    [Blur, {}],
    [MotionBlur, {}],
    [MedianBlur, {}],
    [GaussianBlur, {}],
    [GaussNoise, {}],
    [InvertImg, {}],
    [RandomGamma, {}],
    [VerticalFlip, {}],
    [HorizontalFlip, {}],
    [Flip, {}],
    [Transpose, {}],
    [RandomRotate90, {}],
    [Rotate, {}],
    [OpticalDistortion, {}],
    [GridDistortion, {}],
    [ElasticTransform, {}],
    [GaussNoise, {}],
    [ToFloat, {}],
    [FromFloat, {}],
    [RandomGridShuffle, {}],
    [Solarize, {}],
    [Posterize, {}],
    [Equalize, {}],
])
def test_augmentations_wont_change_shape_grayscale(augmentation_cls, params, image, mask):
    aug = augmentation_cls(p=1, **params)

    # Test for grayscale image
    image = np.zeros((224, 224), dtype=np.uint8)
    mask = np.zeros((224, 224))
    result = aug(image=image, mask=mask)
    assert np.array_equal(image.shape, result['image'].shape)
    assert np.array_equal(mask.shape, result['mask'].shape)

    # Test for grayscale image with dummy dim
    image_1ch = np.zeros((224, 224, 1), dtype=np.uint8)
    mask_1ch = np.zeros((224, 224, 1))

    result = aug(image=image_1ch, mask=mask_1ch)
    assert np.array_equal(image_1ch.shape, result['image'].shape)
    assert np.array_equal(mask_1ch.shape, result['mask'].shape)

    # Test for RGB image
    image_3ch = np.zeros((224, 224, 3), dtype=np.uint8)
    mask_3ch = np.zeros((224, 224, 3))

    result = aug(image=image_3ch, mask=mask_3ch)
    assert np.array_equal(image_3ch.shape, result['image'].shape)
    assert np.array_equal(mask_3ch.shape, result['mask'].shape)


@pytest.mark.parametrize(['augmentation_cls', 'params'], [
    [Cutout, {}],
    [CoarseDropout, {}],
    [ImageCompression, {}],
    [HueSaturationValue, {}],
    [RGBShift, {}],
    [RandomBrightnessContrast, {}],
    [Blur, {}],
    [MotionBlur, {}],
    [MedianBlur, {}],
    [GaussianBlur, {}],
    [GaussNoise, {}],
    [CLAHE, {}],
    [ChannelShuffle, {}],
    [InvertImg, {}],
    [RandomGamma, {}],
    [ToGray, {}],
    [VerticalFlip, {}],
    [HorizontalFlip, {}],
    [Flip, {}],
    [Transpose, {}],
    [RandomRotate90, {}],
    [Rotate, {}],
    [OpticalDistortion, {}],
    [GridDistortion, {}],
    [ElasticTransform, {}],
    [Normalize, {}],
    [GaussNoise, {}],
    [ToFloat, {}],
    [FromFloat, {}],
    [RandomSnow, {}],
    [RandomRain, {}],
    [RandomFog, {}],
    [RandomSunFlare, {}],
    [RandomShadow, {}],
    [ChannelDropout, {}],
    [ISONoise, {}],
    [RandomGridShuffle, {}],
    [Solarize, {}],
    [Posterize, {}],
    [Equalize, {}],
])
def test_augmentations_wont_change_shape_rgb(augmentation_cls, params, image, mask):
    aug = augmentation_cls(p=1, **params)

    # Test for RGB image
    image_3ch = np.zeros((224, 224, 3), dtype=np.uint8)
    mask_3ch = np.zeros((224, 224, 3))

    result = aug(image=image_3ch, mask=mask_3ch)
    assert np.array_equal(image_3ch.shape, result['image'].shape)
    assert np.array_equal(mask_3ch.shape, result['mask'].shape)


@pytest.mark.parametrize(['augmentation_cls', 'params'], [
    [RandomCropNearBBox, {'max_part_shift': 0.15}],
])
def test_image_only_crop_around_bbox_augmentation(augmentation_cls, params, image, mask):
    aug = augmentation_cls(p=1, **params)
    annotations = {'image': image, 'cropping_bbox': [-59, 77, 177, 231]}
    data = aug(**annotations)
    assert data['image'].dtype == np.uint8


@pytest.mark.parametrize(['augmentation_cls', 'params'], [
    [PadIfNeeded, {'min_height': 514, 'min_width': 514,
                   'border_mode': cv2.BORDER_CONSTANT, 'value': 100, 'mask_value': 1}],
    [Rotate, {'border_mode': cv2.BORDER_CONSTANT, 'value': 100, 'mask_value': 1}],
    [ShiftScaleRotate, {'border_mode': cv2.BORDER_CONSTANT, 'value': 100, 'mask_value': 1}],
    [OpticalDistortion, {'border_mode': cv2.BORDER_CONSTANT, 'value': 100, 'mask_value': 1}],
    [ElasticTransform, {'border_mode': cv2.BORDER_CONSTANT, 'value': 100, 'mask_value': 1}],
    [GridDistortion, {'border_mode': cv2.BORDER_CONSTANT, 'value': 100, 'mask_value': 1}],
])
def test_mask_fill_value(augmentation_cls, params):
    random.seed(42)
    aug = augmentation_cls(p=1, **params)
    input = {'image': np.zeros((512, 512), dtype=np.uint8) + 100, 'mask': np.ones((512, 512))}
    output = aug(**input)
    assert (output['image'] == 100).all()
    assert (output['mask'] == 1).all()<|MERGE_RESOLUTION|>--- conflicted
+++ resolved
@@ -14,11 +14,7 @@
     Cutout, CoarseDropout, Normalize, ToFloat, FromFloat,
     RandomBrightnessContrast, RandomSnow, RandomRain, RandomFog,
     RandomSunFlare, RandomCropNearBBox, RandomShadow, RandomSizedCrop, RandomResizedCrop,
-<<<<<<< HEAD
-    ChannelDropout, ISONoise, Solarize, Equalize, Posterize)
-=======
-    ChannelDropout, ISONoise, Solarize, Equalize, CropNonEmptyMaskIfExists)
->>>>>>> 4e12c6ec
+    ChannelDropout, ISONoise, Solarize, Equalize, CropNonEmptyMaskIfExists, Posterize)
 
 
 @pytest.mark.parametrize(['augmentation_cls', 'params'], [
