import random

import cv2
import numpy as np
import pytest

from albumentations import (
    RandomCrop, PadIfNeeded, VerticalFlip, HorizontalFlip, Flip, Transpose,
    RandomRotate90, Rotate, ShiftScaleRotate, CenterCrop, OpticalDistortion,
    GridDistortion, ElasticTransform, RandomGridShuffle, ToGray, RandomGamma, JpegCompression,
    HueSaturationValue, RGBShift, Blur, MotionBlur, MedianBlur, GaussianBlur,
    GaussNoise, CLAHE, ChannelShuffle, InvertImg, IAAEmboss, IAASuperpixels,
    IAASharpen, IAAAdditiveGaussianNoise, IAAPiecewiseAffine, IAAPerspective,
    Cutout, CoarseDropout, Normalize, ToFloat, FromFloat,
    RandomBrightnessContrast, RandomSnow, RandomRain, RandomFog,
    RandomSunFlare, RandomCropNearBBox, RandomShadow, RandomSizedCrop,
    ChannelDropout, ISONoise, Solarize)


@pytest.mark.parametrize(['augmentation_cls', 'params'], [
    [JpegCompression, {}],
    [HueSaturationValue, {}],
    [RGBShift, {}],
    [RandomBrightnessContrast, {}],
    [Blur, {}],
    [MotionBlur, {}],
    [MedianBlur, {}],
    [GaussianBlur, {}],
    [GaussNoise, {}],
    [CLAHE, {}],
    [ChannelShuffle, {}],
    [InvertImg, {}],
    [RandomGamma, {}],
    [ToGray, {}],
    [Cutout, {}],
    [CoarseDropout, {}],
    [GaussNoise, {}],
    [RandomSnow, {}],
    [RandomRain, {}],
    [RandomFog, {}],
    [RandomSunFlare, {}],
    [RandomShadow, {}],
    [ChannelDropout, {}],
    [ISONoise, {}],
    [Solarize, {}],
])
def test_image_only_augmentations(augmentation_cls, params, image, mask):
    aug = augmentation_cls(p=1, **params)
    data = aug(image=image, mask=mask)
    assert data['image'].dtype == np.uint8
    assert data['mask'].dtype == np.uint8
    assert np.array_equal(data['mask'], mask)


@pytest.mark.parametrize(['augmentation_cls', 'params'], [
    [HueSaturationValue, {}],
    [RGBShift, {}],
    [RandomBrightnessContrast, {}],
    [Blur, {}],
    [MotionBlur, {}],
    [MedianBlur, {'blur_limit': (3, 5)}],
    [GaussianBlur, {}],
    [GaussNoise, {}],
    [ChannelShuffle, {}],
    [InvertImg, {}],
    [RandomGamma, {}],
    [JpegCompression, {}],
    [ToGray, {}],
    [Cutout, {}],
    [CoarseDropout, {}],
    [GaussNoise, {}],
    [RandomSnow, {}],
    [RandomRain, {}],
    [RandomFog, {}],
    [RandomSunFlare, {}],
    [RandomShadow, {}],
    [ChannelDropout, {}],
    [Solarize, {}]
])
def test_image_only_augmentations_with_float_values(augmentation_cls, params, float_image, mask):
    aug = augmentation_cls(p=1, **params)
    data = aug(image=float_image, mask=mask)
    assert data['image'].dtype == np.float32
    assert data['mask'].dtype == np.uint8
    assert np.array_equal(data['mask'], mask)


@pytest.mark.parametrize(['augmentation_cls', 'params'], [
    [PadIfNeeded, {}],
    [VerticalFlip, {}],
    [HorizontalFlip, {}],
    [Flip, {}],
    [Transpose, {}],
    [RandomRotate90, {}],
    [Rotate, {}],
    [ShiftScaleRotate, {}],
    [OpticalDistortion, {}],
    [GridDistortion, {}],
    [ElasticTransform, {}],
    [CenterCrop, {'height': 10, 'width': 10}],
    [RandomCrop, {'height': 10, 'width': 10}],
    [RandomSizedCrop, {'min_max_height': (4, 8), 'height': 10, 'width': 10}],
    [ISONoise, {}],
    [RandomGridShuffle, {}]
])
def test_dual_augmentations(augmentation_cls, params, image, mask):
    aug = augmentation_cls(p=1, **params)
    data = aug(image=image, mask=mask)
    assert data['image'].dtype == np.uint8
    assert data['mask'].dtype == np.uint8


@pytest.mark.parametrize(['augmentation_cls', 'params'], [
    [PadIfNeeded, {}],
    [VerticalFlip, {}],
    [HorizontalFlip, {}],
    [Flip, {}],
    [Transpose, {}],
    [RandomRotate90, {}],
    [Rotate, {}],
    [ShiftScaleRotate, {}],
    [OpticalDistortion, {}],
    [GridDistortion, {}],
    [ElasticTransform, {}],
    [CenterCrop, {'height': 10, 'width': 10}],
    [RandomCrop, {'height': 10, 'width': 10}],
    [RandomSizedCrop, {'min_max_height': (4, 8), 'height': 10, 'width': 10}],
    [RandomGridShuffle, {}]
])
def test_dual_augmentations_with_float_values(augmentation_cls, params, float_image, mask):
    aug = augmentation_cls(p=1, **params)
    data = aug(image=float_image, mask=mask)
    assert data['image'].dtype == np.float32
    assert data['mask'].dtype == np.uint8


@pytest.mark.parametrize('augmentation_cls', [IAAEmboss, IAASuperpixels, IAASharpen, IAAAdditiveGaussianNoise])
def test_imgaug_image_only_augmentations(augmentation_cls, image, mask):
    aug = augmentation_cls(p=1)
    data = aug(image=image, mask=mask)
    assert data['image'].dtype == np.uint8
    assert data['mask'].dtype == np.uint8
    assert np.array_equal(data['mask'], mask)


# @pytest.mark.parametrize('augmentation_cls', [IAAPiecewiseAffine, IAAPerspective])
# def test_imgaug_dual_augmentations(augmentation_cls, image, mask):
#     aug = augmentation_cls(p=1)
#     data = aug(image=image, mask=mask)
#     assert data['image'].dtype == np.uint8
#     assert data['mask'].dtype == np.uint8


@pytest.mark.parametrize(['augmentation_cls', 'params'], [
    [Cutout, {}],
    [JpegCompression, {}],
    [HueSaturationValue, {}],
    [RGBShift, {}],
    [RandomBrightnessContrast, {}],
    [RandomBrightnessContrast, {}],
    [Blur, {}],
    [MotionBlur, {}],
    [MedianBlur, {}],
    [GaussianBlur, {}],
    [GaussNoise, {}],
    [CLAHE, {}],
    [ChannelShuffle, {}],
    [InvertImg, {}],
    [RandomGamma, {}],
    [ToGray, {}],
    [Cutout, {}],
    [CoarseDropout, {}],
    [PadIfNeeded, {}],
    [VerticalFlip, {}],
    [HorizontalFlip, {}],
    [Flip, {}],
    [Transpose, {}],
    [RandomRotate90, {}],
    [Rotate, {}],
    [ShiftScaleRotate, {}],
    [OpticalDistortion, {}],
    [GridDistortion, {}],
    [ElasticTransform, {}],
    [CenterCrop, {'height': 10, 'width': 10}],
    [RandomCrop, {'height': 10, 'width': 10}],
    [RandomSizedCrop, {'min_max_height': (4, 8), 'height': 10, 'width': 10}],
    [Normalize, {}],
    [GaussNoise, {}],
    [ToFloat, {}],
    [FromFloat, {}],
    [RandomSnow, {}],
    [RandomRain, {}],
    [RandomFog, {}],
    [RandomSunFlare, {}],
    [RandomShadow, {}],
    [ChannelDropout, {}],
    [ISONoise, {}],
<<<<<<< HEAD
    [RandomGridShuffle, {}]
=======
    [Solarize, {}],
>>>>>>> ef68cd48
])
def test_augmentations_wont_change_input(augmentation_cls, params, image, mask):
    image_copy = image.copy()
    mask_copy = mask.copy()
    aug = augmentation_cls(p=1, **params)
    aug(image=image, mask=mask)
    assert np.array_equal(image, image_copy)
    assert np.array_equal(mask, mask_copy)


@pytest.mark.parametrize(['augmentation_cls', 'params'], [
    [Cutout, {}],
    [CoarseDropout, {}],
    [HueSaturationValue, {}],
    [RGBShift, {}],
    [RandomBrightnessContrast, {}],
    [RandomBrightnessContrast, {}],
    [Blur, {}],
    [MotionBlur, {}],
    [MedianBlur, {'blur_limit': (3, 5)}],
    [GaussianBlur, {}],
    [GaussNoise, {}],
    [ChannelShuffle, {}],
    [InvertImg, {}],
    [RandomGamma, {}],
    [ToGray, {}],
    [PadIfNeeded, {}],
    [VerticalFlip, {}],
    [HorizontalFlip, {}],
    [Flip, {}],
    [Transpose, {}],
    [RandomRotate90, {}],
    [Rotate, {}],
    [ShiftScaleRotate, {}],
    [OpticalDistortion, {}],
    [GridDistortion, {}],
    [ElasticTransform, {}],
    [CenterCrop, {'height': 10, 'width': 10}],
    [RandomCrop, {'height': 10, 'width': 10}],
    [RandomSizedCrop, {'min_max_height': (4, 8), 'height': 10, 'width': 10}],
    [Normalize, {}],
    [GaussNoise, {}],
    [ToFloat, {}],
    [FromFloat, {}],
    [RandomSnow, {}],
    [RandomRain, {}],
    [RandomFog, {}],
    [RandomSunFlare, {}],
    [RandomShadow, {}],
    [ChannelDropout, {}],
<<<<<<< HEAD
    [RandomGridShuffle, {}]
=======
    [Solarize, {}],
>>>>>>> ef68cd48
])
def test_augmentations_wont_change_float_input(augmentation_cls, params, float_image):
    float_image_copy = float_image.copy()
    aug = augmentation_cls(p=1, **params)
    aug(image=float_image)
    assert np.array_equal(float_image, float_image_copy)


@pytest.mark.parametrize(['augmentation_cls', 'params'], [
    [Cutout, {}],
    [CoarseDropout, {}],
    [JpegCompression, {}],
    [RandomBrightnessContrast, {}],
    [Blur, {}],
    [MotionBlur, {}],
    [MedianBlur, {}],
    [GaussianBlur, {}],
    [GaussNoise, {}],
    [InvertImg, {}],
    [RandomGamma, {}],
    [VerticalFlip, {}],
    [HorizontalFlip, {}],
    [Flip, {}],
    [Transpose, {}],
    [RandomRotate90, {}],
    [Rotate, {}],
    [OpticalDistortion, {}],
    [GridDistortion, {}],
    [ElasticTransform, {}],
    [GaussNoise, {}],
    [ToFloat, {}],
    [FromFloat, {}],
<<<<<<< HEAD
    [RandomGridShuffle, {}]
=======
    [Solarize, {}],
>>>>>>> ef68cd48
])
def test_augmentations_wont_change_shape_grayscale(augmentation_cls, params, image, mask):
    aug = augmentation_cls(p=1, **params)

    # Test for grayscale image
    image = np.zeros((224, 224), dtype=np.uint8)
    mask = np.zeros((224, 224))
    result = aug(image=image, mask=mask)
    assert np.array_equal(image.shape, result['image'].shape)
    assert np.array_equal(mask.shape, result['mask'].shape)

    # Test for grayscale image with dummy dim
    image_1ch = np.zeros((224, 224, 1), dtype=np.uint8)
    mask_1ch = np.zeros((224, 224, 1))

    result = aug(image=image_1ch, mask=mask_1ch)
    assert np.array_equal(image_1ch.shape, result['image'].shape)
    assert np.array_equal(mask_1ch.shape, result['mask'].shape)

    # Test for RGB image
    image_3ch = np.zeros((224, 224, 3), dtype=np.uint8)
    mask_3ch = np.zeros((224, 224, 3))

    result = aug(image=image_3ch, mask=mask_3ch)
    assert np.array_equal(image_3ch.shape, result['image'].shape)
    assert np.array_equal(mask_3ch.shape, result['mask'].shape)


@pytest.mark.parametrize(['augmentation_cls', 'params'], [
    [Cutout, {}],
    [CoarseDropout, {}],
    [JpegCompression, {}],
    [HueSaturationValue, {}],
    [RGBShift, {}],
    [RandomBrightnessContrast, {}],
    [Blur, {}],
    [MotionBlur, {}],
    [MedianBlur, {}],
    [GaussianBlur, {}],
    [GaussNoise, {}],
    [CLAHE, {}],
    [ChannelShuffle, {}],
    [InvertImg, {}],
    [RandomGamma, {}],
    [ToGray, {}],
    [VerticalFlip, {}],
    [HorizontalFlip, {}],
    [Flip, {}],
    [Transpose, {}],
    [RandomRotate90, {}],
    [Rotate, {}],
    [OpticalDistortion, {}],
    [GridDistortion, {}],
    [ElasticTransform, {}],
    [Normalize, {}],
    [GaussNoise, {}],
    [ToFloat, {}],
    [FromFloat, {}],
    [RandomSnow, {}],
    [RandomRain, {}],
    [RandomFog, {}],
    [RandomSunFlare, {}],
    [RandomShadow, {}],
    [ChannelDropout, {}],
    [ISONoise, {}],
<<<<<<< HEAD
    [RandomGridShuffle, {}]
=======
    [Solarize, {}],
>>>>>>> ef68cd48
])
def test_augmentations_wont_change_shape_rgb(augmentation_cls, params, image, mask):
    aug = augmentation_cls(p=1, **params)

    # Test for RGB image
    image_3ch = np.zeros((224, 224, 3), dtype=np.uint8)
    mask_3ch = np.zeros((224, 224, 3))

    result = aug(image=image_3ch, mask=mask_3ch)
    assert np.array_equal(image_3ch.shape, result['image'].shape)
    assert np.array_equal(mask_3ch.shape, result['mask'].shape)


@pytest.mark.parametrize(['augmentation_cls', 'params'], [
    [RandomCropNearBBox, {'max_part_shift': 0.15}],
])
def test_image_only_crop_around_bbox_augmentation(augmentation_cls, params, image, mask):
    aug = augmentation_cls(p=1, **params)
    annotations = {'image': image, 'cropping_bbox': [-59, 77, 177, 231]}
    data = aug(**annotations)
    assert data['image'].dtype == np.uint8


@pytest.mark.parametrize(['augmentation_cls', 'params'], [
    [PadIfNeeded, {'min_height': 514, 'min_width': 514,
                   'border_mode': cv2.BORDER_CONSTANT, 'value': 100, 'mask_value': 1}],
    [Rotate, {'border_mode': cv2.BORDER_CONSTANT, 'value': 100, 'mask_value': 1}],
    [ShiftScaleRotate, {'border_mode': cv2.BORDER_CONSTANT, 'value': 100, 'mask_value': 1}],
    [OpticalDistortion, {'border_mode': cv2.BORDER_CONSTANT, 'value': 100, 'mask_value': 1}],
    [ElasticTransform, {'border_mode': cv2.BORDER_CONSTANT, 'value': 100, 'mask_value': 1}],
    [GridDistortion, {'border_mode': cv2.BORDER_CONSTANT, 'value': 100, 'mask_value': 1}],
])
def test_mask_fill_value(augmentation_cls, params):
    random.seed(42)
    aug = augmentation_cls(p=1, **params)
    input = {'image': np.zeros((512, 512), dtype=np.uint8) + 100, 'mask': np.ones((512, 512))}
    output = aug(**input)
    assert (output['image'] == 100).all()
    assert (output['mask'] == 1).all()<|MERGE_RESOLUTION|>--- conflicted
+++ resolved
@@ -195,11 +195,8 @@
     [RandomShadow, {}],
     [ChannelDropout, {}],
     [ISONoise, {}],
-<<<<<<< HEAD
-    [RandomGridShuffle, {}]
-=======
-    [Solarize, {}],
->>>>>>> ef68cd48
+    [RandomGridShuffle, {}],
+    [Solarize, {}],
 ])
 def test_augmentations_wont_change_input(augmentation_cls, params, image, mask):
     image_copy = image.copy()
@@ -250,11 +247,8 @@
     [RandomSunFlare, {}],
     [RandomShadow, {}],
     [ChannelDropout, {}],
-<<<<<<< HEAD
-    [RandomGridShuffle, {}]
-=======
-    [Solarize, {}],
->>>>>>> ef68cd48
+    [RandomGridShuffle, {}],
+    [Solarize, {}],
 ])
 def test_augmentations_wont_change_float_input(augmentation_cls, params, float_image):
     float_image_copy = float_image.copy()
@@ -287,11 +281,8 @@
     [GaussNoise, {}],
     [ToFloat, {}],
     [FromFloat, {}],
-<<<<<<< HEAD
-    [RandomGridShuffle, {}]
-=======
-    [Solarize, {}],
->>>>>>> ef68cd48
+    [RandomGridShuffle, {}],
+    [Solarize, {}],
 ])
 def test_augmentations_wont_change_shape_grayscale(augmentation_cls, params, image, mask):
     aug = augmentation_cls(p=1, **params)
@@ -357,11 +348,8 @@
     [RandomShadow, {}],
     [ChannelDropout, {}],
     [ISONoise, {}],
-<<<<<<< HEAD
-    [RandomGridShuffle, {}]
-=======
-    [Solarize, {}],
->>>>>>> ef68cd48
+    [RandomGridShuffle, {}],
+    [Solarize, {}],
 ])
 def test_augmentations_wont_change_shape_rgb(augmentation_cls, params, image, mask):
     aug = augmentation_cls(p=1, **params)
