import random
from typing import Dict, Tuple, Type

import cv2
import numpy as np
import pytest

<<<<<<< HEAD
from albumentations import (
    RandomCrop,
    PadIfNeeded,
    VerticalFlip,
    HorizontalFlip,
    Flip,
    Transpose,
    RandomRotate90,
    Rotate,
    ShiftScaleRotate,
    CenterCrop,
    OpticalDistortion,
    GridDistortion,
    ElasticTransform,
    RandomGridShuffle,
    ToGray,
    RandomGamma,
    ImageCompression,
    HueSaturationValue,
    RGBShift,
    Blur,
    MotionBlur,
    MedianBlur,
    GaussianBlur,
    GaussNoise,
    CLAHE,
    ChannelShuffle,
    InvertImg,
    IAAEmboss,
    IAASuperpixels,
    IAASharpen,
    IAAAdditiveGaussianNoise,
    IAAPiecewiseAffine,
    IAAPerspective,
    Cutout,
    CoarseDropout,
    Normalize,
    ToFloat,
    FromFloat,
    RandomBrightnessContrast,
    RandomSnow,
    RandomRain,
    RandomFog,
    RandomSunFlare,
    RandomCropNearBBox,
    RandomShadow,
    RandomSizedCrop,
    RandomResizedCrop,
    ChannelDropout,
    ISONoise,
    Solarize,
    Posterize,
    Equalize,
    CropNonEmptyMaskIfExists,
    LongestMaxSize,
    Downscale,
    MultiplicativeNoise,
    GridDropout,
    Defocus,
    ZoomBlur,
)
=======
import albumentations as A

from .utils import get_dual_transforms, get_image_only_transforms, get_transforms
>>>>>>> 1cd328be


@pytest.mark.parametrize(
    ["augmentation_cls", "params"],
<<<<<<< HEAD
    [
        [ImageCompression, {}],
        [HueSaturationValue, {}],
        [RGBShift, {}],
        [RandomBrightnessContrast, {}],
        [Blur, {}],
        [MotionBlur, {}],
        [MedianBlur, {}],
        [GaussianBlur, {}],
        [GaussNoise, {}],
        [CLAHE, {}],
        [ChannelShuffle, {}],
        [InvertImg, {}],
        [RandomGamma, {}],
        [ToGray, {}],
        [Cutout, {}],
        [CoarseDropout, {}],
        [GaussNoise, {}],
        [RandomSnow, {}],
        [RandomRain, {}],
        [RandomFog, {}],
        [RandomSunFlare, {}],
        [RandomShadow, {}],
        [ChannelDropout, {}],
        [ISONoise, {}],
        [Solarize, {}],
        [Posterize, {}],
        [Equalize, {}],
        [Downscale, {}],
        [MultiplicativeNoise, {}],
        [GridDropout, {}],
        [Defocus, {}],
        [ZoomBlur, {}],
    ],
=======
    get_image_only_transforms(
        custom_arguments={
            A.HistogramMatching: {
                "reference_images": [np.random.randint(0, 256, [100, 100, 3], dtype=np.uint8)],
                "read_fn": lambda x: x,
            },
            A.FDA: {
                "reference_images": [np.random.randint(0, 256, [100, 100, 3], dtype=np.uint8)],
                "read_fn": lambda x: x,
            },
            A.PixelDistributionAdaptation: {
                "reference_images": [np.random.randint(0, 256, [100, 100, 3], dtype=np.uint8)],
                "read_fn": lambda x: x,
                "transform_type": "standard",
            },
            A.TemplateTransform: {
                "templates": np.random.randint(low=0, high=256, size=(100, 100, 3), dtype=np.uint8),
            },
        },
        except_augmentations={A.FromFloat, A.Normalize, A.ToFloat},
    ),
>>>>>>> 1cd328be
)
def test_image_only_augmentations(augmentation_cls, params, image, mask):
    aug = augmentation_cls(p=1, **params)
    data = aug(image=image, mask=mask)
    assert data["image"].dtype == np.uint8
    assert data["mask"].dtype == np.uint8
    assert np.array_equal(data["mask"], mask)


@pytest.mark.parametrize(
    ["augmentation_cls", "params"],
<<<<<<< HEAD
    [
        [HueSaturationValue, {}],
        [RGBShift, {}],
        [RandomBrightnessContrast, {}],
        [Blur, {}],
        [MotionBlur, {}],
        [MedianBlur, {"blur_limit": (3, 5)}],
        [GaussianBlur, {}],
        [GaussNoise, {}],
        [ChannelShuffle, {}],
        [InvertImg, {}],
        [RandomGamma, {}],
        [ImageCompression, {}],
        [ToGray, {}],
        [Cutout, {}],
        [CoarseDropout, {}],
        [GaussNoise, {}],
        [RandomSnow, {}],
        [RandomRain, {}],
        [RandomFog, {}],
        [RandomSunFlare, {}],
        [RandomShadow, {}],
        [ChannelDropout, {}],
        [Solarize, {}],
        [MultiplicativeNoise, {}],
        [GridDropout, {}],
        [Defocus, {}],
        [ZoomBlur, {}],
    ],
=======
    get_image_only_transforms(
        custom_arguments={
            A.HistogramMatching: {
                "reference_images": [np.random.uniform(low=0.0, high=1.0, size=(100, 100, 3)).astype(np.float32)],
                "read_fn": lambda x: x,
            },
            A.FDA: {
                "reference_images": [np.random.uniform(low=0.0, high=1.0, size=(100, 100, 3)).astype(np.float32)],
                "read_fn": lambda x: x,
            },
            A.PixelDistributionAdaptation: {
                "reference_images": [np.random.uniform(low=0.0, high=1.0, size=(100, 100, 3)).astype(np.float32)],
                "read_fn": lambda x: x,
                "transform_type": "standard",
            },
            A.MedianBlur: {"blur_limit": (3, 5)},
            A.TemplateTransform: {
                "templates": np.random.uniform(low=0.0, high=1.0, size=(100, 100, 3)).astype(np.float32),
            },
            A.RingingOvershoot: {"blur_limit": (3, 5)},
        },
        except_augmentations={
            A.CLAHE,
            A.Equalize,
            A.FancyPCA,
            A.FromFloat,
            A.ISONoise,
            A.Posterize,
            A.RandomToneCurve,
        },
    ),
>>>>>>> 1cd328be
)
def test_image_only_augmentations_with_float_values(augmentation_cls, params, float_image, mask):
    aug = augmentation_cls(p=1, **params)
    data = aug(image=float_image, mask=mask)
    assert data["image"].dtype == np.float32
    assert data["mask"].dtype == np.uint8
    assert np.array_equal(data["mask"], mask)


@pytest.mark.parametrize(
    ["augmentation_cls", "params"],
<<<<<<< HEAD
    [
        [PadIfNeeded, {}],
        [VerticalFlip, {}],
        [HorizontalFlip, {}],
        [Flip, {}],
        [Transpose, {}],
        [RandomRotate90, {}],
        [Rotate, {}],
        [ShiftScaleRotate, {}],
        [OpticalDistortion, {}],
        [GridDistortion, {}],
        [ElasticTransform, {}],
        [CenterCrop, {"height": 10, "width": 10}],
        [RandomCrop, {"height": 10, "width": 10}],
        [CropNonEmptyMaskIfExists, {"height": 10, "width": 10}],
        [RandomResizedCrop, {"height": 10, "width": 10}],
        [RandomSizedCrop, {"min_max_height": (4, 8), "height": 10, "width": 10}],
        [ISONoise, {}],
        [RandomGridShuffle, {}],
        [GridDropout, {}],
        [Defocus, {}],
        [ZoomBlur, {}],
    ],
=======
    get_dual_transforms(
        custom_arguments={
            A.Crop: {"y_min": 0, "y_max": 10, "x_min": 0, "x_max": 10},
            A.CenterCrop: {"height": 10, "width": 10},
            A.CropNonEmptyMaskIfExists: {"height": 10, "width": 10},
            A.RandomCrop: {"height": 10, "width": 10},
            A.RandomResizedCrop: {"height": 10, "width": 10},
            A.RandomSizedCrop: {"min_max_height": (4, 8), "height": 10, "width": 10},
            A.CropAndPad: {"px": 10},
            A.Resize: {"height": 10, "width": 10},
        },
        except_augmentations={A.RandomCropNearBBox, A.RandomSizedBBoxSafeCrop},
    ),
>>>>>>> 1cd328be
)
def test_dual_augmentations(augmentation_cls, params, image, mask):
    aug = augmentation_cls(p=1, **params)
    data = aug(image=image, mask=mask)
    assert data["image"].dtype == np.uint8
    assert data["mask"].dtype == np.uint8


@pytest.mark.parametrize(
    ["augmentation_cls", "params"],
<<<<<<< HEAD
    [
        [PadIfNeeded, {}],
        [VerticalFlip, {}],
        [HorizontalFlip, {}],
        [Flip, {}],
        [Transpose, {}],
        [RandomRotate90, {}],
        [Rotate, {}],
        [ShiftScaleRotate, {}],
        [OpticalDistortion, {}],
        [GridDistortion, {}],
        [ElasticTransform, {}],
        [CenterCrop, {"height": 10, "width": 10}],
        [RandomCrop, {"height": 10, "width": 10}],
        [CropNonEmptyMaskIfExists, {"height": 10, "width": 10}],
        [RandomResizedCrop, {"height": 10, "width": 10}],
        [RandomSizedCrop, {"min_max_height": (4, 8), "height": 10, "width": 10}],
        [RandomGridShuffle, {}],
        [GridDropout, {}],
        [Defocus, {}],
        [ZoomBlur, {}],
    ],
=======
    get_dual_transforms(
        custom_arguments={
            A.Crop: {"y_min": 0, "y_max": 10, "x_min": 0, "x_max": 10},
            A.CenterCrop: {"height": 10, "width": 10},
            A.CropNonEmptyMaskIfExists: {"height": 10, "width": 10},
            A.RandomCrop: {"height": 10, "width": 10},
            A.RandomResizedCrop: {"height": 10, "width": 10},
            A.RandomSizedCrop: {"min_max_height": (4, 8), "height": 10, "width": 10},
            A.CropAndPad: {"px": 10},
            A.Resize: {"height": 10, "width": 10},
        },
        except_augmentations={A.RandomCropNearBBox, A.RandomSizedBBoxSafeCrop},
    ),
>>>>>>> 1cd328be
)
def test_dual_augmentations_with_float_values(augmentation_cls, params, float_image, mask):
    aug = augmentation_cls(p=1, **params)
    data = aug(image=float_image, mask=mask)
    assert data["image"].dtype == np.float32
    assert data["mask"].dtype == np.uint8


@pytest.mark.parametrize(
    ["augmentation_cls", "params"],
<<<<<<< HEAD
    [
        [Cutout, {}],
        [ImageCompression, {}],
        [HueSaturationValue, {}],
        [RGBShift, {}],
        [RandomBrightnessContrast, {}],
        [RandomBrightnessContrast, {}],
        [Blur, {}],
        [MotionBlur, {}],
        [MedianBlur, {}],
        [GaussianBlur, {}],
        [GaussNoise, {}],
        [CLAHE, {}],
        [ChannelShuffle, {}],
        [InvertImg, {}],
        [RandomGamma, {}],
        [ToGray, {}],
        [Cutout, {}],
        [CoarseDropout, {}],
        [PadIfNeeded, {}],
        [VerticalFlip, {}],
        [HorizontalFlip, {}],
        [Flip, {}],
        [Transpose, {}],
        [RandomRotate90, {}],
        [Rotate, {}],
        [ShiftScaleRotate, {}],
        [OpticalDistortion, {}],
        [GridDistortion, {}],
        [ElasticTransform, {}],
        [CenterCrop, {"height": 10, "width": 10}],
        [RandomCrop, {"height": 10, "width": 10}],
        [CropNonEmptyMaskIfExists, {"height": 10, "width": 10}],
        [RandomResizedCrop, {"height": 10, "width": 10}],
        [RandomSizedCrop, {"min_max_height": (4, 8), "height": 10, "width": 10}],
        [Normalize, {}],
        [GaussNoise, {}],
        [ToFloat, {}],
        [FromFloat, {}],
        [RandomSnow, {}],
        [RandomRain, {}],
        [RandomFog, {}],
        [RandomSunFlare, {}],
        [RandomShadow, {}],
        [ChannelDropout, {}],
        [ISONoise, {}],
        [RandomGridShuffle, {}],
        [Solarize, {}],
        [Posterize, {}],
        [Equalize, {}],
        [MultiplicativeNoise, {}],
        [GridDropout, {}],
        [Defocus, {}],
        [ZoomBlur, {}],
    ],
=======
    get_transforms(
        custom_arguments={
            A.HistogramMatching: {
                "reference_images": [np.random.randint(0, 256, [100, 100, 3], dtype=np.uint8)],
                "read_fn": lambda x: x,
            },
            A.FDA: {
                "reference_images": [np.random.randint(0, 256, [100, 100, 3], dtype=np.uint8)],
                "read_fn": lambda x: x,
            },
            A.PixelDistributionAdaptation: {
                "reference_images": [np.random.randint(0, 256, [100, 100, 3], dtype=np.uint8)],
                "read_fn": lambda x: x,
                "transform_type": "standard",
            },
            A.Crop: {"y_min": 0, "y_max": 10, "x_min": 0, "x_max": 10},
            A.CenterCrop: {"height": 10, "width": 10},
            A.CropNonEmptyMaskIfExists: {"height": 10, "width": 10},
            A.RandomCrop: {"height": 10, "width": 10},
            A.RandomResizedCrop: {"height": 10, "width": 10},
            A.RandomSizedCrop: {"min_max_height": (4, 8), "height": 10, "width": 10},
            A.CropAndPad: {"px": 10},
            A.Resize: {"height": 10, "width": 10},
            A.TemplateTransform: {
                "templates": np.random.randint(low=0, high=256, size=(100, 100, 3), dtype=np.uint8),
            },
        },
        except_augmentations={A.RandomCropNearBBox, A.RandomSizedBBoxSafeCrop},
    ),
>>>>>>> 1cd328be
)
def test_augmentations_wont_change_input(augmentation_cls, params, image, mask):
    image_copy = image.copy()
    mask_copy = mask.copy()
    aug = augmentation_cls(p=1, **params)
    aug(image=image, mask=mask)
    assert np.array_equal(image, image_copy)
    assert np.array_equal(mask, mask_copy)


@pytest.mark.parametrize(
    ["augmentation_cls", "params"],
<<<<<<< HEAD
    [
        [Cutout, {}],
        [CoarseDropout, {}],
        [HueSaturationValue, {}],
        [RGBShift, {}],
        [RandomBrightnessContrast, {}],
        [RandomBrightnessContrast, {}],
        [Blur, {}],
        [MotionBlur, {}],
        [MedianBlur, {"blur_limit": (3, 5)}],
        [GaussianBlur, {}],
        [GaussNoise, {}],
        [ChannelShuffle, {}],
        [InvertImg, {}],
        [RandomGamma, {}],
        [ToGray, {}],
        [PadIfNeeded, {}],
        [VerticalFlip, {}],
        [HorizontalFlip, {}],
        [Flip, {}],
        [Transpose, {}],
        [RandomRotate90, {}],
        [Rotate, {}],
        [ShiftScaleRotate, {}],
        [OpticalDistortion, {}],
        [GridDistortion, {}],
        [ElasticTransform, {}],
        [CenterCrop, {"height": 10, "width": 10}],
        [RandomCrop, {"height": 10, "width": 10}],
        [RandomResizedCrop, {"height": 10, "width": 10}],
        [RandomSizedCrop, {"min_max_height": (4, 8), "height": 10, "width": 10}],
        [Normalize, {}],
        [GaussNoise, {}],
        [ToFloat, {}],
        [FromFloat, {}],
        [RandomSnow, {}],
        [RandomRain, {}],
        [RandomFog, {}],
        [RandomSunFlare, {}],
        [RandomShadow, {}],
        [ChannelDropout, {}],
        [RandomGridShuffle, {}],
        [Solarize, {}],
        [MultiplicativeNoise, {}],
        [GridDropout, {}],
        [Defocus, {}],
        [ZoomBlur, {}],
    ],
=======
    get_transforms(
        custom_arguments={
            A.HistogramMatching: {
                "reference_images": [np.random.uniform(low=0.0, high=1.0, size=(100, 100, 3)).astype(np.float32)],
                "read_fn": lambda x: x,
            },
            A.FDA: {
                "reference_images": [np.random.uniform(low=0.0, high=1.0, size=(100, 100, 3)).astype(np.float32)],
                "read_fn": lambda x: x,
            },
            A.PixelDistributionAdaptation: {
                "reference_images": [np.random.uniform(low=0.0, high=1.0, size=(100, 100, 3)).astype(np.float32)],
                "read_fn": lambda x: x,
                "transform_type": "standard",
            },
            A.MedianBlur: {"blur_limit": (3, 5)},
            A.Crop: {"y_min": 0, "y_max": 10, "x_min": 0, "x_max": 10},
            A.CenterCrop: {"height": 10, "width": 10},
            A.CropNonEmptyMaskIfExists: {"height": 10, "width": 10},
            A.RandomCrop: {"height": 10, "width": 10},
            A.RandomResizedCrop: {"height": 10, "width": 10},
            A.RandomSizedCrop: {"min_max_height": (4, 8), "height": 10, "width": 10},
            A.CropAndPad: {"px": 10},
            A.Resize: {"height": 10, "width": 10},
            A.TemplateTransform: {
                "templates": np.random.uniform(low=0.0, high=1.0, size=(100, 100, 3)).astype(np.float32),
            },
        },
        except_augmentations={
            A.CLAHE,
            A.Equalize,
            A.FancyPCA,
            A.ISONoise,
            A.Posterize,
            A.RandomToneCurve,
            A.RandomCropNearBBox,
            A.RandomSizedBBoxSafeCrop,
            A.CropNonEmptyMaskIfExists,
            A.MaskDropout,
        },
    ),
>>>>>>> 1cd328be
)
def test_augmentations_wont_change_float_input(augmentation_cls, params, float_image):
    float_image_copy = float_image.copy()
    aug = augmentation_cls(p=1, **params)
    aug(image=float_image)
    assert np.array_equal(float_image, float_image_copy)


@pytest.mark.parametrize(
    ["augmentation_cls", "params"],
<<<<<<< HEAD
    [
        [Cutout, {}],
        [CoarseDropout, {}],
        [ImageCompression, {}],
        [RandomBrightnessContrast, {}],
        [Blur, {}],
        [MotionBlur, {}],
        [MedianBlur, {}],
        [GaussianBlur, {}],
        [GaussNoise, {}],
        [InvertImg, {}],
        [RandomGamma, {}],
        [VerticalFlip, {}],
        [HorizontalFlip, {}],
        [Flip, {}],
        [Transpose, {}],
        [RandomRotate90, {}],
        [Rotate, {}],
        [OpticalDistortion, {}],
        [GridDistortion, {}],
        [ElasticTransform, {}],
        [GaussNoise, {}],
        [ToFloat, {}],
        [FromFloat, {}],
        [RandomGridShuffle, {}],
        [Solarize, {}],
        [Posterize, {}],
        [Equalize, {}],
        [MultiplicativeNoise, {}],
        [GridDropout, {}],
        [HueSaturationValue, {}],
        [Defocus, {}],
        [ZoomBlur, {}],
    ],
=======
    get_transforms(
        custom_arguments={
            A.HistogramMatching: {
                "reference_images": [np.random.randint(0, 256, [100, 100], dtype=np.uint8)],
                "read_fn": lambda x: x,
            },
            A.FDA: {
                "reference_images": [np.random.randint(0, 256, [100, 100], dtype=np.uint8)],
                "read_fn": lambda x: x,
            },
            A.Normalize: {"mean": 0, "std": 1},
            A.TemplateTransform: {
                "templates": np.random.randint(low=0, high=256, size=(224, 224), dtype=np.uint8),
            },
        },
        except_augmentations={
            A.ChannelDropout,
            A.ChannelShuffle,
            A.FancyPCA,
            A.ISONoise,
            A.RandomCropNearBBox,
            A.RandomSizedBBoxSafeCrop,
            A.CenterCrop,
            A.Crop,
            A.CropNonEmptyMaskIfExists,
            A.RandomCrop,
            A.RandomResizedCrop,
            A.RandomSizedCrop,
            A.CropAndPad,
            A.Resize,
            A.LongestMaxSize,
            A.SmallestMaxSize,
            A.PadIfNeeded,
            A.RGBShift,
            A.RandomFog,
            A.RandomRain,
            A.RandomScale,
            A.RandomShadow,
            A.RandomSnow,
            A.RandomSunFlare,
            A.ToSepia,
            A.PixelDistributionAdaptation,
            A.UnsharpMask,
        },
    ),
>>>>>>> 1cd328be
)
def test_augmentations_wont_change_shape_grayscale(augmentation_cls, params, image, mask):
    aug = augmentation_cls(p=1, **params)

    # Test for grayscale image
    image = np.zeros((224, 224), dtype=np.uint8)
    mask = np.zeros((224, 224))
    result = aug(image=image, mask=mask)
    assert np.array_equal(image.shape, result["image"].shape)
    assert np.array_equal(mask.shape, result["mask"].shape)

    # Test for grayscale image with dummy dim
    image_1ch = np.zeros((224, 224, 1), dtype=np.uint8)
    mask_1ch = np.zeros((224, 224, 1))

    result = aug(image=image_1ch, mask=mask_1ch)
    assert np.array_equal(image_1ch.shape, result["image"].shape)
    assert np.array_equal(mask_1ch.shape, result["mask"].shape)


@pytest.mark.parametrize(
    ["augmentation_cls", "params"],
<<<<<<< HEAD
    [
        [Cutout, {}],
        [CoarseDropout, {}],
        [ImageCompression, {}],
        [HueSaturationValue, {}],
        [RGBShift, {}],
        [RandomBrightnessContrast, {}],
        [Blur, {}],
        [MotionBlur, {}],
        [MedianBlur, {}],
        [GaussianBlur, {}],
        [GaussNoise, {}],
        [CLAHE, {}],
        [ChannelShuffle, {}],
        [InvertImg, {}],
        [RandomGamma, {}],
        [ToGray, {}],
        [VerticalFlip, {}],
        [HorizontalFlip, {}],
        [Flip, {}],
        [Transpose, {}],
        [RandomRotate90, {}],
        [Rotate, {}],
        [OpticalDistortion, {}],
        [GridDistortion, {}],
        [ElasticTransform, {}],
        [Normalize, {}],
        [GaussNoise, {}],
        [ToFloat, {}],
        [FromFloat, {}],
        [RandomSnow, {}],
        [RandomRain, {}],
        [RandomFog, {}],
        [RandomSunFlare, {}],
        [RandomShadow, {}],
        [ChannelDropout, {}],
        [ISONoise, {}],
        [RandomGridShuffle, {}],
        [Solarize, {}],
        [Posterize, {}],
        [Equalize, {}],
        [MultiplicativeNoise, {}],
        [GridDropout, {}],
        [Defocus, {}],
        [ZoomBlur, {}],
    ],
=======
    get_transforms(
        custom_arguments={
            A.HistogramMatching: {
                "reference_images": [np.random.randint(0, 256, [100, 100, 3], dtype=np.uint8)],
                "read_fn": lambda x: x,
            },
            A.FDA: {
                "reference_images": [np.random.randint(0, 256, [100, 100, 3], dtype=np.uint8)],
                "read_fn": lambda x: x,
            },
            A.PixelDistributionAdaptation: {
                "reference_images": [np.random.randint(0, 256, [100, 100, 3], dtype=np.uint8)],
                "read_fn": lambda x: x,
                "transform_type": "standard",
            },
            A.TemplateTransform: {
                "templates": np.random.randint(0, 256, (224, 224, 3), dtype=np.uint8),
            },
        },
        except_augmentations={
            A.RandomCropNearBBox,
            A.RandomSizedBBoxSafeCrop,
            A.CenterCrop,
            A.Crop,
            A.CropNonEmptyMaskIfExists,
            A.RandomCrop,
            A.RandomResizedCrop,
            A.RandomSizedCrop,
            A.CropAndPad,
            A.Resize,
            A.LongestMaxSize,
            A.SmallestMaxSize,
            A.PadIfNeeded,
            A.RandomScale,
        },
    ),
>>>>>>> 1cd328be
)
def test_augmentations_wont_change_shape_rgb(augmentation_cls, params, image, mask):
    aug = augmentation_cls(p=1, **params)

    # Test for RGB image
    image_3ch = np.zeros((224, 224, 3), dtype=np.uint8)
    mask_3ch = np.zeros((224, 224, 3))

    result = aug(image=image_3ch, mask=mask_3ch)
    assert np.array_equal(image_3ch.shape, result["image"].shape)
    assert np.array_equal(mask_3ch.shape, result["mask"].shape)


@pytest.mark.parametrize(["augmentation_cls", "params"], [[A.RandomCropNearBBox, {"max_part_shift": 0.15}]])
def test_image_only_crop_around_bbox_augmentation(augmentation_cls, params, image, mask):
    aug = augmentation_cls(p=1, **params)
    annotations = {"image": image, "cropping_bbox": [-59, 77, 177, 231]}
    data = aug(**annotations)
    assert data["image"].dtype == np.uint8


@pytest.mark.parametrize(
    ["augmentation_cls", "params"],
    [
        [
            A.PadIfNeeded,
            {"min_height": 514, "min_width": 514, "border_mode": cv2.BORDER_CONSTANT, "value": 100, "mask_value": 1},
        ],
        [A.Rotate, {"border_mode": cv2.BORDER_CONSTANT, "value": 100, "mask_value": 1}],
        [A.SafeRotate, {"border_mode": cv2.BORDER_CONSTANT, "value": 100, "mask_value": 1}],
        [A.ShiftScaleRotate, {"border_mode": cv2.BORDER_CONSTANT, "value": 100, "mask_value": 1}],
        [A.OpticalDistortion, {"border_mode": cv2.BORDER_CONSTANT, "value": 100, "mask_value": 1}],
        [A.ElasticTransform, {"border_mode": cv2.BORDER_CONSTANT, "value": 100, "mask_value": 1}],
        [A.GridDistortion, {"border_mode": cv2.BORDER_CONSTANT, "value": 100, "mask_value": 1}],
        [A.Affine, {"mode": cv2.BORDER_CONSTANT, "cval_mask": 1, "cval": 100}],
        [A.PiecewiseAffine, {"mode": "constant", "cval_mask": 1, "cval": 100}],
    ],
)
def test_mask_fill_value(augmentation_cls, params):
    random.seed(42)
    aug = augmentation_cls(p=1, **params)
    input = {"image": np.zeros((512, 512), dtype=np.uint8) + 100, "mask": np.ones((512, 512))}
    output = aug(**input)
    assert (output["image"] == 100).all()
    assert (output["mask"] == 1).all()


@pytest.mark.parametrize(
    ["augmentation_cls", "params"],
<<<<<<< HEAD
    [
        [Blur, {}],
        [MotionBlur, {}],
        [MedianBlur, {}],
        [GaussianBlur, {}],
        [GaussNoise, {}],
        [RandomSizedCrop, {"min_max_height": (384, 512), "height": 512, "width": 512}],
        [ShiftScaleRotate, {}],
        [PadIfNeeded, {"min_height": 514, "min_width": 516}],
        [LongestMaxSize, {"max_size": 256}],
        [GridDistortion, {}],
        [ElasticTransform, {}],
        [RandomBrightnessContrast, {}],
        [MultiplicativeNoise, {}],
        [GridDropout, {}],
        [Defocus, {}],
        [ZoomBlur, {}],
    ],
=======
    get_transforms(
        custom_arguments={
            A.HistogramMatching: {
                "reference_images": [np.random.randint(0, 256, [100, 100, 6], dtype=np.uint8)],
                "read_fn": lambda x: x,
            },
            A.FDA: {
                "reference_images": [np.random.randint(0, 256, [100, 100, 6], dtype=np.uint8)],
                "read_fn": lambda x: x,
            },
            A.Crop: {"y_min": 0, "y_max": 10, "x_min": 0, "x_max": 10},
            A.CenterCrop: {"height": 10, "width": 10},
            A.RandomCrop: {"height": 10, "width": 10},
            A.RandomResizedCrop: {"height": 10, "width": 10},
            A.RandomSizedCrop: {"min_max_height": (4, 8), "height": 10, "width": 10},
            A.CropAndPad: {"px": 10},
            A.Resize: {"height": 10, "width": 10},
            A.TemplateTransform: {
                "templates": np.random.randint(0, 256, (100, 100, 6), dtype=np.uint8),
            },
        },
        except_augmentations={
            A.CLAHE,
            A.ColorJitter,
            A.CropNonEmptyMaskIfExists,
            A.FromFloat,
            A.HueSaturationValue,
            A.ISONoise,
            A.ImageCompression,
            A.MaskDropout,
            A.Normalize,
            A.RGBShift,
            A.RandomCropNearBBox,
            A.RandomFog,
            A.RandomRain,
            A.RandomShadow,
            A.RandomSizedBBoxSafeCrop,
            A.RandomSnow,
            A.RandomSunFlare,
            A.ToFloat,
            A.ToGray,
            A.ToSepia,
            A.FancyPCA,
            A.PixelDistributionAdaptation,
        },
    ),
>>>>>>> 1cd328be
)
def test_multichannel_image_augmentations(augmentation_cls, params):
    image = np.zeros((100, 100, 6), dtype=np.uint8)
    aug = augmentation_cls(p=1, **params)
    data = aug(image=image)
    assert data["image"].dtype == np.uint8
    assert data["image"].shape[2] == 6


@pytest.mark.parametrize(
    ["augmentation_cls", "params"],
    get_transforms(
        custom_arguments={
            A.HistogramMatching: {
                "reference_images": [np.random.uniform(0.0, 1.0, (100, 100, 6)).astype(np.float32)],
                "read_fn": lambda x: x,
            },
            A.FDA: {
                "reference_images": [np.random.randint(0, 256, [100, 100, 6], dtype=np.uint8)],
                "read_fn": lambda x: x,
            },
            A.Crop: {"y_min": 0, "y_max": 10, "x_min": 0, "x_max": 10},
            A.CenterCrop: {"height": 10, "width": 10},
            A.RandomCrop: {"height": 10, "width": 10},
            A.RandomResizedCrop: {"height": 10, "width": 10},
            A.RandomSizedCrop: {"min_max_height": (4, 8), "height": 10, "width": 10},
            A.CropAndPad: {"px": 10},
            A.Resize: {"height": 10, "width": 10},
            A.Normalize: {"mean": 0, "std": 1},
            A.MedianBlur: {"blur_limit": (3, 5)},
            A.TemplateTransform: {
                "templates": np.random.uniform(0.0, 1.0, (100, 100, 6)).astype(np.float32),
            },
        },
        except_augmentations={
            A.CLAHE,
            A.ColorJitter,
            A.CropNonEmptyMaskIfExists,
            A.FromFloat,
            A.HueSaturationValue,
            A.ISONoise,
            A.ImageCompression,
            A.MaskDropout,
            A.RGBShift,
            A.RandomCropNearBBox,
            A.RandomFog,
            A.RandomRain,
            A.RandomShadow,
            A.RandomSizedBBoxSafeCrop,
            A.RandomSnow,
            A.RandomSunFlare,
            A.ToGray,
            A.ToSepia,
            A.Equalize,
            A.FancyPCA,
            A.Posterize,
            A.RandomToneCurve,
            A.PixelDistributionAdaptation,
        },
    ),
)
def test_float_multichannel_image_augmentations(augmentation_cls, params):
    image = np.zeros((100, 100, 6), dtype=np.float32)
    aug = augmentation_cls(p=1, **params)
    data = aug(image=image)
    assert data["image"].dtype == np.float32
    assert data["image"].shape[2] == 6


@pytest.mark.parametrize(
    ["augmentation_cls", "params"],
    get_transforms(
        custom_arguments={
            A.Crop: {"y_min": 0, "y_max": 10, "x_min": 0, "x_max": 10},
            A.CenterCrop: {"height": 10, "width": 10},
            A.RandomCrop: {"height": 10, "width": 10},
            A.RandomResizedCrop: {"height": 10, "width": 10},
            A.RandomSizedCrop: {"min_max_height": (4, 8), "height": 10, "width": 10},
            A.CropAndPad: {"px": 10},
            A.Resize: {"height": 10, "width": 10},
            A.TemplateTransform: {
                "templates": np.random.randint(0, 1, (100, 100), dtype=np.uint8),
            },
        },
        except_augmentations={
            A.CLAHE,
            A.ColorJitter,
            A.CropNonEmptyMaskIfExists,
            A.FromFloat,
            A.HueSaturationValue,
            A.ISONoise,
            A.ImageCompression,
            A.MaskDropout,
            A.Normalize,
            A.RGBShift,
            A.RandomCropNearBBox,
            A.RandomFog,
            A.RandomRain,
            A.RandomShadow,
            A.RandomSizedBBoxSafeCrop,
            A.RandomSnow,
            A.RandomSunFlare,
            A.ToFloat,
            A.ToGray,
            A.ToSepia,
            A.FancyPCA,
            A.FDA,
            A.HistogramMatching,
            A.PixelDistributionAdaptation,
        },
    ),
)
def test_multichannel_image_augmentations_diff_channels(augmentation_cls, params):
    for num_channels in range(3, 13):
        image = np.zeros((100, 100, num_channels), dtype=np.uint8)
        aug = augmentation_cls(p=1, **params)
        data = aug(image=image)
        assert data["image"].dtype == np.uint8
        assert data["image"].shape[2] == num_channels


@pytest.mark.parametrize(
    ["augmentation_cls", "params"],
    get_transforms(
        custom_arguments={
            A.Crop: {"y_min": 0, "y_max": 10, "x_min": 0, "x_max": 10},
            A.CenterCrop: {"height": 10, "width": 10},
            A.RandomCrop: {"height": 10, "width": 10},
            A.RandomResizedCrop: {"height": 10, "width": 10},
            A.RandomSizedCrop: {"min_max_height": (4, 8), "height": 10, "width": 10},
            A.CropAndPad: {"px": 10},
            A.Resize: {"height": 10, "width": 10},
            A.Normalize: {"mean": 0, "std": 1},
            A.MedianBlur: {"blur_limit": (3, 5)},
            A.TemplateTransform: {
                "templates": np.random.uniform(0.0, 1.0, (100, 100, 1)).astype(np.float32),
            },
        },
        except_augmentations={
            A.CLAHE,
            A.ColorJitter,
            A.CropNonEmptyMaskIfExists,
            A.FromFloat,
            A.HueSaturationValue,
            A.ISONoise,
            A.ImageCompression,
            A.MaskDropout,
            A.RGBShift,
            A.RandomCropNearBBox,
            A.RandomFog,
            A.RandomRain,
            A.RandomShadow,
            A.RandomSizedBBoxSafeCrop,
            A.RandomSnow,
            A.RandomSunFlare,
            A.ToGray,
            A.ToSepia,
            A.Equalize,
            A.FancyPCA,
            A.Posterize,
            A.RandomToneCurve,
            A.FDA,
            A.HistogramMatching,
            A.PixelDistributionAdaptation,
        },
    ),
)
def test_float_multichannel_image_augmentations_diff_channels(augmentation_cls, params):
    for num_channels in range(3, 13):
        image = np.zeros((100, 100, num_channels), dtype=np.float32)
        aug = augmentation_cls(p=1, **params)
        data = aug(image=image)
        assert data["image"].dtype == np.float32
        assert data["image"].shape[2] == num_channels


@pytest.mark.parametrize(
    ["augmentation_cls", "params", "image_shape"],
    [
        [A.PadIfNeeded, {"min_height": 514, "min_width": 516}, (300, 200)],
        [A.PadIfNeeded, {"min_height": 514, "min_width": 516}, (512, 516)],
        [A.PadIfNeeded, {"min_height": 514, "min_width": 516}, (600, 600)],
        [
            A.PadIfNeeded,
            {"min_height": None, "min_width": None, "pad_height_divisor": 128, "pad_width_divisor": 128},
            (300, 200),
        ],
        [
            A.PadIfNeeded,
            {"min_height": None, "min_width": None, "pad_height_divisor": 72, "pad_width_divisor": 128},
            (72, 128),
        ],
        [
            A.PadIfNeeded,
            {"min_height": None, "min_width": None, "pad_height_divisor": 72, "pad_width_divisor": 128},
            (15, 15),
        ],
        [
            A.PadIfNeeded,
            {"min_height": None, "min_width": None, "pad_height_divisor": 72, "pad_width_divisor": 128},
            (144, 256),
        ],
        [
            A.PadIfNeeded,
            {"min_height": None, "min_width": None, "pad_height_divisor": 72, "pad_width_divisor": 128},
            (200, 300),
        ],
        [A.PadIfNeeded, {"min_height": 512, "min_width": None, "pad_width_divisor": 128}, (300, 200)],
        [A.PadIfNeeded, {"min_height": None, "min_width": 512, "pad_height_divisor": 128}, (300, 200)],
    ],
)
def test_pad_if_needed(augmentation_cls: Type[A.PadIfNeeded], params: Dict, image_shape: Tuple[int, int]):
    image = np.zeros(image_shape)
    pad = augmentation_cls(**params)

    image_padded = pad(image=image)["image"]

    if pad.min_width is not None:
        assert image_padded.shape[1] >= pad.min_width

    if pad.min_height is not None:
        assert image_padded.shape[0] >= pad.min_height

    if pad.pad_width_divisor is not None:
        assert image_padded.shape[1] % pad.pad_width_divisor == 0
        assert image_padded.shape[1] >= image.shape[1]
        assert image_padded.shape[1] - image.shape[1] <= pad.pad_width_divisor

    if pad.pad_height_divisor is not None:
        assert image_padded.shape[0] % pad.pad_height_divisor == 0
        assert image_padded.shape[0] >= image.shape[0]
        assert image_padded.shape[0] - image.shape[0] <= pad.pad_height_divisor


@pytest.mark.parametrize(
    ["params", "image_shape"],
    [
        [{"min_height": 10, "min_width": 12, "border_mode": 0, "value": 1, "position": "center"}, (5, 6)],
        [{"min_height": 10, "min_width": 12, "border_mode": 0, "value": 1, "position": "top_left"}, (5, 6)],
        [{"min_height": 10, "min_width": 12, "border_mode": 0, "value": 1, "position": "top_right"}, (5, 6)],
        [{"min_height": 10, "min_width": 12, "border_mode": 0, "value": 1, "position": "bottom_left"}, (5, 6)],
        [{"min_height": 10, "min_width": 12, "border_mode": 0, "value": 1, "position": "bottom_right"}, (5, 6)],
        [{"min_height": 10, "min_width": 12, "border_mode": 0, "value": 1, "position": "random"}, (5, 6)],
    ],
)
def test_pad_if_needed_position(params, image_shape):
    random.seed(42)

    image = np.zeros(image_shape)
    pad = A.PadIfNeeded(**params)
    image_padded = pad(image=image)["image"]

    true_result = np.ones((max(image_shape[0], params["min_height"]), max(image_shape[1], params["min_width"])))

    if params["position"] == "center":
        x_start = image_shape[0] // 2
        y_start = image_shape[1] // 2
        true_result[x_start : x_start + image_shape[0], y_start : y_start + image_shape[1]] = 0
        assert (image_padded == true_result).all()

    elif params["position"] == "top_left":
        true_result[: image_shape[0], : image_shape[1]] = 0
        assert (image_padded == true_result).all()

    elif params["position"] == "top_right":
        true_result[: image_shape[0], -image_shape[1] :] = 0
        assert (image_padded == true_result).all()

    elif params["position"] == "bottom_left":
        true_result[-image_shape[0] :, : image_shape[1]] = 0
        assert (image_padded == true_result).all()

    elif params["position"] == "bottom_right":
        true_result[-image_shape[0] :, -image_shape[1] :] = 0
        assert (image_padded == true_result).all()

    elif params["position"] == "random":
        true_result[0:5, -7:-1] = 0
        assert (image_padded == true_result).all()


@pytest.mark.parametrize(
    ["points"],
    [
        [
            [
                [37.25756906, 11.0567457],
                [514.03919117, 9.49484312],
                [585.66154354, 74.97413793],
                [63.60979494, 85.39815904],
            ]
        ],
        [
            [
                [37, 11],
                [514, 9],
                [585, 74],
                [63, 85],
            ]
        ],
        [
            [
                [10, 20],
                [719, 34],
                [613, 63],
                [91, 33],
            ]
        ],
    ],
)
def test_perspective_order_points(points):
    points = np.array(points)
    res = A.Perspective._order_points(points)
    assert len(points) == len(np.unique(res, axis=0))


@pytest.mark.parametrize(
    ["seed", "scale", "h", "w"],
    [
        [0, 0.08, 89, 628],
        [0, 0.15, 89, 628],
        [0, 0.15, 35, 190],
    ],
)
def test_perspective_valid_keypoints_after_transform(seed: int, scale: float, h: int, w: int):
    random.seed(seed)
    np.random.seed(seed)

    image = np.zeros([h, w, 3], dtype=np.uint8)
    keypoints = [
        [0, 0],
        [0, h - 1],
        [w - 1, h - 1],
        [w - 1, 0],
    ]

    transform = A.Compose(
        [A.Perspective(scale=(scale, scale), p=1)], keypoint_params={"format": "xy", "remove_invisible": False}
    )

    res = transform(image=image, keypoints=keypoints)["keypoints"]

    x1, y1 = res[0]
    x2, y2 = res[1]
    x3, y3 = res[2]
    x4, y4 = res[3]

    assert x1 < x3 and x1 < x4 and x2 < x3 and x2 < x4 and y1 < y2 and y1 < y3 and y4 < y2 and y4 < y3


@pytest.mark.parametrize("kind", ["pca", "minmax", "standard"])
def test_pixel_domain_adaptation(kind):
    img_uint8 = np.random.randint(low=100, high=200, size=(100, 100, 3), dtype=np.uint8)
    ref_img_uint8 = np.random.randint(low=0, high=100, size=(100, 100, 3), dtype=np.uint8)
    img_float, ref_img_float = [x.astype("float32") / 255.0 for x in (img_uint8, ref_img_uint8)]

    for img, ref_img in ((img_uint8, ref_img_uint8), (img_float, ref_img_float)):
        adapter = A.PixelDistributionAdaptation(
            reference_images=[ref_img],
            blend_ratio=(1, 1),
            read_fn=lambda x: x,
            always_apply=True,
            transform_type=kind,
        )
        adapted = adapter(image=img)["image"]
        np.testing.assert_allclose(
            adapted.mean(),
            ref_img.mean(),
            rtol=0,
            atol=2 if img.dtype == np.uint8 else 0.01,
            err_msg=f"{adapted.mean()} {img.mean()} {ref_img.mean()}",
        )


@pytest.mark.parametrize(
    ["augmentation_cls", "params"],
    get_transforms(
        custom_arguments={
            # only image
            A.HistogramMatching: {
                "reference_images": [np.random.uniform(low=0.0, high=1.0, size=(100, 100, 3)).astype(np.uint8)],
                "read_fn": lambda x: x,
            },
            A.FDA: {
                "reference_images": [np.random.uniform(low=0.0, high=1.0, size=(100, 100, 3)).astype(np.uint8)],
                "read_fn": lambda x: x,
            },
            A.PixelDistributionAdaptation: {
                "reference_images": [np.random.uniform(low=0.0, high=1.0, size=(100, 100, 3)).astype(np.uint8)],
                "read_fn": lambda x: x,
                "transform_type": "standard",
            },
            A.MedianBlur: {"blur_limit": (3, 5)},
            A.TemplateTransform: {
                "templates": np.random.uniform(low=0.0, high=1.0, size=(100, 100, 3)).astype(np.uint8),
            },
            A.RingingOvershoot: {"blur_limit": (3, 5)},
            # dual
            A.Crop: {"y_min": 0, "y_max": 10, "x_min": 0, "x_max": 10},
            A.CenterCrop: {"height": 10, "width": 10},
            A.CropNonEmptyMaskIfExists: {"height": 10, "width": 10},
            A.RandomCrop: {"height": 10, "width": 10},
            A.RandomResizedCrop: {"height": 10, "width": 10},
            A.RandomSizedCrop: {"min_max_height": (4, 8), "height": 10, "width": 10},
            A.CropAndPad: {"px": 10},
            A.Resize: {"height": 10, "width": 10},
            A.RandomSizedBBoxSafeCrop: {"height": 10, "width": 10},
        },
    ),
)
def test_non_contiguous_input(augmentation_cls, params, bboxes):

    image = np.empty([3, 100, 100], dtype=np.uint8).transpose(1, 2, 0)
    mask = np.empty([3, 100, 100], dtype=np.uint8).transpose(1, 2, 0)

    # check preconditions
    assert not image.flags["C_CONTIGUOUS"]
    assert not mask.flags["C_CONTIGUOUS"]

    if augmentation_cls == A.RandomCropNearBBox:
        # requires "cropping_bbox" arg
        aug = augmentation_cls(p=1, **params)
        aug(image=image, mask=mask, cropping_bbox=bboxes[0])
    elif augmentation_cls == A.RandomSizedBBoxSafeCrop:
        # requires "bboxes" arg
        aug = A.Compose([augmentation_cls(p=1, **params)], bbox_params=A.BboxParams(format="pascal_voc"))
        aug(image=image, mask=mask, bboxes=bboxes)
    else:
        # standard args: image and mask
        if augmentation_cls == A.FromFloat:
            # requires float image
            image = (image / 255).astype(np.float32)
            assert not image.flags["C_CONTIGUOUS"]
        elif augmentation_cls == A.MaskDropout:
            # requires single channel mask
            mask = mask[:, :, 0]

        aug = augmentation_cls(p=1, **params)
        aug(image=image, mask=mask)

    # OK, if no exception is raised<|MERGE_RESOLUTION|>--- conflicted
+++ resolved
@@ -5,113 +5,13 @@
 import numpy as np
 import pytest
 
-<<<<<<< HEAD
-from albumentations import (
-    RandomCrop,
-    PadIfNeeded,
-    VerticalFlip,
-    HorizontalFlip,
-    Flip,
-    Transpose,
-    RandomRotate90,
-    Rotate,
-    ShiftScaleRotate,
-    CenterCrop,
-    OpticalDistortion,
-    GridDistortion,
-    ElasticTransform,
-    RandomGridShuffle,
-    ToGray,
-    RandomGamma,
-    ImageCompression,
-    HueSaturationValue,
-    RGBShift,
-    Blur,
-    MotionBlur,
-    MedianBlur,
-    GaussianBlur,
-    GaussNoise,
-    CLAHE,
-    ChannelShuffle,
-    InvertImg,
-    IAAEmboss,
-    IAASuperpixels,
-    IAASharpen,
-    IAAAdditiveGaussianNoise,
-    IAAPiecewiseAffine,
-    IAAPerspective,
-    Cutout,
-    CoarseDropout,
-    Normalize,
-    ToFloat,
-    FromFloat,
-    RandomBrightnessContrast,
-    RandomSnow,
-    RandomRain,
-    RandomFog,
-    RandomSunFlare,
-    RandomCropNearBBox,
-    RandomShadow,
-    RandomSizedCrop,
-    RandomResizedCrop,
-    ChannelDropout,
-    ISONoise,
-    Solarize,
-    Posterize,
-    Equalize,
-    CropNonEmptyMaskIfExists,
-    LongestMaxSize,
-    Downscale,
-    MultiplicativeNoise,
-    GridDropout,
-    Defocus,
-    ZoomBlur,
-)
-=======
 import albumentations as A
 
 from .utils import get_dual_transforms, get_image_only_transforms, get_transforms
->>>>>>> 1cd328be
-
-
-@pytest.mark.parametrize(
-    ["augmentation_cls", "params"],
-<<<<<<< HEAD
-    [
-        [ImageCompression, {}],
-        [HueSaturationValue, {}],
-        [RGBShift, {}],
-        [RandomBrightnessContrast, {}],
-        [Blur, {}],
-        [MotionBlur, {}],
-        [MedianBlur, {}],
-        [GaussianBlur, {}],
-        [GaussNoise, {}],
-        [CLAHE, {}],
-        [ChannelShuffle, {}],
-        [InvertImg, {}],
-        [RandomGamma, {}],
-        [ToGray, {}],
-        [Cutout, {}],
-        [CoarseDropout, {}],
-        [GaussNoise, {}],
-        [RandomSnow, {}],
-        [RandomRain, {}],
-        [RandomFog, {}],
-        [RandomSunFlare, {}],
-        [RandomShadow, {}],
-        [ChannelDropout, {}],
-        [ISONoise, {}],
-        [Solarize, {}],
-        [Posterize, {}],
-        [Equalize, {}],
-        [Downscale, {}],
-        [MultiplicativeNoise, {}],
-        [GridDropout, {}],
-        [Defocus, {}],
-        [ZoomBlur, {}],
-    ],
-=======
+
+
+@pytest.mark.parametrize(
+    ["augmentation_cls", "params"],
     get_image_only_transforms(
         custom_arguments={
             A.HistogramMatching: {
@@ -133,7 +33,6 @@
         },
         except_augmentations={A.FromFloat, A.Normalize, A.ToFloat},
     ),
->>>>>>> 1cd328be
 )
 def test_image_only_augmentations(augmentation_cls, params, image, mask):
     aug = augmentation_cls(p=1, **params)
@@ -145,37 +44,6 @@
 
 @pytest.mark.parametrize(
     ["augmentation_cls", "params"],
-<<<<<<< HEAD
-    [
-        [HueSaturationValue, {}],
-        [RGBShift, {}],
-        [RandomBrightnessContrast, {}],
-        [Blur, {}],
-        [MotionBlur, {}],
-        [MedianBlur, {"blur_limit": (3, 5)}],
-        [GaussianBlur, {}],
-        [GaussNoise, {}],
-        [ChannelShuffle, {}],
-        [InvertImg, {}],
-        [RandomGamma, {}],
-        [ImageCompression, {}],
-        [ToGray, {}],
-        [Cutout, {}],
-        [CoarseDropout, {}],
-        [GaussNoise, {}],
-        [RandomSnow, {}],
-        [RandomRain, {}],
-        [RandomFog, {}],
-        [RandomSunFlare, {}],
-        [RandomShadow, {}],
-        [ChannelDropout, {}],
-        [Solarize, {}],
-        [MultiplicativeNoise, {}],
-        [GridDropout, {}],
-        [Defocus, {}],
-        [ZoomBlur, {}],
-    ],
-=======
     get_image_only_transforms(
         custom_arguments={
             A.HistogramMatching: {
@@ -207,7 +75,6 @@
             A.RandomToneCurve,
         },
     ),
->>>>>>> 1cd328be
 )
 def test_image_only_augmentations_with_float_values(augmentation_cls, params, float_image, mask):
     aug = augmentation_cls(p=1, **params)
@@ -219,31 +86,6 @@
 
 @pytest.mark.parametrize(
     ["augmentation_cls", "params"],
-<<<<<<< HEAD
-    [
-        [PadIfNeeded, {}],
-        [VerticalFlip, {}],
-        [HorizontalFlip, {}],
-        [Flip, {}],
-        [Transpose, {}],
-        [RandomRotate90, {}],
-        [Rotate, {}],
-        [ShiftScaleRotate, {}],
-        [OpticalDistortion, {}],
-        [GridDistortion, {}],
-        [ElasticTransform, {}],
-        [CenterCrop, {"height": 10, "width": 10}],
-        [RandomCrop, {"height": 10, "width": 10}],
-        [CropNonEmptyMaskIfExists, {"height": 10, "width": 10}],
-        [RandomResizedCrop, {"height": 10, "width": 10}],
-        [RandomSizedCrop, {"min_max_height": (4, 8), "height": 10, "width": 10}],
-        [ISONoise, {}],
-        [RandomGridShuffle, {}],
-        [GridDropout, {}],
-        [Defocus, {}],
-        [ZoomBlur, {}],
-    ],
-=======
     get_dual_transforms(
         custom_arguments={
             A.Crop: {"y_min": 0, "y_max": 10, "x_min": 0, "x_max": 10},
@@ -257,7 +99,6 @@
         },
         except_augmentations={A.RandomCropNearBBox, A.RandomSizedBBoxSafeCrop},
     ),
->>>>>>> 1cd328be
 )
 def test_dual_augmentations(augmentation_cls, params, image, mask):
     aug = augmentation_cls(p=1, **params)
@@ -268,30 +109,6 @@
 
 @pytest.mark.parametrize(
     ["augmentation_cls", "params"],
-<<<<<<< HEAD
-    [
-        [PadIfNeeded, {}],
-        [VerticalFlip, {}],
-        [HorizontalFlip, {}],
-        [Flip, {}],
-        [Transpose, {}],
-        [RandomRotate90, {}],
-        [Rotate, {}],
-        [ShiftScaleRotate, {}],
-        [OpticalDistortion, {}],
-        [GridDistortion, {}],
-        [ElasticTransform, {}],
-        [CenterCrop, {"height": 10, "width": 10}],
-        [RandomCrop, {"height": 10, "width": 10}],
-        [CropNonEmptyMaskIfExists, {"height": 10, "width": 10}],
-        [RandomResizedCrop, {"height": 10, "width": 10}],
-        [RandomSizedCrop, {"min_max_height": (4, 8), "height": 10, "width": 10}],
-        [RandomGridShuffle, {}],
-        [GridDropout, {}],
-        [Defocus, {}],
-        [ZoomBlur, {}],
-    ],
-=======
     get_dual_transforms(
         custom_arguments={
             A.Crop: {"y_min": 0, "y_max": 10, "x_min": 0, "x_max": 10},
@@ -305,7 +122,6 @@
         },
         except_augmentations={A.RandomCropNearBBox, A.RandomSizedBBoxSafeCrop},
     ),
->>>>>>> 1cd328be
 )
 def test_dual_augmentations_with_float_values(augmentation_cls, params, float_image, mask):
     aug = augmentation_cls(p=1, **params)
@@ -316,63 +132,6 @@
 
 @pytest.mark.parametrize(
     ["augmentation_cls", "params"],
-<<<<<<< HEAD
-    [
-        [Cutout, {}],
-        [ImageCompression, {}],
-        [HueSaturationValue, {}],
-        [RGBShift, {}],
-        [RandomBrightnessContrast, {}],
-        [RandomBrightnessContrast, {}],
-        [Blur, {}],
-        [MotionBlur, {}],
-        [MedianBlur, {}],
-        [GaussianBlur, {}],
-        [GaussNoise, {}],
-        [CLAHE, {}],
-        [ChannelShuffle, {}],
-        [InvertImg, {}],
-        [RandomGamma, {}],
-        [ToGray, {}],
-        [Cutout, {}],
-        [CoarseDropout, {}],
-        [PadIfNeeded, {}],
-        [VerticalFlip, {}],
-        [HorizontalFlip, {}],
-        [Flip, {}],
-        [Transpose, {}],
-        [RandomRotate90, {}],
-        [Rotate, {}],
-        [ShiftScaleRotate, {}],
-        [OpticalDistortion, {}],
-        [GridDistortion, {}],
-        [ElasticTransform, {}],
-        [CenterCrop, {"height": 10, "width": 10}],
-        [RandomCrop, {"height": 10, "width": 10}],
-        [CropNonEmptyMaskIfExists, {"height": 10, "width": 10}],
-        [RandomResizedCrop, {"height": 10, "width": 10}],
-        [RandomSizedCrop, {"min_max_height": (4, 8), "height": 10, "width": 10}],
-        [Normalize, {}],
-        [GaussNoise, {}],
-        [ToFloat, {}],
-        [FromFloat, {}],
-        [RandomSnow, {}],
-        [RandomRain, {}],
-        [RandomFog, {}],
-        [RandomSunFlare, {}],
-        [RandomShadow, {}],
-        [ChannelDropout, {}],
-        [ISONoise, {}],
-        [RandomGridShuffle, {}],
-        [Solarize, {}],
-        [Posterize, {}],
-        [Equalize, {}],
-        [MultiplicativeNoise, {}],
-        [GridDropout, {}],
-        [Defocus, {}],
-        [ZoomBlur, {}],
-    ],
-=======
     get_transforms(
         custom_arguments={
             A.HistogramMatching: {
@@ -402,7 +161,6 @@
         },
         except_augmentations={A.RandomCropNearBBox, A.RandomSizedBBoxSafeCrop},
     ),
->>>>>>> 1cd328be
 )
 def test_augmentations_wont_change_input(augmentation_cls, params, image, mask):
     image_copy = image.copy()
@@ -415,56 +173,6 @@
 
 @pytest.mark.parametrize(
     ["augmentation_cls", "params"],
-<<<<<<< HEAD
-    [
-        [Cutout, {}],
-        [CoarseDropout, {}],
-        [HueSaturationValue, {}],
-        [RGBShift, {}],
-        [RandomBrightnessContrast, {}],
-        [RandomBrightnessContrast, {}],
-        [Blur, {}],
-        [MotionBlur, {}],
-        [MedianBlur, {"blur_limit": (3, 5)}],
-        [GaussianBlur, {}],
-        [GaussNoise, {}],
-        [ChannelShuffle, {}],
-        [InvertImg, {}],
-        [RandomGamma, {}],
-        [ToGray, {}],
-        [PadIfNeeded, {}],
-        [VerticalFlip, {}],
-        [HorizontalFlip, {}],
-        [Flip, {}],
-        [Transpose, {}],
-        [RandomRotate90, {}],
-        [Rotate, {}],
-        [ShiftScaleRotate, {}],
-        [OpticalDistortion, {}],
-        [GridDistortion, {}],
-        [ElasticTransform, {}],
-        [CenterCrop, {"height": 10, "width": 10}],
-        [RandomCrop, {"height": 10, "width": 10}],
-        [RandomResizedCrop, {"height": 10, "width": 10}],
-        [RandomSizedCrop, {"min_max_height": (4, 8), "height": 10, "width": 10}],
-        [Normalize, {}],
-        [GaussNoise, {}],
-        [ToFloat, {}],
-        [FromFloat, {}],
-        [RandomSnow, {}],
-        [RandomRain, {}],
-        [RandomFog, {}],
-        [RandomSunFlare, {}],
-        [RandomShadow, {}],
-        [ChannelDropout, {}],
-        [RandomGridShuffle, {}],
-        [Solarize, {}],
-        [MultiplicativeNoise, {}],
-        [GridDropout, {}],
-        [Defocus, {}],
-        [ZoomBlur, {}],
-    ],
-=======
     get_transforms(
         custom_arguments={
             A.HistogramMatching: {
@@ -506,7 +214,6 @@
             A.MaskDropout,
         },
     ),
->>>>>>> 1cd328be
 )
 def test_augmentations_wont_change_float_input(augmentation_cls, params, float_image):
     float_image_copy = float_image.copy()
@@ -517,42 +224,6 @@
 
 @pytest.mark.parametrize(
     ["augmentation_cls", "params"],
-<<<<<<< HEAD
-    [
-        [Cutout, {}],
-        [CoarseDropout, {}],
-        [ImageCompression, {}],
-        [RandomBrightnessContrast, {}],
-        [Blur, {}],
-        [MotionBlur, {}],
-        [MedianBlur, {}],
-        [GaussianBlur, {}],
-        [GaussNoise, {}],
-        [InvertImg, {}],
-        [RandomGamma, {}],
-        [VerticalFlip, {}],
-        [HorizontalFlip, {}],
-        [Flip, {}],
-        [Transpose, {}],
-        [RandomRotate90, {}],
-        [Rotate, {}],
-        [OpticalDistortion, {}],
-        [GridDistortion, {}],
-        [ElasticTransform, {}],
-        [GaussNoise, {}],
-        [ToFloat, {}],
-        [FromFloat, {}],
-        [RandomGridShuffle, {}],
-        [Solarize, {}],
-        [Posterize, {}],
-        [Equalize, {}],
-        [MultiplicativeNoise, {}],
-        [GridDropout, {}],
-        [HueSaturationValue, {}],
-        [Defocus, {}],
-        [ZoomBlur, {}],
-    ],
-=======
     get_transforms(
         custom_arguments={
             A.HistogramMatching: {
@@ -598,7 +269,6 @@
             A.UnsharpMask,
         },
     ),
->>>>>>> 1cd328be
 )
 def test_augmentations_wont_change_shape_grayscale(augmentation_cls, params, image, mask):
     aug = augmentation_cls(p=1, **params)
@@ -621,54 +291,6 @@
 
 @pytest.mark.parametrize(
     ["augmentation_cls", "params"],
-<<<<<<< HEAD
-    [
-        [Cutout, {}],
-        [CoarseDropout, {}],
-        [ImageCompression, {}],
-        [HueSaturationValue, {}],
-        [RGBShift, {}],
-        [RandomBrightnessContrast, {}],
-        [Blur, {}],
-        [MotionBlur, {}],
-        [MedianBlur, {}],
-        [GaussianBlur, {}],
-        [GaussNoise, {}],
-        [CLAHE, {}],
-        [ChannelShuffle, {}],
-        [InvertImg, {}],
-        [RandomGamma, {}],
-        [ToGray, {}],
-        [VerticalFlip, {}],
-        [HorizontalFlip, {}],
-        [Flip, {}],
-        [Transpose, {}],
-        [RandomRotate90, {}],
-        [Rotate, {}],
-        [OpticalDistortion, {}],
-        [GridDistortion, {}],
-        [ElasticTransform, {}],
-        [Normalize, {}],
-        [GaussNoise, {}],
-        [ToFloat, {}],
-        [FromFloat, {}],
-        [RandomSnow, {}],
-        [RandomRain, {}],
-        [RandomFog, {}],
-        [RandomSunFlare, {}],
-        [RandomShadow, {}],
-        [ChannelDropout, {}],
-        [ISONoise, {}],
-        [RandomGridShuffle, {}],
-        [Solarize, {}],
-        [Posterize, {}],
-        [Equalize, {}],
-        [MultiplicativeNoise, {}],
-        [GridDropout, {}],
-        [Defocus, {}],
-        [ZoomBlur, {}],
-    ],
-=======
     get_transforms(
         custom_arguments={
             A.HistogramMatching: {
@@ -705,7 +327,6 @@
             A.RandomScale,
         },
     ),
->>>>>>> 1cd328be
 )
 def test_augmentations_wont_change_shape_rgb(augmentation_cls, params, image, mask):
     aug = augmentation_cls(p=1, **params)
@@ -755,26 +376,6 @@
 
 @pytest.mark.parametrize(
     ["augmentation_cls", "params"],
-<<<<<<< HEAD
-    [
-        [Blur, {}],
-        [MotionBlur, {}],
-        [MedianBlur, {}],
-        [GaussianBlur, {}],
-        [GaussNoise, {}],
-        [RandomSizedCrop, {"min_max_height": (384, 512), "height": 512, "width": 512}],
-        [ShiftScaleRotate, {}],
-        [PadIfNeeded, {"min_height": 514, "min_width": 516}],
-        [LongestMaxSize, {"max_size": 256}],
-        [GridDistortion, {}],
-        [ElasticTransform, {}],
-        [RandomBrightnessContrast, {}],
-        [MultiplicativeNoise, {}],
-        [GridDropout, {}],
-        [Defocus, {}],
-        [ZoomBlur, {}],
-    ],
-=======
     get_transforms(
         custom_arguments={
             A.HistogramMatching: {
@@ -821,7 +422,6 @@
             A.PixelDistributionAdaptation,
         },
     ),
->>>>>>> 1cd328be
 )
 def test_multichannel_image_augmentations(augmentation_cls, params):
     image = np.zeros((100, 100, 6), dtype=np.uint8)
