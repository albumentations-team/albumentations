--- conflicted
+++ resolved
@@ -1001,7 +1001,6 @@
 
 
 @pytest.mark.parametrize(
-<<<<<<< HEAD
     ["params"],
     [
         [{"scale": (0.5, 1.0)}],
@@ -1037,7 +1036,9 @@
 def test_affine_incorrect_scale_range(params):
     with pytest.raises(ValueError):
         A.Affine(**params)
-=======
+
+
+@pytest.mark.parametrize(
     ["angle", "targets", "expected"],
     [
         [
@@ -1117,5 +1118,4 @@
     res = t(image=image, **targets)
 
     for key, value in expected.items():
-        assert np.allclose(np.array(value), np.array(res[key])), key
->>>>>>> 05977014
+        assert np.allclose(np.array(value), np.array(res[key])), key