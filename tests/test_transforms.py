--- conflicted
+++ resolved
@@ -1483,31 +1483,78 @@
 ])
 def test_downscale_invalid_input(params):
     with pytest.raises(Exception):
-<<<<<<< HEAD
-        aug = A.Downscale(**params, p=1)
-
-    ["augmentation_cls", "params"],
-    get_dual_transforms(
-        custom_arguments={
-            A.Crop: {"y_min": 0, "y_max": 10, "x_min": 0, "x_max": 10},
-            A.CenterCrop: {"height": 10, "width": 10},
-            A.CropNonEmptyMaskIfExists: {"height": 10, "width": 10},
-            A.RandomCrop: {"height": 10, "width": 10},
-            A.RandomResizedCrop: {"height": 10, "width": 10},
-            A.RandomSizedCrop: {"min_max_height": (4, 8), "height": 10, "width": 10},
-            A.Resize: {"height": 10, "width": 10},
-            A.PixelDropout: {"dropout_prob": 0.5, "mask_drop_value": 10, "drop_value": 20},
-        },
-        except_augmentations={
-            A.RandomCropNearBBox,
-            A.RandomSizedBBoxSafeCrop,
-            A.BBoxSafeRandomCrop,
-            A.CropAndPad,
-            A.PixelDropout,
-            A.MixUp,
-            A.XYMasking
-        },
-    ),
+        A.Downscale(**params, p=1)
+
+
+@pytest.mark.parametrize("params, expected", [
+    # Default values
+    ({}, {"min_height": 1024, "min_width": 1024, "position": A.PadIfNeeded.PositionType.CENTER, "border_mode": cv2.BORDER_REFLECT_101}),
+    # Boundary values
+    ({"min_height": 800, "min_width": 800}, {"min_height": 800, "min_width": 800}),
+    ({"pad_height_divisor": 10, "min_height": None, "pad_width_divisor": 10, "min_width": None},
+     {"pad_height_divisor": 10, "min_height": None, "pad_width_divisor": 10, "min_width": None}),
+    ({"position": "top_left"}, {"position": A.PadIfNeeded.PositionType.TOP_LEFT}),
+    # Value handling when border_mode is BORDER_CONSTANT
+    ({"border_mode": cv2.BORDER_CONSTANT, "value": 255}, {"border_mode": cv2.BORDER_CONSTANT, "value": 255}),
+    ({"border_mode": cv2.BORDER_REFLECT_101, "value": 255}, {"border_mode": cv2.BORDER_CONSTANT, "value": 255}),
+    ({"border_mode": cv2.BORDER_CONSTANT, "value": [0, 0, 0]}, {"border_mode": cv2.BORDER_CONSTANT, "value": [0, 0, 0]}),
+    # Mask value handling
+    ({"border_mode": cv2.BORDER_CONSTANT, "value": [0, 0, 0], "mask_value": 128}, {"border_mode": cv2.BORDER_CONSTANT, "mask_value": 128, "value": [0, 0, 0]}),
+])
+def test_pad_if_needed_functionality(params, expected):
+    # Setup the augmentation with the provided parameters
+    aug = A.PadIfNeeded(**params, p=1)
+    # Get the initialization arguments to check against expected
+    aug_dict = {key: getattr(aug, key) for key in expected.keys()}
+
+    # Assert each expected key/value pair
+    for key, value in expected.items():
+        assert aug_dict[key] == value, f"Failed on {key} with value {value}"
+
+@pytest.mark.parametrize("params, expected", [
+    # Test default initialization values
+    ({}, {"slant_range": (-10, 10)}),
+    ({"slant_range": (-7, 4)},
+     {"slant_range": (-7, 4)}),
+    ({"slant_lower": 2}, {"slant_range": (2, 10)}),
+    ({"slant_upper": 2}, {"slant_range": (-10, 2)}),
+])
+def test_random_rain_initialization(params, expected):
+    img_rain = RandomRain(**params)
+    for key, value in expected.items():
+        assert getattr(img_rain, key) == value, f"Failed on {key} with value {value}"
+
+@pytest.mark.parametrize("params", [
+    ({"slant_range": (12, 8)}),  # Invalid slant range -> decreasing
+    ({"slant_range": (-8, 62)}),  # invalid slant range -> 62 out of upper bound
+])
+def test_random_rain_invalid_input(params):
+    with pytest.raises(Exception):
+        RandomRain(**params)
+
+@pytest.mark.parametrize("params, expected", [
+    # Test default initialization values
+    ({}, {"snow_point_range": (0.1, 0.3)}),
+    # Test snow point range
+    ({"snow_point_range": (0.2, 0.6)},
+     {"snow_point_range": (0.2, 0.6)}),
+    # Deprecated quality values handling
+    ({"snow_point_lower": 0.15}, {"snow_point_range": (0.15, 0.3)}),
+    ({"snow_point_upper": 0.4}, {"snow_point_range": (0.1, 0.4)}),
+])
+def test_random_snow_initialization(params, expected):
+    img_comp = RandomSnow(**params)
+    for key, value in expected.items():
+        assert getattr(img_comp, key) == value, f"Failed on {key} with value {value}"
+
+@pytest.mark.parametrize("params", [
+    ({"snow_point_range": (1.2, 1.5)}),  # Invalid quality range -> upper bound
+    ({"snow_point_range": (0.9, 0.7)}),  # Invalid range  -> decreasing
+])
+def test_random_snow_invalid_input(params):
+    with pytest.raises(Exception):
+        a = RandomSnow(**params)
+        print(a.snow_point_range)
 
 
 @pytest.mark.parametrize(
@@ -1568,78 +1615,4 @@
             except Exception as e:
                 if isinstance(e, NotImplementedError):
                     raise NotImplementedError(f"{target} error at: {augmentation_cls},  {e}")
-                raise e
-=======
-        A.Downscale(**params, p=1)
-
-
-@pytest.mark.parametrize("params, expected", [
-    # Default values
-    ({}, {"min_height": 1024, "min_width": 1024, "position": A.PadIfNeeded.PositionType.CENTER, "border_mode": cv2.BORDER_REFLECT_101}),
-    # Boundary values
-    ({"min_height": 800, "min_width": 800}, {"min_height": 800, "min_width": 800}),
-    ({"pad_height_divisor": 10, "min_height": None, "pad_width_divisor": 10, "min_width": None},
-     {"pad_height_divisor": 10, "min_height": None, "pad_width_divisor": 10, "min_width": None}),
-    ({"position": "top_left"}, {"position": A.PadIfNeeded.PositionType.TOP_LEFT}),
-    # Value handling when border_mode is BORDER_CONSTANT
-    ({"border_mode": cv2.BORDER_CONSTANT, "value": 255}, {"border_mode": cv2.BORDER_CONSTANT, "value": 255}),
-    ({"border_mode": cv2.BORDER_REFLECT_101, "value": 255}, {"border_mode": cv2.BORDER_CONSTANT, "value": 255}),
-    ({"border_mode": cv2.BORDER_CONSTANT, "value": [0, 0, 0]}, {"border_mode": cv2.BORDER_CONSTANT, "value": [0, 0, 0]}),
-    # Mask value handling
-    ({"border_mode": cv2.BORDER_CONSTANT, "value": [0, 0, 0], "mask_value": 128}, {"border_mode": cv2.BORDER_CONSTANT, "mask_value": 128, "value": [0, 0, 0]}),
-])
-def test_pad_if_needed_functionality(params, expected):
-    # Setup the augmentation with the provided parameters
-    aug = A.PadIfNeeded(**params, p=1)
-    # Get the initialization arguments to check against expected
-    aug_dict = {key: getattr(aug, key) for key in expected.keys()}
-
-    # Assert each expected key/value pair
-    for key, value in expected.items():
-        assert aug_dict[key] == value, f"Failed on {key} with value {value}"
-
-@pytest.mark.parametrize("params, expected", [
-    # Test default initialization values
-    ({}, {"slant_range": (-10, 10)}),
-    ({"slant_range": (-7, 4)},
-     {"slant_range": (-7, 4)}),
-    ({"slant_lower": 2}, {"slant_range": (2, 10)}),
-    ({"slant_upper": 2}, {"slant_range": (-10, 2)}),
-])
-def test_random_rain_initialization(params, expected):
-    img_rain = RandomRain(**params)
-    for key, value in expected.items():
-        assert getattr(img_rain, key) == value, f"Failed on {key} with value {value}"
-
-@pytest.mark.parametrize("params", [
-    ({"slant_range": (12, 8)}),  # Invalid slant range -> decreasing
-    ({"slant_range": (-8, 62)}),  # invalid slant range -> 62 out of upper bound
-])
-def test_random_rain_invalid_input(params):
-    with pytest.raises(Exception):
-        RandomRain(**params)
-
-@pytest.mark.parametrize("params, expected", [
-    # Test default initialization values
-    ({}, {"snow_point_range": (0.1, 0.3)}),
-    # Test snow point range
-    ({"snow_point_range": (0.2, 0.6)},
-     {"snow_point_range": (0.2, 0.6)}),
-    # Deprecated quality values handling
-    ({"snow_point_lower": 0.15}, {"snow_point_range": (0.15, 0.3)}),
-    ({"snow_point_upper": 0.4}, {"snow_point_range": (0.1, 0.4)}),
-])
-def test_random_snow_initialization(params, expected):
-    img_comp = RandomSnow(**params)
-    for key, value in expected.items():
-        assert getattr(img_comp, key) == value, f"Failed on {key} with value {value}"
-
-@pytest.mark.parametrize("params", [
-    ({"snow_point_range": (1.2, 1.5)}),  # Invalid quality range -> upper bound
-    ({"snow_point_range": (0.9, 0.7)}),  # Invalid range  -> decreasing
-])
-def test_random_snow_invalid_input(params):
-    with pytest.raises(Exception):
-        a = RandomSnow(**params)
-        print(a.snow_point_range)
->>>>>>> 7929779d
+                raise e