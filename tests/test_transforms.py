--- conflicted
+++ resolved
@@ -1456,13 +1456,18 @@
 @pytest.mark.parametrize(
     "aug_cls",
     [
-        (lambda rotate: A.Affine(rotate=rotate, p=1, mode=cv2.BORDER_CONSTANT, cval=0)),
         (
-            lambda rotate: A.ShiftScaleRotate(
+            lambda rotate, rs: A.Affine(
+                rotate=rotate, p=1, rs=rs, mode=cv2.BORDER_CONSTANT, cval=0
+            )
+        ),
+        (
+            lambda rotate, rs: A.ShiftScaleRotate(
                 shift_limit=(0, 0),
                 scale_limit=(0, 0),
                 rotate_limit=rotate,
                 p=1,
+                rs=rs,
                 border_mode=cv2.BORDER_CONSTANT,
                 value=0,
             )
@@ -1479,11 +1484,16 @@
 )
 @pytest.mark.parametrize("angle", [i for i in range(-360, 360, 15)])
 def test_rotate_equal(img, aug_cls, angle):
-    random.seed(0)
+    # random.seed(0)
+    rs = np.random.RandomState(0)
 
     h, w = img.shape[:2]
     kp = [
-        [random.randint(0, w - 1), random.randint(0, h - 1), random.randint(0, 360)]
+        [
+            rs.randint(low=0, high=w),
+            rs.randint(low=0, high=h),
+            rs.randint(low=0, high=361),
+        ]
         for _ in range(50)
     ]
     kp += [
@@ -1496,9 +1506,15 @@
     ]
     keypoint_params = A.KeypointParams("xya", remove_invisible=False)
 
-    a = A.Compose([aug_cls(rotate=(angle, angle))], keypoint_params=keypoint_params)
+    a = A.Compose(
+        [aug_cls(rotate=(angle, angle), rs=rs)], keypoint_params=keypoint_params
+    )
     b = A.Compose(
-        [A.Rotate((angle, angle), border_mode=cv2.BORDER_CONSTANT, value=0, p=1)],
+        [
+            A.Rotate(
+                (angle, angle), border_mode=cv2.BORDER_CONSTANT, value=0, p=1, rs=rs
+            )
+        ],
         keypoint_params=keypoint_params,
     )
 
@@ -1545,9 +1561,10 @@
 
 
 def test_bbox_clipping_perspective():
-    random.seed(0)
+    # random.seed(0)
+    rs = np.random.RandomState(0)
     transform = A.Compose(
-        [A.Perspective(scale=(0.05, 0.05), p=1)],
+        [A.Perspective(scale=(0.05, 0.05), p=1, rs=rs)],
         bbox_params=A.BboxParams(format="pascal_voc", min_visibility=0.6),
     )
 
@@ -1559,9 +1576,10 @@
 
 @pytest.mark.parametrize("seed", [i for i in range(10)])
 def test_motion_blur_allow_shifted(seed):
-    random.seed(seed)
-
-    transform = A.MotionBlur(allow_shifted=False)
+    # random.seed(seed)
+    rs = np.random.RandomState(seed)
+
+    transform = A.MotionBlur(allow_shifted=False, rs=rs)
     kernel = transform.get_params()["kernel"]
 
     center = kernel.shape[0] / 2 - 0.5
@@ -1588,10 +1606,7 @@
 @pytest.mark.parametrize(
     "augmentation",
     [
-<<<<<<< HEAD
-=======
         A.RandomGravel(),
->>>>>>> 7e49d472
         A.RandomSnow(),
         A.RandomRain(),
         A.RandomFog(),
