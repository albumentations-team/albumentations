import random
from functools import partial
from typing import Optional, Tuple, Type

import cv2
import numpy as np

import pytest
import warnings
from torchvision import transforms as torch_transforms

import albumentations as A
import albumentations.augmentations.functional as F
import albumentations.augmentations.geometric.functional as FGeometric
from albumentations.augmentations.blur.functional import gaussian_blur
from tests.conftest import IMAGES, SQUARE_MULTI_UINT8_IMAGE, SQUARE_UINT8_IMAGE

from .utils import get_dual_transforms, get_image_only_transforms, get_transforms, set_seed



def test_transpose_both_image_and_mask():
    image = np.ones((8, 6, 3))
    mask = np.ones((8, 6))
    augmentation = A.Transpose(p=1)
    augmented = augmentation(image=image, mask=mask)
    assert augmented["image"].shape == (6, 8, 3)
    assert augmented["mask"].shape == (6, 8)


@pytest.mark.parametrize("interpolation", [cv2.INTER_NEAREST, cv2.INTER_LINEAR, cv2.INTER_CUBIC])
def test_rotate_interpolation(interpolation):
    image = np.random.randint(low=0, high=256, size=(100, 100, 3), dtype=np.uint8)
    mask = np.random.randint(low=0, high=2, size=(100, 100), dtype=np.uint8)
    aug = A.Rotate(limit=(45, 45), interpolation=interpolation, p=1)
    data = aug(image=image, mask=mask)
    expected_image = FGeometric.rotate(image, 45, interpolation=interpolation, border_mode=cv2.BORDER_REFLECT_101)
    expected_mask = FGeometric.rotate(mask, 45, interpolation=cv2.INTER_NEAREST, border_mode=cv2.BORDER_REFLECT_101)
    assert np.array_equal(data["image"], expected_image)
    assert np.array_equal(data["mask"], expected_mask)


def test_rotate_crop_border():
    image = np.random.randint(low=100, high=256, size=(100, 100, 3), dtype=np.uint8)
    border_value = 13
    aug = A.Rotate(limit=(45, 45), p=1, value=border_value, border_mode=cv2.BORDER_CONSTANT, crop_border=True)
    aug_img = aug(image=image)["image"]
    expected_size = int(np.round(100 / np.sqrt(2)))
    assert aug_img.shape[0] == expected_size
    assert (aug_img == border_value).sum() == 0


@pytest.mark.parametrize("interpolation", [cv2.INTER_NEAREST, cv2.INTER_LINEAR, cv2.INTER_CUBIC])
def test_optical_distortion_interpolation(interpolation):
    image = np.random.randint(low=0, high=256, size=(100, 100, 3), dtype=np.uint8)
    mask = np.random.randint(low=0, high=2, size=(100, 100), dtype=np.uint8)
    aug = A.OpticalDistortion(distort_limit=(0.05, 0.05), shift_limit=(0, 0), interpolation=interpolation, p=1)
    data = aug(image=image, mask=mask)
    expected_image = FGeometric.optical_distortion(
        image, k=0.05, dx=0, dy=0, interpolation=interpolation, border_mode=cv2.BORDER_REFLECT_101
    )
    expected_mask = FGeometric.optical_distortion(
        mask, k=0.05, dx=0, dy=0, interpolation=cv2.INTER_NEAREST, border_mode=cv2.BORDER_REFLECT_101
    )
    assert np.array_equal(data["image"], expected_image)
    assert np.array_equal(data["mask"], expected_mask)


@pytest.mark.parametrize("interpolation", [cv2.INTER_NEAREST, cv2.INTER_LINEAR, cv2.INTER_CUBIC])
def test_grid_distortion_interpolation(interpolation):
    image = np.random.randint(low=0, high=256, size=(100, 100, 3), dtype=np.uint8)
    mask = np.random.randint(low=0, high=2, size=(100, 100), dtype=np.uint8)
    aug = A.GridDistortion(num_steps=1, distort_limit=(0.3, 0.3), interpolation=interpolation, p=1)
    data = aug(image=image, mask=mask)
    expected_image = FGeometric.grid_distortion(
        image, num_steps=1, xsteps=[1.3], ysteps=[1.3], interpolation=interpolation, border_mode=cv2.BORDER_REFLECT_101
    )
    expected_mask = FGeometric.grid_distortion(
        mask,
        num_steps=1,
        xsteps=[1.3],
        ysteps=[1.3],
        interpolation=cv2.INTER_NEAREST,
        border_mode=cv2.BORDER_REFLECT_101,
    )
    assert np.array_equal(data["image"], expected_image)
    assert np.array_equal(data["mask"], expected_mask)


@pytest.mark.parametrize("size", [17, 21, 33])
def test_grid_distortion_steps(size):
    image = np.random.rand(size, size, 3)
    aug = A.GridDistortion(num_steps=size - 2, p=1)
    data = aug(image=image)
    assert np.array_equal(data["image"].shape, (size, size, 3))


@pytest.mark.parametrize("interpolation", [cv2.INTER_NEAREST, cv2.INTER_LINEAR, cv2.INTER_CUBIC])
def test_elastic_transform_interpolation(monkeypatch, interpolation):
    image = np.random.randint(low=0, high=256, size=(100, 100, 3), dtype=np.uint8)
    mask = np.random.randint(low=0, high=2, size=(100, 100), dtype=np.uint8)
    monkeypatch.setattr(
        "albumentations.augmentations.geometric.ElasticTransform.get_params", lambda *_: {"random_state": 1111}
    )
    aug = A.ElasticTransform(alpha=1, sigma=50, alpha_affine=50, interpolation=interpolation, p=1)
    data = aug(image=image, mask=mask)
    expected_image = FGeometric.elastic_transform(
        image,
        alpha=1,
        sigma=50,
        alpha_affine=50,
        interpolation=interpolation,
        border_mode=cv2.BORDER_REFLECT_101,
        random_state=np.random.RandomState(1111),
    )
    expected_mask = FGeometric.elastic_transform(
        mask,
        alpha=1,
        sigma=50,
        alpha_affine=50,
        interpolation=cv2.INTER_NEAREST,
        border_mode=cv2.BORDER_REFLECT_101,
        random_state=np.random.RandomState(1111),
    )
    assert np.array_equal(data["image"], expected_image)
    assert np.array_equal(data["mask"], expected_mask)


@pytest.mark.parametrize(
    ["augmentation_cls", "params"],
    get_dual_transforms(
        custom_arguments={
            A.Crop: {"y_min": 0, "y_max": 10, "x_min": 0, "x_max": 10},
            A.CenterCrop: {"height": 10, "width": 10},
            A.CropNonEmptyMaskIfExists: {"height": 10, "width": 10},
            A.RandomCrop: {"height": 10, "width": 10},
            A.RandomResizedCrop: {"height": 10, "width": 10},
            A.RandomSizedCrop: {"min_max_height": (4, 8), "height": 10, "width": 10},
            A.CropAndPad: {"px": 10},
            A.Resize: {"height": 10, "width": 10},
            A.PixelDropout: {"dropout_prob": 0.5, "mask_drop_value": 10, "drop_value": 20},
            A.XYMasking: {
                "num_masks_x": (1, 3),
                "num_masks_y": (1, 3),
                "mask_x_length": 10,
                "mask_y_length": 10,
                "mask_fill_value": 1,
                "fill_value": 0,
            },
            A.D4: {},
        },
        except_augmentations={A.RandomCropNearBBox, A.RandomSizedBBoxSafeCrop, A.BBoxSafeRandomCrop, A.PixelDropout,
                              A.MixUp},
    ),
)
def test_binary_mask_interpolation(augmentation_cls, params):
    """Checks whether transformations based on DualTransform does not introduce a mask interpolation artifacts"""
    aug = augmentation_cls(p=1, **params)
    image = np.random.randint(low=0, high=256, size=(100, 100, 3), dtype=np.uint8)
    mask = np.random.randint(low=0, high=2, size=(100, 100), dtype=np.uint8)
    data = aug(image=image, mask=mask)
    assert np.array_equal(np.unique(data["mask"]), np.array([0, 1]))


@pytest.mark.parametrize(
    ["augmentation_cls", "params"],
    get_dual_transforms(
        custom_arguments={
            A.Crop: {"y_min": 0, "y_max": 10, "x_min": 0, "x_max": 10},
            A.CenterCrop: {"height": 10, "width": 10},
            A.CropNonEmptyMaskIfExists: {"height": 10, "width": 10},
            A.RandomCrop: {"height": 10, "width": 10},
            A.RandomResizedCrop: {"height": 10, "width": 10},
            A.RandomSizedCrop: {"min_max_height": (4, 8), "height": 10, "width": 10},
            A.Resize: {"height": 10, "width": 10},
            A.PixelDropout: {"dropout_prob": 0.5, "mask_drop_value": 10, "drop_value": 20},
        },
        except_augmentations={
            A.RandomCropNearBBox,
            A.RandomSizedBBoxSafeCrop,
            A.BBoxSafeRandomCrop,
            A.CropAndPad,
            A.PixelDropout,
            A.MixUp,
            A.XYMasking
        },
    ),
)
def test_semantic_mask_interpolation(augmentation_cls, params):
    """Checks whether transformations based on DualTransform does not introduce a mask interpolation artifacts."""
    aug = augmentation_cls(p=1, **params)
    image = np.random.randint(low=0, high=256, size=(100, 100, 3), dtype=np.uint8)
    mask = np.random.randint(low=0, high=4, size=(100, 100), dtype=np.uint8) * 64

    data = aug(image=image, mask=mask)
    assert np.array_equal(np.unique(data["mask"]), np.array([0, 64, 128, 192]))


def __test_multiprocessing_support_proc(args):
    x, transform = args
    return transform(image=x)


@pytest.mark.parametrize(
    ["augmentation_cls", "params"],
    get_transforms(
        custom_arguments={
            A.Crop: {"y_min": 0, "y_max": 10, "x_min": 0, "x_max": 10},
            A.CenterCrop: {"height": 10, "width": 10},
            A.CropNonEmptyMaskIfExists: {"height": 10, "width": 10},
            A.RandomCrop: {"height": 10, "width": 10},
            A.RandomResizedCrop: {"height": 10, "width": 10},
            A.RandomSizedCrop: {"min_max_height": (4, 8), "height": 10, "width": 10},
            A.CropAndPad: {"px": 10},
            A.Resize: {"height": 10, "width": 10},
            A.TemplateTransform: {
                "templates": np.random.randint(low=0, high=256, size=(100, 100, 3), dtype=np.uint8),
            },
            A.XYMasking: {
                "num_masks_x": (1, 3),
                "num_masks_y": (1, 3),
                "mask_x_length": 10,
                "mask_y_length": 10,
                "mask_fill_value": 1,
                "fill_value": 0,
            },
        },
        except_augmentations={
            A.RandomCropNearBBox,
            A.RandomSizedBBoxSafeCrop,
            A.BBoxSafeRandomCrop,
            A.CropNonEmptyMaskIfExists,
            A.FDA,
            A.HistogramMatching,
            A.PixelDistributionAdaptation,
            A.MaskDropout,
            A.MixUp
        },
    ),
)
def test_multiprocessing_support(mp_pool, augmentation_cls, params):
    """Checks whether we can use augmentations in multiprocessing environments"""
    aug = augmentation_cls(p=1, **params)
    image = np.random.randint(low=0, high=256, size=(100, 100, 3), dtype=np.uint8)

    mp_pool.map(__test_multiprocessing_support_proc, map(lambda x: (x, aug), [image] * 10))


def test_force_apply():
    """
    Unit test for https://github.com/albumentations-team/albumentations/issues/189
    """
    aug = A.Compose(
        [
            A.OneOrOther(
                A.Compose(
                    [
                        A.RandomSizedCrop(min_max_height=(256, 1025), height=512, width=512, p=1),
                        A.OneOf(
                            [
                                A.RandomSizedCrop(min_max_height=(256, 512), height=384, width=384, p=0.5),
                                A.RandomSizedCrop(min_max_height=(256, 512), height=512, width=512, p=0.5),
                            ]
                        ),
                    ]
                ),
                A.Compose(
                    [
                        A.RandomSizedCrop(min_max_height=(256, 1025), height=256, width=256, p=1),
                        A.OneOf([A.HueSaturationValue(p=0.5), A.RGBShift(p=0.7)], p=1),
                    ]
                ),
            ),
            A.HorizontalFlip(p=1),
            A.RandomBrightnessContrast(p=0.5),
        ]
    )

    res = aug(image=np.zeros((1248, 1248, 3), dtype=np.uint8))
    assert res["image"].shape[0] in (256, 384, 512)
    assert res["image"].shape[1] in (256, 384, 512)


@pytest.mark.parametrize(
    ["augmentation_cls", "params"],
    get_image_only_transforms(
        custom_arguments={
            A.HistogramMatching: {
                "reference_images": [np.random.randint(0, 256, [100, 100, 3], dtype=np.uint8)],
                "read_fn": lambda x: x,
            },
            A.FDA: {
                "reference_images": [np.random.randint(0, 256, [100, 100, 3], dtype=np.uint8)],
                "read_fn": lambda x: x,
            },
            A.PixelDistributionAdaptation: {
                "reference_images": [np.random.randint(0, 256, [100, 100, 3], dtype=np.uint8)],
                "read_fn": lambda x: x,
                "transform_type": "standard",
            },
            A.TemplateTransform: {
                "templates": np.random.randint(low=0, high=256, size=(100, 100, 3), dtype=np.uint8),
            },
        },
    ),
)
def test_additional_targets_for_image_only(augmentation_cls, params):
    aug = A.Compose([augmentation_cls(always_apply=True, **params)], additional_targets={"image2": "image"})
    for _i in range(10):
        image1 = np.random.randint(low=0, high=256, size=(100, 100, 3), dtype=np.uint8)
        image2 = image1.copy()
        res = aug(image=image1, image2=image2)
        aug1 = res["image"]
        aug2 = res["image2"]
        assert np.array_equal(aug1, aug2)

    aug = A.Compose([augmentation_cls(always_apply=True, **params)])
    aug.add_targets(additional_targets={"image2": "image"})
    for _i in range(10):
        image1 = np.random.randint(low=0, high=256, size=(100, 100, 3), dtype=np.uint8)
        image2 = image1.copy()
        res = aug(image=image1, image2=image2)
        aug1 = res["image"]
        aug2 = res["image2"]
        assert np.array_equal(aug1, aug2)

def test_image_invert():
    for _ in range(10):
        # test for np.uint8 dtype
        image1 = np.random.randint(low=0, high=256, size=(100, 100, 3), dtype=np.uint8)
        image2 = A.to_float(image1)
        r_int = F.invert(F.invert(image1))
        r_float = F.invert(F.invert(image2))
        r_to_float = A.to_float(r_int)
        assert np.allclose(r_float, r_to_float, atol=0.01)


def test_lambda_transform():
    def negate_image(image, **kwargs):
        return -image

    def one_hot_mask(mask, num_channels, **kwargs):
        new_mask = np.eye(num_channels, dtype=np.uint8)[mask]
        return new_mask

    def vflip_bbox(bbox, **kwargs):
        return FGeometric.bbox_vflip(bbox, **kwargs)

    def vflip_keypoint(keypoint, **kwargs):
        return FGeometric.keypoint_vflip(keypoint, **kwargs)

    aug = A.Lambda(
        image=negate_image, mask=partial(one_hot_mask, num_channels=16), bbox=vflip_bbox, keypoint=vflip_keypoint, p=1
    )

    output = aug(
        image=np.ones((10, 10, 3), dtype=np.float32),
        mask=np.tile(np.arange(0, 10), (10, 1)),
        bboxes=[(10, 15, 25, 35)],
        keypoints=[(20, 30, 40, 50)],
    )
    assert (output["image"] < 0).all()
    assert output["mask"].shape[2] == 16  # num_channels
    assert output["bboxes"] == [FGeometric.bbox_vflip((10, 15, 25, 35), 10, 10)]
    assert output["keypoints"] == [FGeometric.keypoint_vflip((20, 30, 40, 50), 10, 10)]


def test_channel_droput():
    img = np.ones((10, 10, 3), dtype=np.float32)

    aug = A.ChannelDropout(channel_drop_range=(1, 1), always_apply=True)  # Drop one channel

    transformed = aug(image=img)["image"]

    assert sum(transformed[:, :, c].max() for c in range(img.shape[2])) == 2

    aug = A.ChannelDropout(channel_drop_range=(2, 2), always_apply=True)  # Drop two channels
    transformed = aug(image=img)["image"]

    assert sum(transformed[:, :, c].max() for c in range(img.shape[2])) == 1


def test_equalize():
    aug = A.Equalize(p=1)

    img = np.random.randint(0, 256, 256 * 256 * 3, np.uint8).reshape((256, 256, 3))
    a = aug(image=img)["image"]
    b = F.equalize(img)
    assert np.all(a == b)

    mask = np.random.randint(0, 2, 256 * 256, np.uint8).reshape((256, 256))
    aug = A.Equalize(mask=mask, p=1)
    a = aug(image=img)["image"]
    b = F.equalize(img, mask=mask)
    assert np.all(a == b)

    def mask_func(image, test):  # skipcq: PYL-W0613
        return mask

    aug = A.Equalize(mask=mask_func, mask_params=["test"], p=1)
    assert np.all(aug(image=img, test=mask)["image"] == F.equalize(img, mask=mask))


def test_crop_non_empty_mask():
    def _test_crop(mask, crop, aug, n=1):
        for _ in range(n):
            augmented = aug(image=mask, mask=mask)
            np.testing.assert_array_equal(augmented["image"], crop)
            np.testing.assert_array_equal(augmented["mask"], crop)

    def _test_crops(masks, crops, aug, n=1):
        for _ in range(n):
            augmented = aug(image=masks[0], masks=masks)
            for crop, augment in zip(crops, augmented["masks"]):
                np.testing.assert_array_equal(augment, crop)

    # test general case
    mask_1 = np.zeros([10, 10], dtype=np.uint8)  # uint8 required for passing mask_1 as `masks` (which uses bitwise or)
    mask_1[0, 0] = 1
    crop_1 = np.array([[1]])
    aug_1 = A.CropNonEmptyMaskIfExists(1, 1)

    # test empty mask
    mask_2 = np.zeros([10, 10], dtype=np.uint8)  # uint8 required for passing mask_2 as `masks` (which uses bitwise or)
    crop_2 = np.array([[0]])
    aug_2 = A.CropNonEmptyMaskIfExists(1, 1)

    # test ignore values
    mask_3 = np.ones([2, 2])
    mask_3[0, 0] = 2
    crop_3 = np.array([[2]])
    aug_3 = A.CropNonEmptyMaskIfExists(1, 1, ignore_values=[1])

    # test ignore channels
    mask_4 = np.zeros([2, 2, 2])
    mask_4[0, 0, 0] = 1
    mask_4[1, 1, 1] = 2
    crop_4 = np.array([[[1, 0]]])
    aug_4 = A.CropNonEmptyMaskIfExists(1, 1, ignore_channels=[1])

    # test full size crop
    mask_5 = np.random.random([10, 10, 3])
    crop_5 = mask_5
    aug_5 = A.CropNonEmptyMaskIfExists(10, 10)

    mask_6 = np.zeros([10, 10, 3])
    mask_6[0, 0, 0] = 0
    crop_6 = mask_6
    aug_6 = A.CropNonEmptyMaskIfExists(10, 10, ignore_values=[1])

    _test_crop(mask_1, crop_1, aug_1, n=1)
    _test_crop(mask_2, crop_2, aug_2, n=1)
    _test_crop(mask_3, crop_3, aug_3, n=5)
    _test_crop(mask_4, crop_4, aug_4, n=5)
    _test_crop(mask_5, crop_5, aug_5, n=1)
    _test_crop(mask_6, crop_6, aug_6, n=10)
    _test_crops([mask_2, mask_1], [crop_2, crop_1], aug_1, n=1)


@pytest.mark.parametrize("interpolation", [cv2.INTER_NEAREST, cv2.INTER_LINEAR, cv2.INTER_CUBIC])
def test_downscale(interpolation):
    img_float = np.random.rand(100, 100, 3)
    img_uint = (img_float * 255).astype("uint8")

    aug = A.Downscale(scale_min=0.5, scale_max=0.5, interpolation=interpolation, always_apply=True)

    for img in (img_float, img_uint):
        transformed = aug(image=img)["image"]
        func_applied = F.downscale(img, scale=0.5, down_interpolation=interpolation, up_interpolation=interpolation)
        np.testing.assert_almost_equal(transformed, func_applied)


def test_crop_keypoints():
    image = np.random.randint(0, 256, (100, 100), np.uint8)
    keypoints = [(50, 50, 0, 0)]

    aug = A.Crop(0, 0, 80, 80, p=1)
    result = aug(image=image, keypoints=keypoints)
    assert result["keypoints"] == keypoints

    aug = A.Crop(50, 50, 100, 100, p=1)
    result = aug(image=image, keypoints=keypoints)
    assert result["keypoints"] == [(0, 0, 0, 0)]


def test_longest_max_size_keypoints():
    img = np.random.randint(0, 256, [50, 10], np.uint8)
    keypoints = [(9, 5, 0, 0)]

    aug = A.LongestMaxSize(max_size=100, p=1)
    result = aug(image=img, keypoints=keypoints)
    assert result["keypoints"] == [(18, 10, 0, 0)]

    aug = A.LongestMaxSize(max_size=5, p=1)
    result = aug(image=img, keypoints=keypoints)
    assert result["keypoints"] == [(0.9, 0.5, 0, 0)]

    aug = A.LongestMaxSize(max_size=50, p=1)
    result = aug(image=img, keypoints=keypoints)
    assert result["keypoints"] == [(9, 5, 0, 0)]


def test_smallest_max_size_keypoints():
    img = np.random.randint(0, 256, [50, 10], np.uint8)
    keypoints = [(9, 5, 0, 0)]

    aug = A.SmallestMaxSize(max_size=100, p=1)
    result = aug(image=img, keypoints=keypoints)
    assert result["keypoints"] == [(90, 50, 0, 0)]

    aug = A.SmallestMaxSize(max_size=5, p=1)
    result = aug(image=img, keypoints=keypoints)
    assert result["keypoints"] == [(4.5, 2.5, 0, 0)]

    aug = A.SmallestMaxSize(max_size=10, p=1)
    result = aug(image=img, keypoints=keypoints)
    assert result["keypoints"] == [(9, 5, 0, 0)]


def test_resize_keypoints():
    img = np.random.randint(0, 256, [50, 10], np.uint8)
    keypoints = [(9, 5, 0, 0)]

    aug = A.Resize(height=100, width=5, p=1)
    result = aug(image=img, keypoints=keypoints)
    assert result["keypoints"] == [(4.5, 10, 0, 0)]

    aug = A.Resize(height=50, width=10, p=1)
    result = aug(image=img, keypoints=keypoints)
    assert result["keypoints"] == [(9, 5, 0, 0)]


@pytest.mark.parametrize(
    "image",
    [
        np.random.randint(0, 256, [256, 320], np.uint8),
        np.random.random([256, 320]).astype(np.float32),
        np.random.randint(0, 256, [256, 320, 1], np.uint8),
        np.random.random([256, 320, 1]).astype(np.float32),
    ],
)
def test_multiplicative_noise_grayscale(image):
    m = 0.5
    aug = A.MultiplicativeNoise((m, m), p=1)
    result = aug(image=image)["image"]
    image = F.clip(image * m, image.dtype, F.MAX_VALUES_BY_DTYPE[image.dtype])
    assert np.allclose(image, result)

    aug = A.MultiplicativeNoise(elementwise=True, p=1)
    params = aug.get_params_dependent_on_targets({"image": image})
    mul = params["multiplier"]
    assert mul.shape == image.shape
    result = aug.apply(image, mul)
    dtype = image.dtype
    image = image.astype(np.float32) * mul
    image = F.clip(image, dtype, F.MAX_VALUES_BY_DTYPE[dtype])
    assert np.allclose(image, result)


@pytest.mark.parametrize(
    "image", [np.random.randint(0, 256, [256, 320, 3], np.uint8), np.random.random([256, 320, 3]).astype(np.float32)]
)
def test_multiplicative_noise_rgb(image):
    dtype = image.dtype

    m = 0.5
    aug = A.MultiplicativeNoise((m, m), p=1)
    result = aug(image=image)["image"]
    image = F.clip(image * m, dtype, F.MAX_VALUES_BY_DTYPE[dtype])
    assert np.allclose(image, result)

    aug = A.MultiplicativeNoise(elementwise=True, p=1)
    params = aug.get_params_dependent_on_targets({"image": image})
    mul = params["multiplier"]
    assert mul.shape == image.shape[:2] + (1,)
    result = aug.apply(image, mul)
    image = F.clip(image.astype(np.float32) * mul, dtype, F.MAX_VALUES_BY_DTYPE[dtype])
    assert np.allclose(image, result)

    aug = A.MultiplicativeNoise(per_channel=True, p=1)
    params = aug.get_params_dependent_on_targets({"image": image})
    mul = params["multiplier"]
    assert mul.shape == (3,)
    result = aug.apply(image, mul)
    image = F.clip(image.astype(np.float32) * mul, dtype, F.MAX_VALUES_BY_DTYPE[dtype])
    assert np.allclose(image, result)

    aug = A.MultiplicativeNoise(elementwise=True, per_channel=True, p=1)
    params = aug.get_params_dependent_on_targets({"image": image})
    mul = params["multiplier"]
    assert mul.shape == image.shape
    result = aug.apply(image, mul)
    image = F.clip(image.astype(np.float32) * mul, image.dtype, F.MAX_VALUES_BY_DTYPE[image.dtype])
    assert np.allclose(image, result)


def test_mask_dropout():
    # In this case we have mask with all ones, so MaskDropout wipe entire mask and image
    img = np.random.randint(0, 256, [50, 10], np.uint8)
    mask = np.ones([50, 10], dtype=np.int64)

    aug = A.MaskDropout(p=1)
    result = aug(image=img, mask=mask)
    assert np.all(result["image"] == 0)
    assert np.all(result["mask"] == 0)

    # In this case we have mask with zeros , so MaskDropout will make no changes
    img = np.random.randint(0, 256, [50, 10], np.uint8)
    mask = np.zeros([50, 10], dtype=np.int64)

    aug = A.MaskDropout(p=1)
    result = aug(image=img, mask=mask)
    assert np.all(result["image"] == img)
    assert np.all(result["mask"] == 0)


@pytest.mark.parametrize(
    "image", [np.random.randint(0, 256, [256, 320, 3], np.uint8), np.random.random([256, 320, 3]).astype(np.float32)]
)
def test_grid_dropout_mask(image):
    mask = np.ones([256, 320], dtype=np.uint8)
    aug = A.GridDropout(p=1, mask_fill_value=0)
    result = aug(image=image, mask=mask)
    # with mask on ones and fill_value = 0 the sum of pixels is smaller
    assert result["image"].sum() < image.sum()
    assert result["image"].shape == image.shape
    assert result["mask"].sum() < mask.sum()
    assert result["mask"].shape == mask.shape

    # with mask of zeros and fill_value = 0 mask should not change
    mask = np.zeros([256, 320], dtype=np.uint8)
    aug = A.GridDropout(p=1, mask_fill_value=0)
    result = aug(image=image, mask=mask)
    assert result["image"].sum() < image.sum()
    assert np.all(result["mask"] == 0)

    # with mask mask_fill_value=100, mask sum is larger
    mask = np.random.randint(0, 10, [256, 320], np.uint8)
    aug = A.GridDropout(p=1, mask_fill_value=100)
    result = aug(image=image, mask=mask)
    assert result["image"].sum() < image.sum()
    assert result["mask"].sum() > mask.sum()

    # with mask mask_fill_value=None, mask is not changed
    mask = np.ones([256, 320], dtype=np.uint8)
    aug = A.GridDropout(p=1, mask_fill_value=None)
    result = aug(image=image, mask=mask)
    assert result["image"].sum() < image.sum()
    assert result["mask"].sum() == mask.sum()


@pytest.mark.parametrize(
    ["ratio", "holes_number_x", "holes_number_y", "unit_size_min", "unit_size_max", "shift_x", "shift_y"],
    [
        (0.00001, 10, 10, 100, 100, 50, 50),
        (0.9, 100, None, 200, None, 0, 0),
        (0.4556, 10, 20, None, 200, 0, 0),
        (0.00004, None, None, 2, 100, 0, 0),
    ],
)
def test_grid_dropout_params(ratio, holes_number_x, holes_number_y, unit_size_min, unit_size_max, shift_x, shift_y):
    img = np.random.randint(0, 256, [256, 320], np.uint8)

    aug = A.GridDropout(
        ratio=ratio,
        unit_size_min=unit_size_min,
        unit_size_max=unit_size_max,
        holes_number_x=holes_number_x,
        holes_number_y=holes_number_y,
        shift_x=shift_x,
        shift_y=shift_y,
        random_offset=False,
        fill_value=0,
        p=1,
    )
    result = aug(image=img)["image"]
    # with fill_value = 0 the sum of pixels is smaller
    assert result.sum() < img.sum()
    assert result.shape == img.shape
    params = aug.get_params_dependent_on_targets({"image": img})
    holes = params["holes"]
    assert len(holes[0]) == 4
    # check grid offsets
    if shift_x:
        assert holes[0][0] == shift_x
    else:
        assert holes[0][0] == 0
    if shift_y:
        assert holes[0][1] == shift_y
    else:
        assert holes[0][1] == 0
    # for grid set with limits
    if unit_size_min and unit_size_max:
        assert max(1, unit_size_min * ratio) <= (holes[0][2] - holes[0][0]) <= min(max(1, unit_size_max * ratio), 256)
    elif holes_number_x and holes_number_y:
        assert (holes[0][2] - holes[0][0]) == max(1, int(ratio * 320 // holes_number_x))
        assert (holes[0][3] - holes[0][1]) == max(1, int(ratio * 256 // holes_number_y))


@pytest.mark.parametrize(
    ["blur_limit", "sigma", "result_blur", "result_sigma"],
    [
        [[0, 0], [1, 1], 0, 1],
        [[1, 1], [0, 0], 1, 0],
        [[1, 1], [1, 1], 1, 1],
        [[0, 0], [0, 0], 3, 0],
        [[0, 3], [0, 0], 3, 0],
        [[0, 3], [0.1, 0.1], 3, 0.1],
    ],
)
def test_gaus_blur_limits(blur_limit, sigma, result_blur, result_sigma):
    img = np.zeros([100, 100, 3], dtype=np.uint8)

    aug = A.Compose([A.GaussianBlur(blur_limit=blur_limit, sigma_limit=sigma, p=1)])

    res = aug(image=img)["image"]
    assert np.allclose(res, gaussian_blur(img, result_blur, result_sigma))


@pytest.mark.parametrize(
    ["blur_limit", "sigma", "result_blur", "result_sigma"],
    [
        [[0, 0], [1, 1], 0, 1],
        [[1, 1], [0, 0], 1, 0],
        [[1, 1], [1, 1], 1, 1],
    ],
)
def test_unsharp_mask_limits(blur_limit, sigma, result_blur, result_sigma):
    img = np.zeros([100, 100, 3], dtype=np.uint8)

    aug = A.Compose([A.UnsharpMask(blur_limit=blur_limit, sigma_limit=sigma, p=1)])

    res = aug(image=img)["image"]
    assert np.allclose(res, F.unsharp_mask(img, result_blur, result_sigma))


@pytest.mark.parametrize(["val_uint8"], [[0], [1], [128], [255]])
def test_unsharp_mask_float_uint8_diff_less_than_two(val_uint8):
    x_uint8 = np.zeros((5, 5)).astype(np.uint8)
    x_uint8[2, 2] = val_uint8

    x_float32 = np.zeros((5, 5)).astype(np.float32)
    x_float32[2, 2] = val_uint8 / 255.0

    unsharpmask = A.UnsharpMask(blur_limit=3, always_apply=True, p=1)

    set_seed(0)
    usm_uint8 = unsharpmask(image=x_uint8)["image"]

    set_seed(0)
    usm_float32 = unsharpmask(image=x_float32)["image"]

    # Before comparison, rescale the usm_float32 to [0, 255]
    diff = np.abs(usm_uint8 - usm_float32 * 255)

    # The difference between the results of float32 and uint8 will be at most 2.
    assert np.all(diff <= 2.0)


@pytest.mark.parametrize(
    ["brightness", "contrast", "saturation", "hue"],
    [
        [1, 1, 1, 0],
        [0.123, 1, 1, 0],
        [1.321, 1, 1, 0],
        [1, 0.234, 1, 0],
        [1, 1.432, 1, 0],
        [1, 1, 0.345, 0],
        [1, 1, 1.543, 0],
        [1, 1, 1, 0.456],
        [1, 1, 1, -0.432],
    ],
)
def test_color_jitter_float_uint8_equal(brightness, contrast, saturation, hue):
    img = np.random.randint(0, 256, [100, 100, 3], dtype=np.uint8)

    transform = A.Compose(
        [
            A.ColorJitter(
                brightness=[brightness, brightness],
                contrast=[contrast, contrast],
                saturation=[saturation, saturation],
                hue=[hue, hue],
                p=1,
            )
        ]
    )

    res1 = transform(image=img)["image"]
    res2 = (transform(image=img.astype(np.float32) / 255.0)["image"] * 255).astype(np.uint8)

    _max = np.abs(res1.astype(np.int16) - res2.astype(np.int16)).max()

    if hue != 0:
        assert _max <= 10, f"Max: {_max}"
    else:
        assert _max <= 2, f"Max: {_max}"


@pytest.mark.parametrize(["hue", "sat", "val"], [[13, 17, 23], [14, 18, 24], [131, 143, 151], [132, 144, 152]])
def test_hue_saturation_value_float_uint8_equal(hue, sat, val):
    img = np.random.randint(0, 256, [100, 100, 3], dtype=np.uint8)

    for i in range(2):
        sign = 1 if i == 0 else -1
        for i in range(4):
            if i == 0:
                _hue = hue * sign
                _sat = 0
                _val = 0
            elif i == 1:
                _hue = 0
                _sat = sat * sign
                _val = 0
            elif i == 2:
                _hue = 0
                _sat = 0
                _val = val * sign
            else:
                _hue = hue * sign
                _sat = sat * sign
                _val = val * sign

            t1 = A.Compose(
                [
                    A.HueSaturationValue(
                        hue_shift_limit=[_hue, _hue], sat_shift_limit=[_sat, _sat], val_shift_limit=[_val, _val], p=1
                    )
                ]
            )
            t2 = A.Compose(
                [
                    A.HueSaturationValue(
                        hue_shift_limit=[_hue / 180 * 360, _hue / 180 * 360],
                        sat_shift_limit=[_sat / 255, _sat / 255],
                        val_shift_limit=[_val / 255, _val / 255],
                        p=1,
                    )
                ]
            )

            res1 = t1(image=img)["image"]
            res2 = (t2(image=img.astype(np.float32) / 255.0)["image"] * 255).astype(np.uint8)

            _max = np.abs(res1.astype(np.int32) - res2).max()
            assert _max <= 10, f"Max value: {_max}"


@pytest.mark.parametrize(["val_uint8"], [[0], [1], [128], [255]])
def test_glass_blur_float_uint8_diff_less_than_two(val_uint8):
    x_uint8 = np.zeros((5, 5)).astype(np.uint8)
    x_uint8[2, 2] = val_uint8

    x_float32 = np.zeros((5, 5)).astype(np.float32)
    x_float32[2, 2] = val_uint8 / 255.0

    glassblur = A.GlassBlur(always_apply=True, max_delta=1)

    set_seed(0)
    blur_uint8 = glassblur(image=x_uint8)["image"]

    set_seed(0)
    blur_float32 = glassblur(image=x_float32)["image"]

    # Before comparison, rescale the blur_float32 to [0, 255]
    diff = np.abs(blur_uint8 - blur_float32 * 255)

    # The difference between the results of float32 and uint8 will be at most 2.
    assert np.all(diff <= 2.0)


def test_perspective_keep_size():
    h, w = 100, 100
    img = np.zeros([h, w, 3], dtype=np.uint8)
    bboxes = []
    for _ in range(10):
        x1 = np.random.randint(0, w - 1)
        y1 = np.random.randint(0, h - 1)
        x2 = np.random.randint(x1 + 1, w)
        y2 = np.random.randint(y1 + 1, h)
        bboxes.append([x1, y1, x2, y2])
    keypoints = [(np.random.randint(0, w), np.random.randint(0, h), np.random.random()) for _ in range(10)]

    transform_1 = A.Compose(
        [A.Perspective(keep_size=True, p=1)],
        keypoint_params=A.KeypointParams("xys"),
        bbox_params=A.BboxParams("pascal_voc", label_fields=["labels"]),
    )
    transform_2 = A.Compose(
        [A.Perspective(keep_size=False, p=1), A.Resize(h, w, p=1)],
        keypoint_params=A.KeypointParams("xys"),
        bbox_params=A.BboxParams("pascal_voc", label_fields=["labels"]),
    )

    set_seed(0)
    res_1 = transform_1(image=img, bboxes=bboxes, keypoints=keypoints, labels=[0] * len(bboxes))
    set_seed(0)
    res_2 = transform_2(image=img, bboxes=bboxes, keypoints=keypoints, labels=[0] * len(bboxes))

    assert np.allclose(res_1["bboxes"], res_2["bboxes"], atol=0.2)
    assert np.allclose(res_1["keypoints"], res_2["keypoints"])


def test_longest_max_size_list():
    img = np.random.randint(0, 256, [50, 10], np.uint8)
    keypoints = [(9, 5, 0, 0)]

    aug = A.LongestMaxSize(max_size=[5, 10], p=1)
    result = aug(image=img, keypoints=keypoints)
    assert result["image"].shape in [(10, 2), (5, 1)]
    assert result["keypoints"] in [[(0.9, 0.5, 0, 0)], [(1.8, 1, 0, 0)]]


def test_smallest_max_size_list():
    img = np.random.randint(0, 256, [50, 10], np.uint8)
    keypoints = [(9, 5, 0, 0)]

    aug = A.SmallestMaxSize(max_size=[50, 100], p=1)
    result = aug(image=img, keypoints=keypoints)
    assert result["image"].shape in [(250, 50), (500, 100)]
    assert result["keypoints"] in [[(45, 25, 0, 0)], [(90, 50, 0, 0)]]


@pytest.mark.parametrize(
    ["img_weight", "template_weight", "template_transform", "image_size", "template_size"],
    [
        (0.5, 0.5, A.RandomSizedCrop((50, 200), size=(513, 450), always_apply=True), (513, 450), (224, 224)),
        (0.3, 0.5, A.RandomResizedCrop(size=(513, 450), always_apply=True), (513, 450), (224, 224)),
        (1.0, 0.5, A.CenterCrop(500, 450, always_apply=True), (500, 450, 3), (512, 512, 3)),
        (0.5, 0.8, A.Resize(513, 450, always_apply=True), (513, 450), (512, 512)),
        (0.5, 0.2, A.NoOp(), (224, 224), (224, 224)),
        (0.5, 0.9, A.NoOp(), (512, 512, 3), (512, 512, 3)),
        (0.5, 0.5, None, (512, 512), (512, 512)),
        (0.8, 0.7, None, (512, 512, 3), (512, 512, 3)),
        (
            0.5,
            0.5,
            A.Compose([A.Blur(always_apply=True), A.RandomSizedCrop((50, 200), size=(512, 512), always_apply=True), A.HorizontalFlip(always_apply=True)]),
            (512, 512),
            (512, 512),
        ),
    ],
)
def test_template_transform(img_weight, template_weight, template_transform, image_size, template_size):
    img = np.random.randint(0, 256, image_size, np.uint8)
    template = np.random.randint(0, 256, template_size, np.uint8)

    aug = A.TemplateTransform(template, img_weight, template_weight, template_transform)
    result = aug(image=img)["image"]

    assert result.shape == img.shape

    params = aug.get_params_dependent_on_targets({"image": img})
    template = params["template"]
    assert template.shape == img.shape
    assert template.dtype == img.dtype


def test_template_transform_incorrect_size(template):
    image = np.random.randint(0, 256, (512, 512, 3), np.uint8)
    with pytest.raises(ValueError) as exc_info:
        transform = A.TemplateTransform(template, always_apply=True)
        transform(image=image)

    message = f"Image and template must be the same size, got {image.shape[:2]} and {template.shape[:2]}"
    assert str(exc_info.value) == message


@pytest.mark.parametrize(["img_channels", "template_channels"], [(1, 3), (6, 3)])
def test_template_transform_incorrect_channels(img_channels, template_channels):
    img = np.random.randint(0, 256, [512, 512, img_channels], np.uint8)
    template = np.random.randint(0, 256, [512, 512, template_channels], np.uint8)

    with pytest.raises(ValueError) as exc_info:
        transform = A.TemplateTransform(template, always_apply=True)
        transform(image=img)

    message = (
        "Template must be a single channel or has the same number of channels "
        "as input image ({}), got {}".format(img_channels, template.shape[-1])
    )
    assert str(exc_info.value) == message


@pytest.mark.parametrize(["val_uint8"], [[0], [1], [128], [255]])
def test_advanced_blur_float_uint8_diff_less_than_two(val_uint8):
    x_uint8 = np.zeros((5, 5)).astype(np.uint8)
    x_uint8[2, 2] = val_uint8

    x_float32 = np.zeros((5, 5)).astype(np.float32)
    x_float32[2, 2] = val_uint8 / 255.0

    adv_blur = A.AdvancedBlur(blur_limit=(3, 5), always_apply=True)

    set_seed(0)
    adv_blur_uint8 = adv_blur(image=x_uint8)["image"]

    set_seed(0)
    adv_blur_float32 = adv_blur(image=x_float32)["image"]

    # Before comparison, rescale the adv_blur_float32 to [0, 255]
    diff = np.abs(adv_blur_uint8 - adv_blur_float32 * 255)

    # The difference between the results of float32 and uint8 will be at most 2.
    assert np.all(diff <= 2.0)


@pytest.mark.parametrize(
    ["params"],
    [
        [{"blur_limit": (2, 5)}],
        [{"blur_limit": (3, 6)}],
        [{"sigma_x_limit": (0.0, 1.0), "sigma_y_limit": (0.0, 1.0)}],
        [{"beta_limit": (0.1, 0.9)}],
        [{"beta_limit": (1.1, 8.0)}],
    ],
)
def test_advanced_blur_raises_on_incorrect_params(params):
    with pytest.raises(ValueError):
        A.AdvancedBlur(**params)


@pytest.mark.parametrize(
    ["params"],
    [
        [{"scale": (0.5, 1.0)}],
        [{"scale": (0.5, 1.0), "keep_ratio": False}],
        [{"scale": (0.5, 1.0), "keep_ratio": True}],
    ],
)
def test_affine_scale_ratio(params):
    set_seed(0)
    aug = A.Affine(**params, p=1.0)
    image = np.random.randint(low=0, high=256, size=(100, 100, 3), dtype=np.uint8)
    target = {"image": image}
    apply_params = aug.get_params_dependent_on_targets(target)

    if "keep_ratio" not in params:
        # default(keep_ratio=False)
        assert apply_params["scale"]["x"] != apply_params["scale"]["y"]
    elif not params["keep_ratio"]:
        # keep_ratio=False
        assert apply_params["scale"]["x"] != apply_params["scale"]["y"]
    else:
        # keep_ratio=True
        assert apply_params["scale"]["x"] == apply_params["scale"]["y"]


@pytest.mark.parametrize(
    ["params"],
    [
        [{"scale": {"x": (0.5, 1.0), "y": (1.0, 1.5)}, "keep_ratio": True}],
        [{"scale": {"x": 0.5, "y": 1.0}, "keep_ratio": True}],
    ],
)
def test_affine_incorrect_scale_range(params):
    with pytest.raises(ValueError):
        A.Affine(**params)


@pytest.mark.parametrize(
    ["angle", "targets", "expected"],
    [
        [
            -10,
            {
                "bboxes": [
                    [0, 0, 5, 5, 0],
                    [195, 0, 200, 5, 0],
                    [195, 95, 200, 100, 0],
                    [0, 95, 5, 99, 0],
                ],
                "keypoints": [
                    [0, 0, 0, 0],
                    [199, 0, 10, 10],
                    [199, 99, 20, 20],
                    [0, 99, 30, 30],
                ],
            },
            {
                "bboxes": [
                    [15.65896994771262, 0.2946228229078849, 21.047137067150473, 4.617219579173327, 0],
                    [194.29851584295034, 25.564320319214918, 199, 29.88691707548036, 0],
                    [178.9528629328495, 95.38278042082668, 184.34103005228735, 99, 0],
                    [0.47485022613917677, 70.11308292451965, 5.701484157049652, 73.70074852182076, 0],
                ],
                "keypoints": [
                    [16.466635890349504, 0.2946228229078849, 147.04220486917677, 0.0],
                    [198.770582727028, 26.08267308836993, 157.04220486917674, 9.30232558139535],
                    [182.77879706281766, 98.84085782583904, 167.04220486917674, 18.6046511627907],
                    [0.4748502261391767, 73.05280756037699, 177.04220486917674, 27.90697674418604],
                ],
            },
        ],
        [
            10,
            {
                "bboxes": [
                    [0, 0, 5, 5, 0],
                    [195, 0, 200, 5, 0],
                    [195, 95, 200, 100, 0],
                    [0, 95, 5, 99, 0],
                ],
                "keypoints": [
                    [0, 0, 0, 0],
                    [199, 0, 10, 10],
                    [199, 99, 20, 20],
                    [0, 99, 30, 30],
                ],
            },
            {
                "bboxes": [
                    [0.3133170376117963, 25.564320319214918, 5.701484157049649, 29.88691707548036, 0],
                    [178.9528629328495, 0.2946228229078862, 184.34103005228735, 4.617219579173327, 0],
                    [194.29851584295034, 70.11308292451965, 199, 74.43567968078509, 0],
                    [15.658969947712617, 95.38278042082668, 20.88560387862309, 98.97044601812779, 0],
                ],
                "keypoints": [
                    [0.3133170376117963, 26.212261280658684, 212.95779513082323, 0.0],
                    [182.6172638742903, 0.42421101519664006, 222.95779513082323, 9.30232558139535],
                    [198.60904953850064, 73.18239575266574, 232.9577951308232, 18.6046511627907],
                    [16.305102701822126, 98.97044601812779, 242.9577951308232, 27.906976744186046],
                ],
            },
        ],
    ],
)
def test_safe_rotate(angle: float, targets: dict, expected: dict):
    image = np.empty([100, 200, 3], dtype=np.uint8)
    t = A.Compose(
        [
            A.SafeRotate(limit=(angle, angle), border_mode=0, value=0, p=1),
        ],
        bbox_params=A.BboxParams(format="pascal_voc", min_visibility=0.0),
        keypoint_params=A.KeypointParams("xyas"),
        p=1,
    )
    res = t(image=image, **targets)

    for key, value in expected.items():
        assert np.allclose(np.array(value), np.array(res[key])), key


@pytest.mark.parametrize(
    "aug_cls",
    [
        (lambda rotate: A.Affine(rotate=rotate, p=1, mode=cv2.BORDER_CONSTANT, cval=0)),
        (
            lambda rotate: A.ShiftScaleRotate(
                shift_limit=(0, 0),
                scale_limit=(0, 0),
                rotate_limit=rotate,
                p=1,
                border_mode=cv2.BORDER_CONSTANT,
                value=0,
            )
        ),
    ],
)
@pytest.mark.parametrize(
    "img",
    [
        np.random.randint(0, 256, [100, 100, 3], np.uint8),
        np.random.randint(0, 256, [25, 100, 3], np.uint8),
        np.random.randint(0, 256, [100, 25, 3], np.uint8),
    ],
)
@pytest.mark.parametrize("angle", list(range(-360, 360, 15)))
def test_rotate_equal(img, aug_cls, angle):
    set_seed(0)

    height, width = img.shape[:2]
    kp = [[random.randint(0, width - 1), random.randint(0, height - 1), random.randint(0, 360)] for _ in range(50)]
    kp += [
        [round(width * 0.2), int(height * 0.3), 90],
        [int(width * 0.2), int(height * 0.3), 90],
        [int(width * 0.2), int(height * 0.3), 90],
        [int(width * 0.2), int(height * 0.3), 90],
        [0, 0, 0],
        [width - 1, height - 1, 0],
    ]
    keypoint_params = A.KeypointParams("xya", remove_invisible=False)

    a = A.Compose([aug_cls(rotate=(angle, angle))], keypoint_params=keypoint_params)
    b = A.Compose(
        [A.Rotate((angle, angle), border_mode=cv2.BORDER_CONSTANT, value=0, p=1)], keypoint_params=keypoint_params
    )

    res_a = a(image=img, keypoints=kp)
    res_b = b(image=img, keypoints=kp)
    assert np.allclose(res_a["image"], res_b["image"])
    res_a = np.array(res_a["keypoints"])
    res_b = np.array(res_b["keypoints"])
    diff = np.round(np.abs(res_a - res_b))
    assert diff[:, :2].max() <= 2
    assert (diff[:, -1] % 360).max() <= 1

@pytest.mark.parametrize(
    "get_transform",
    [
        lambda sign: A.Affine(translate_px=sign * 2),
        lambda sign: A.ShiftScaleRotate(shift_limit=(sign * 0.02, sign * 0.02), scale_limit=0, rotate_limit=0),
    ],
)
@pytest.mark.parametrize(
    ["bboxes", "expected", "min_visibility", "sign"],
    [
        [[(0, 0, 10, 10, 1)], [], 0.9, -1],
        [[(0, 0, 10, 10, 1)], [(0, 0, 8, 8, 1)], 0.6, -1],
        [[(90, 90, 100, 100, 1)], [], 0.9, 1],
        [[(90, 90, 100, 100, 1)], [(92, 92, 99, 99, 1)], 0.49, 1],
    ],
)
def test_bbox_clipping(get_transform, bboxes, expected, min_visibility: float, sign: int):
    image = np.zeros([100, 100, 3], dtype=np.uint8)
    transform = get_transform(sign)
    transform.p = 1
    transform = A.Compose([transform], bbox_params=A.BboxParams(format="pascal_voc", min_visibility=min_visibility))

    res = transform(image=image, bboxes=bboxes)["bboxes"]
    assert res == expected


def test_bbox_clipping_perspective():
    set_seed(0)
    transform = A.Compose(
        [A.Perspective(scale=(0.05, 0.05), p=1)], bbox_params=A.BboxParams(format="pascal_voc", min_visibility=0.6)
    )

    image = np.empty([1000, 1000, 3], dtype=np.uint8)
    bboxes = np.array([[0, 0, 100, 100, 1]])
    res = transform(image=image, bboxes=bboxes)["bboxes"]
    assert len(res) == 0


@pytest.mark.parametrize("seed", list(range(10)))
def test_motion_blur_allow_shifted(seed):
    set_seed(seed)

    transform = A.MotionBlur(allow_shifted=False)
    kernel = transform.get_params()["kernel"]

    center = kernel.shape[0] / 2 - 0.5

    def check_center(vector):
        start = None
        end = None

        for i, v in enumerate(vector):
            if start is None and v != 0:
                start = i
            elif start is not None and v == 0:
                end = i
                break
        if end is None:
            end = len(vector)

        assert (end + start - 1) / 2 == center

    check_center(kernel.sum(axis=0))
    check_center(kernel.sum(axis=1))


@pytest.mark.parametrize(
    "augmentation",
    [
        A.RandomGravel(),
        A.RandomSnow(),
        A.RandomRain(),
        A.RandomFog(),
        A.RandomSunFlare(),
        A.RandomShadow(),
        A.Spatter(),
        A.ChromaticAberration(),
    ],
)
@pytest.mark.parametrize("img_channels", [1, 6])
def test_non_rgb_transform_warning(augmentation, img_channels):
    img = np.random.randint(0, 256, (512, 512, img_channels), dtype=np.uint8)

    with pytest.raises(ValueError) as exc_info:
        augmentation(image=img, force_apply=True)

    message = "This transformation expects 3-channel images"
    assert str(exc_info.value).startswith(message)

@pytest.mark.parametrize("height, width", [(100, 200), (200, 100)])
@pytest.mark.parametrize("scale", [(0.08, 1.0), (0.5, 1.0)])
@pytest.mark.parametrize("ratio", [(0.75, 1.33), (1.0, 1.0)])
def test_random_crop_interfaces_vs_torchvision(height, width, scale, ratio):
    # NOTE: below will fail when height, width is no longer expected as first two positional arguments
    transform_albu = A.RandomResizedCrop(height, width, scale=scale, ratio=ratio, p=1)
    transform_albu_new = A.RandomResizedCrop(size=(height, width), scale=scale, ratio=ratio, p=1)

    image = np.random.randint(0, 256, (224, 224, 3), dtype=np.uint8)
    transformed_image_albu = transform_albu(image=image)['image']
    transformed_image_albu_new = transform_albu_new(image=image)['image']

    # PyTorch equivalent operation
    transform_pt = torch_transforms.RandomResizedCrop(size=(height, width), scale=scale, ratio=ratio)
    image_pil = torch_transforms.functional.to_pil_image(image)
    transformed_image_pt = transform_pt(image_pil)

    transformed_image_pt_np = np.array(transformed_image_pt)
    assert transformed_image_albu.shape == transformed_image_pt_np.shape
    assert transformed_image_albu_new.shape == transformed_image_pt_np.shape

    # NOTE: below will fail when height, width is no longer expected as second and third positional arguments
    transform_albu = A.RandomSizedCrop((128, 224), height, width, p=1.0)
    transform_albu_new = A.RandomSizedCrop(min_max_height=(128, 224), size=(height, width), p=1.0)
    transformed_image_albu = transform_albu(image=image)['image']
    transformed_image_albu_new = transform_albu_new(image=image)['image']
    assert transformed_image_albu.shape == transformed_image_pt_np.shape
    assert transformed_image_albu_new.shape == transformed_image_pt_np.shape

    # NOTE: below will fail when height, width is no longer expected as first two positional arguments
    transform_albu = A.RandomResizedCrop(height, width, scale=scale, ratio=ratio, p=1)
    transform_albu_height_is_size = A.RandomResizedCrop(size=height, width=width, scale=scale, ratio=ratio, p=1)

    image = np.random.randint(0, 256, (224, 224, 3), dtype=np.uint8)
    transformed_image_albu = transform_albu(image=image)['image']
    transform_albu_height_is_size = transform_albu_new(image=image)['image']
    assert transformed_image_albu.shape == transformed_image_pt_np.shape
    assert transform_albu_height_is_size.shape == transformed_image_pt_np.shape

@pytest.mark.parametrize("size, width, height, expected_warning", [
    ((100, 200), None, None, None),
    (None, 200, 100, DeprecationWarning),
    (100, None, None, TypeError),
])
def test_deprecation_warnings(size, width, height, expected_warning):
    with warnings.catch_warnings(record=True) as w:
        warnings.simplefilter("always")
        if expected_warning == TypeError:
            with pytest.raises(TypeError):
                A.RandomResizedCrop(size=size, width=width, height=height)
        else:
            A.RandomResizedCrop(size=size, width=width, height=height)
        if expected_warning is DeprecationWarning:
            assert len(w) == 1
            assert issubclass(w[-1].category, expected_warning)
        else:
            assert not w
    warnings.resetwarnings()


@pytest.mark.parametrize("num_shadows_limit, num_shadows_lower, num_shadows_upper, expected_warning", [
    ((1, 2), None, None, None),
    ((2, 3), None, None, None),
    ((1, 2), 1, None, DeprecationWarning),
    ((1, 2), None, 2, DeprecationWarning),
    ((1, 2), 1, 2, DeprecationWarning),
    ((2, 1), None, None, ValueError),
])
def test_deprecation_warnings_random_shadow(
    num_shadows_limit: Tuple[int, int],
    num_shadows_lower: Optional[int],
    num_shadows_upper: Optional[int],
    expected_warning: Optional[Type[Warning]],
) -> None:
    """
    Test deprecation warnings for RandomShadow
    """
    with warnings.catch_warnings(record=True) as w:
        warnings.simplefilter("always")
        if expected_warning == ValueError:
            with pytest.raises(ValueError):
                A.RandomShadow(num_shadows_limit=num_shadows_limit, num_shadows_lower=num_shadows_lower,
                               num_shadows_upper=num_shadows_upper, p=1)
        else:
            A.RandomShadow(num_shadows_limit=num_shadows_limit, num_shadows_lower=num_shadows_lower,
                           num_shadows_upper=num_shadows_upper, p=1)
        if expected_warning is DeprecationWarning:
            assert len(w) == 1
            assert issubclass(w[-1].category, expected_warning)
        else:
            assert not w
    warnings.resetwarnings()

@pytest.mark.parametrize("image", IMAGES)
@pytest.mark.parametrize("grid", [
    (3, 3), (4, 4), (5, 7)
])
def test_grid_shuffle(image, grid):
    """
    As we reshuffle the grid, the mean and sum of the image and mask should remain the same,
    while the reshuffled image and mask should not be equal to the original image and mask.
    """
    set_seed(0)

    mask = image.copy()

    aug = A.Compose([A.RandomGridShuffle(grid=grid, p=1)])

    res = aug(image=image, mask=mask)
    assert res["image"].shape == image.shape
    assert res["mask"].shape == mask.shape

    assert not np.array_equal(res["image"], image)
    assert not np.array_equal(res["mask"], mask)

    print((res["image"] - image).sum())

    np.testing.assert_allclose(res["image"].sum(axis=(0, 1)), image.sum(axis=(0, 1)), atol=0.03)
    np.testing.assert_allclose(res["mask"].sum(axis=(0, 1)), mask.sum(axis=(0, 1)), atol=0.03)

@pytest.mark.parametrize("image", IMAGES)
@pytest.mark.parametrize("crop_left, crop_right, crop_top, crop_bottom", [
    (0, 0, 0, 0),
    (0, 1, 0, 1),
    (1, 0, 1, 0),
    (0.5, 0.5, 0.5, 0.5),
    ( 0.1, 0.1, 0.1, 0.1 ),
                                                                          ( 0.3, 0.3, 0.3, 0.3 )])
def test_random_crop_from_borders(image, bboxes, keypoints, crop_left, crop_right, crop_top, crop_bottom):
    set_seed(0)
    aug = A.Compose([A.RandomCropFromBorders(crop_left=crop_left,
                                             crop_right=crop_right,
                                             crop_top=crop_top,
                                             crop_bottom=crop_bottom,
                                             p=1)],
                    bbox_params=A.BboxParams("pascal_voc"),
                    keypoint_params=A.KeypointParams("xy"))

<<<<<<< HEAD
    assert aug(image=image, mask=mask, bboxes=bboxes, keypoints=keypoints)

@pytest.mark.parametrize("lower, upper", [
    (50,80),
    (99,100),
    (1,100),
])
def test_image_compression_interfaces_deprecation_warning(lower, upper):
    range = (lower, upper)
    list = [lower, upper]
    with warnings.catch_warnings(record=True) as w:
        assert len(w) == 0
        # DeprecationWarning expected
        transform_albu = A.ImageCompression(quality_lower=lower, quality_upper=upper)
        assert len(w) == 1
        assert issubclass(w[-1].category, DeprecationWarning)

        # DeprecationWarning expected
        transform_albu_implicit = A.ImageCompression(lower, upper)
        assert len(w) == 2
        assert issubclass(w[-1].category, DeprecationWarning)

        # No deprecation warning expected
        transform_albu_range = A.ImageCompression(quality_range=range)
        assert len(w) == 2

        # No deprecation warning expected
        transform_albu_list = A.ImageCompression(quality_range=list)
        assert len(w) == 2

        #check parameter assignment
        assert transform_albu.quality_range == (lower, upper)
        assert transform_albu_implicit.quality_range == (lower, upper)
        assert transform_albu_range.quality_range == range
        assert transform_albu_range.quality_range == range
    warnings.resetwarnings()

@pytest.mark.parametrize("lower, upper", [
    (50,101), # upper bound too high
    (-1,50), # lower bound too low
    (70,50), # lower bound > upper bound
    (None, 50) # parameter missing
])
def test_unvalid_bounds_values(lower, upper):
    with pytest.raises(ValueError):
        with warnings.catch_warnings(record=True) as w:
            A.ImageCompression(quality_lower=lower, quality_upper=upper)
            assert len(w) == 1 and issubclass(w[-1].category, DeprecationWarning)

    with pytest.raises(ValueError):
        range = (lower, upper)
        A.ImageCompression(quality_range=range)

@pytest.mark.parametrize("test", [None])
def test_image_compression_default_use(test):
    with warnings.catch_warnings(record=True) as w:
        transform_albu_def = A.ImageCompression()
        assert len(w) == 0
        assert transform_albu_def.quality_range == (99,100)
=======
    assert aug(image=image, mask=image, bboxes=bboxes, keypoints=keypoints)
@pytest.mark.parametrize("params, expected", [
    # Default values
    ({}, {"num_holes_range": (1, 1), "hole_height_range": (8, 8), "hole_width_range": (8, 8)}),
    # Boundary values
    ({"num_holes_range": (2, 3)}, {"num_holes_range": (2, 3)}),
    ({"hole_height_range": (0.1, 0.1)}, {"hole_height_range": (0.1, 0.1)}),
    ({"hole_width_range": (0.1, 0.1)}, {"hole_width_range": (0.1, 0.1)}),
    # Random fill value
    ({"fill_value": 'random'}, {"fill_value": 'random'}),
    ({"fill_value": (255, 255, 255)}, {"fill_value": (255, 255, 255)}),
    # Deprecated values handling
    ({"min_holes": 1, "max_holes": 5}, {"num_holes_range": (1, 5)}),
    ({"min_height": 2, "max_height": 6}, {"hole_height_range": (2, 6)}),
    ({"min_width": 3, "max_width": 7}, {"hole_width_range": (3, 7)}),
])
def test_coarse_dropout_functionality(params, expected):
    aug = A.CoarseDropout(**params, p=1)
    aug_dict = aug.to_dict()["transform"]
    for key, value in expected.items():
        assert aug_dict[key] == value, f"Failed on {key} with value {value}"


@pytest.mark.parametrize("params", [
    ({"num_holes_range": (5, 1)}),  # Invalid range
    ({"num_holes_range": (0, 3)}),  # Invalid range
    ({"hole_height_range": (2.1, 3)}),  # Invalid type
    ({"hole_height_range": ('a', 'b')}),  # Invalid type
])
def test_coarse_dropout_invalid_input(params):
    with pytest.raises(Exception):
        aug = A.CoarseDropout(**params, p=1)


@pytest.mark.parametrize(
    ["augmentation_cls", "params"],
    get_transforms(
        custom_arguments={
            A.Crop: {"y_min": 0, "y_max": 10, "x_min": 0, "x_max": 10},
            A.CenterCrop: {"height": 10, "width": 10},
            A.CropNonEmptyMaskIfExists: {"height": 10, "width": 10},
            A.RandomCrop: {"height": 10, "width": 10},
            A.RandomResizedCrop: {"height": 10, "width": 10},
            A.RandomSizedCrop: {"min_max_height": (4, 8), "height": 10, "width": 10},
            A.CropAndPad: {"px": 10},
            A.Resize: {"height": 10, "width": 10},
            A.TemplateTransform: {
                "templates": np.random.randint(low=0, high=256, size=(100, 100, 3), dtype=np.uint8),
            },
            A.XYMasking: {
                "num_masks_x": (1, 3),
                "num_masks_y": (1, 3),
                "mask_x_length": 10,
                "mask_y_length": 10,
                "mask_fill_value": 1,
                "fill_value": 0,
            },
            A.Superpixels: {"p_replace": (1, 1),
                             "n_segments": (10, 10),
                             "max_size": 10
                            },
        },
        except_augmentations={
            A.RandomCropNearBBox,
            A.RandomSizedBBoxSafeCrop,
            A.BBoxSafeRandomCrop,
            A.CropNonEmptyMaskIfExists,
            A.FDA,
            A.HistogramMatching,
            A.PixelDistributionAdaptation,
            A.MaskDropout,
            A.MixUp,
            A.NoOp,
            A.Lambda,
            A.ToRGB,
            A.RandomRotate90,
            A.FancyPCA
        },
    ),
)
def test_change_image(augmentation_cls, params):
    """Checks whether transform performs changes to the image."""
    aug = A.Compose([augmentation_cls(p=1, **params)])
    image = SQUARE_UINT8_IMAGE
    assert not np.array_equal(aug(image=image)["image"], image)

@pytest.mark.parametrize(
    ["augmentation_cls", "params"],
    get_transforms(
        custom_arguments={
            A.XYMasking: {
                "num_masks_x": (1, 3),
                "num_masks_y": (1, 3),
                "mask_x_length": 10,
                "mask_y_length": 10,
                "mask_fill_value": 1,
                "fill_value": 0,
            },
            A.Superpixels: {"p_replace": (1, 1),
                             "n_segments": (10, 10),
                             "max_size": 10
                            },
            A.FancyPCA: {"alpha":1}
        },
        except_augmentations={
            A.Crop,
            A.CenterCrop,
            A.CropNonEmptyMaskIfExists,
            A.RandomCrop,
            A.RandomResizedCrop,
            A.RandomSizedCrop,
            A.CropAndPad,
            A.Resize,
            A.TemplateTransform,
            A.RandomCropNearBBox,
            A.RandomSizedBBoxSafeCrop,
            A.BBoxSafeRandomCrop,
            A.CropNonEmptyMaskIfExists,
            A.FDA,
            A.HistogramMatching,
            A.PixelDistributionAdaptation,
            A.MaskDropout,
            A.MixUp,
            A.NoOp,
            A.Lambda,
            A.ToRGB,
            A.ChannelDropout,
            A.LongestMaxSize,
            A.PadIfNeeded,
            A.RandomCropFromBorders,
            A.SmallestMaxSize,
            A.RandomScale,
            A.ChannelShuffle,
            A.ChromaticAberration,
            A.RandomRotate90,
            A.FancyPCA
        },
    ),
)
def test_selective_channel(augmentation_cls, params):
    set_seed(0)

    image = SQUARE_MULTI_UINT8_IMAGE
    channels = [3, 2, 4]

    aug = A.Compose(
        [A.SelectiveChannelTransform(transforms=[augmentation_cls(**params, always_apply=True, p=1)], channels=channels, always_apply=True, p=1)],
    )

    transformed_image = aug(image=image)["image"]

    for channel in range(image.shape[-1]):
        if channel in channels:
            assert not np.array_equal(image[..., channel], transformed_image[..., channel])
        else:
            assert np.array_equal(image[..., channel], transformed_image[..., channel])
>>>>>>> d47389cd
<|MERGE_RESOLUTION|>--- conflicted
+++ resolved
@@ -1422,8 +1422,7 @@
                     bbox_params=A.BboxParams("pascal_voc"),
                     keypoint_params=A.KeypointParams("xy"))
 
-<<<<<<< HEAD
-    assert aug(image=image, mask=mask, bboxes=bboxes, keypoints=keypoints)
+    assert aug(image=image, mask=image, bboxes=bboxes, keypoints=keypoints)
 
 @pytest.mark.parametrize("lower, upper", [
     (50,80),
@@ -1466,7 +1465,7 @@
     (70,50), # lower bound > upper bound
     (None, 50) # parameter missing
 ])
-def test_unvalid_bounds_values(lower, upper):
+def test_image_compression_unvalid_bounds_values(lower, upper):
     with pytest.raises(ValueError):
         with warnings.catch_warnings(record=True) as w:
             A.ImageCompression(quality_lower=lower, quality_upper=upper)
@@ -1482,8 +1481,7 @@
         transform_albu_def = A.ImageCompression()
         assert len(w) == 0
         assert transform_albu_def.quality_range == (99,100)
-=======
-    assert aug(image=image, mask=image, bboxes=bboxes, keypoints=keypoints)
+        
 @pytest.mark.parametrize("params, expected", [
     # Default values
     ({}, {"num_holes_range": (1, 1), "hole_height_range": (8, 8), "hole_width_range": (8, 8)}),
@@ -1638,5 +1636,4 @@
         if channel in channels:
             assert not np.array_equal(image[..., channel], transformed_image[..., channel])
         else:
-            assert np.array_equal(image[..., channel], transformed_image[..., channel])
->>>>>>> d47389cd
+            assert np.array_equal(image[..., channel], transformed_image[..., channel])