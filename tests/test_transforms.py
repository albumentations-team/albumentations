import random
from functools import partial
from typing import Any, Dict, Optional, Tuple, Type

import cv2
import numpy as np

import pytest
import warnings
from torchvision import transforms as torch_transforms

from albumentations.core.bbox_utils import denormalize_bboxes, normalize_bboxes

from albucore.utils import clip
import albumentations as A
import albumentations.augmentations.functional as F
import albumentations.augmentations.geometric.functional as FGeometric
from albumentations.augmentations.transforms import ImageCompression, RandomRain
from albumentations.core.transforms_interface import BasicTransform
from albumentations.core.types import ImageCompressionType
from albumentations.random_utils import get_random_seed
from albumentations.augmentations.transforms import RandomSnow
from tests.conftest import IMAGES, SQUARE_FLOAT_IMAGE, SQUARE_MULTI_UINT8_IMAGE, SQUARE_UINT8_IMAGE

from .utils import get_dual_transforms, get_image_only_transforms, get_transforms, set_seed



def test_transpose_both_image_and_mask():
    image = np.ones((8, 6, 3))
    mask = np.ones((8, 6))
    augmentation = A.Transpose(p=1)
    augmented = augmentation(image=image, mask=mask)
    assert augmented["image"].shape == (6, 8, 3)
    assert augmented["mask"].shape == (6, 8)


@pytest.mark.parametrize("interpolation", [cv2.INTER_NEAREST, cv2.INTER_LINEAR, cv2.INTER_CUBIC])
def test_rotate_interpolation(interpolation):
    image = np.random.randint(low=0, high=256, size=(100, 100, 3), dtype=np.uint8)
    mask = np.random.randint(low=0, high=2, size=(100, 100), dtype=np.uint8)
    aug = A.Rotate(limit=(45, 45), interpolation=interpolation, p=1)
    data = aug(image=image, mask=mask)
    expected_image = FGeometric.rotate(image, 45, interpolation=interpolation, border_mode=cv2.BORDER_REFLECT_101)
    expected_mask = FGeometric.rotate(mask, 45, interpolation=cv2.INTER_NEAREST, border_mode=cv2.BORDER_REFLECT_101)
    assert np.array_equal(data["image"], expected_image)
    assert np.array_equal(data["mask"], expected_mask)


def test_rotate_crop_border():
    image = np.random.randint(low=100, high=256, size=(100, 100, 3), dtype=np.uint8)
    border_value = 13
    aug = A.Rotate(limit=(45, 45), p=1, value=border_value, border_mode=cv2.BORDER_CONSTANT, crop_border=True)
    aug_img = aug(image=image)["image"]
    expected_size = int(np.round(100 / np.sqrt(2)))
    assert aug_img.shape[0] == expected_size
    assert (aug_img == border_value).sum() == 0


@pytest.mark.parametrize("interpolation", [cv2.INTER_NEAREST, cv2.INTER_LINEAR, cv2.INTER_CUBIC])
def test_optical_distortion_interpolation(interpolation):
    image = np.random.randint(low=0, high=256, size=(100, 100, 3), dtype=np.uint8)
    mask = np.random.randint(low=0, high=2, size=(100, 100), dtype=np.uint8)
    aug = A.OpticalDistortion(distort_limit=(0.05, 0.05), shift_limit=(0, 0), interpolation=interpolation, p=1)
    data = aug(image=image, mask=mask)
    expected_image = FGeometric.optical_distortion(
        image, k=0.05, dx=0, dy=0, interpolation=interpolation, border_mode=cv2.BORDER_REFLECT_101
    )
    expected_mask = FGeometric.optical_distortion(
        mask, k=0.05, dx=0, dy=0, interpolation=cv2.INTER_NEAREST, border_mode=cv2.BORDER_REFLECT_101
    )
    assert np.array_equal(data["image"], expected_image)
    assert np.array_equal(data["mask"], expected_mask)


@pytest.mark.parametrize("interpolation", [cv2.INTER_NEAREST, cv2.INTER_LINEAR, cv2.INTER_CUBIC])
def test_grid_distortion_interpolation(interpolation):
    image = np.random.randint(low=0, high=256, size=(100, 100, 3), dtype=np.uint8)
    mask = np.random.randint(low=0, high=2, size=(100, 100), dtype=np.uint8)
    aug = A.GridDistortion(num_steps=1, distort_limit=(0.3, 0.3), interpolation=interpolation, p=1)
    data = aug(image=image, mask=mask)
    expected_image = FGeometric.grid_distortion(
        image, num_steps=1, xsteps=[1.3], ysteps=[1.3], interpolation=interpolation, border_mode=cv2.BORDER_REFLECT_101
    )
    expected_mask = FGeometric.grid_distortion(
        mask,
        num_steps=1,
        xsteps=[1.3],
        ysteps=[1.3],
        interpolation=cv2.INTER_NEAREST,
        border_mode=cv2.BORDER_REFLECT_101,
    )
    assert np.array_equal(data["image"], expected_image)
    assert np.array_equal(data["mask"], expected_mask)


@pytest.mark.parametrize("size", [17, 21, 33])
def test_grid_distortion_steps(size):
    image = np.random.rand(size, size, 3)
    aug = A.GridDistortion(num_steps=size - 2, p=1)
    data = aug(image=image)
    assert np.array_equal(data["image"].shape, (size, size, 3))


@pytest.mark.parametrize("interpolation", [cv2.INTER_NEAREST, cv2.INTER_LINEAR, cv2.INTER_CUBIC])
def test_elastic_transform_interpolation(monkeypatch, interpolation):
    image = np.random.randint(low=0, high=256, size=(100, 100, 3), dtype=np.uint8)
    mask = np.random.randint(low=0, high=2, size=(100, 100), dtype=np.uint8)

    random_seed = get_random_seed()

    monkeypatch.setattr(
        "albumentations.augmentations.geometric.ElasticTransform.get_params", lambda *_: {"random_seed": random_seed}
    )

    aug = A.ElasticTransform(alpha=1, sigma=50, interpolation=interpolation, p=1)

    data = aug(image=image, mask=mask)
    expected_image = FGeometric.elastic_transform(
        image,
        alpha=1,
        sigma=50,
        interpolation=interpolation,
        border_mode=cv2.BORDER_REFLECT_101,
        random_state=np.random.RandomState(random_seed),
    )
    expected_mask = FGeometric.elastic_transform(
        mask,
        alpha=1,
        sigma=50,
        interpolation=cv2.INTER_NEAREST,
        border_mode=cv2.BORDER_REFLECT_101,
        random_state=np.random.RandomState(random_seed),
    )
    assert np.array_equal(data["image"], expected_image)
    assert np.array_equal(data["mask"], expected_mask)


@pytest.mark.parametrize(
    ["augmentation_cls", "params"],
    get_dual_transforms(
        custom_arguments={
            A.Crop: {"y_min": 0, "y_max": 10, "x_min": 0, "x_max": 10},
            A.CenterCrop: {"height": 10, "width": 10},
            A.CropNonEmptyMaskIfExists: {"height": 10, "width": 10},
            A.RandomCrop: {"height": 10, "width": 10},
            A.RandomResizedCrop: {"height": 10, "width": 10},
            A.RandomSizedCrop: {"min_max_height": (4, 8), "height": 10, "width": 10},
            A.CropAndPad: {"px": 10},
            A.Resize: {"height": 10, "width": 10},
            A.PixelDropout: {"dropout_prob": 0.5, "mask_drop_value": 10, "drop_value": 20},
            A.XYMasking: {
                "num_masks_x": (1, 3),
                "num_masks_y": (1, 3),
                "mask_x_length": 10,
                "mask_y_length": 10,
                "mask_fill_value": 1,
                "fill_value": 0,
            },
            A.D4: {},
        },
        except_augmentations={A.RandomCropNearBBox, A.RandomSizedBBoxSafeCrop, A.BBoxSafeRandomCrop, A.PixelDropout,
                              A.MixUp},
    ),
)
def test_binary_mask_interpolation(augmentation_cls, params):
    """Checks whether transformations based on DualTransform does not introduce a mask interpolation artifacts"""
    aug = augmentation_cls(p=1, **params)
    image = SQUARE_UINT8_IMAGE
    mask = np.random.randint(low=0, high=2, size=(100, 100), dtype=np.uint8)
    if augmentation_cls == A.OverlayElements:
        data = {
            "image": image,
            "mask": mask,
            "overlay_metadata": []
        }
    else:
        data = {
            "image": image,
            "mask": mask,
        }
    data = aug(**data)
    assert np.array_equal(np.unique(data["mask"]), np.array([0, 1]))


@pytest.mark.parametrize(
    ["augmentation_cls", "params"],
    get_dual_transforms(
        custom_arguments={
            A.Crop: {"y_min": 0, "y_max": 10, "x_min": 0, "x_max": 10},
            A.CenterCrop: {"height": 10, "width": 10},
            A.CropNonEmptyMaskIfExists: {"height": 10, "width": 10},
            A.RandomCrop: {"height": 10, "width": 10},
            A.RandomResizedCrop: {"height": 10, "width": 10},
            A.RandomSizedCrop: {"min_max_height": (4, 8), "height": 10, "width": 10},
            A.Resize: {"height": 10, "width": 10},
            A.PixelDropout: {"dropout_prob": 0.5, "mask_drop_value": 10, "drop_value": 20},
        },
        except_augmentations={
            A.RandomCropNearBBox,
            A.RandomSizedBBoxSafeCrop,
            A.BBoxSafeRandomCrop,
            A.CropAndPad,
            A.PixelDropout,
            A.MixUp,
            A.XYMasking,
            A.OverlayElements,
            A.TextImage
        },
    ),
)
def test_semantic_mask_interpolation(augmentation_cls, params):
    """Checks whether transformations based on DualTransform does not introduce a mask interpolation artifacts."""
    aug = augmentation_cls(p=1, **params)
    image = SQUARE_UINT8_IMAGE
    mask = np.random.randint(low=0, high=4, size=(100, 100), dtype=np.uint8) * 64

    data = aug(image=image, mask=mask)
    assert np.array_equal(np.unique(data["mask"]), np.array([0, 64, 128, 192]))


def __test_multiprocessing_support_proc(args):
    x, transform = args
    return transform(image=x)


@pytest.mark.parametrize(
    ["augmentation_cls", "params"],
    get_transforms(
        custom_arguments={
            A.Crop: {"y_min": 0, "y_max": 10, "x_min": 0, "x_max": 10},
            A.CenterCrop: {"height": 10, "width": 10},
            A.CropNonEmptyMaskIfExists: {"height": 10, "width": 10},
            A.RandomCrop: {"height": 10, "width": 10},
            A.RandomResizedCrop: {"height": 10, "width": 10},
            A.RandomSizedCrop: {"min_max_height": (4, 8), "height": 10, "width": 10},
            A.CropAndPad: {"px": 10},
            A.Resize: {"height": 10, "width": 10},
            A.TemplateTransform: {
                "templates": np.random.randint(low=0, high=256, size=(100, 100, 3), dtype=np.uint8),
            },
            A.XYMasking: {
                "num_masks_x": (1, 3),
                "num_masks_y": (1, 3),
                "mask_x_length": 10,
                "mask_y_length": 10,
                "mask_fill_value": 1,
                "fill_value": 0,
            },
        },
        except_augmentations={
            A.RandomCropNearBBox,
            A.RandomSizedBBoxSafeCrop,
            A.BBoxSafeRandomCrop,
            A.CropNonEmptyMaskIfExists,
            A.FDA,
            A.HistogramMatching,
            A.PixelDistributionAdaptation,
            A.MaskDropout,
            A.MixUp,
            A.OverlayElements,
            A.TextImage
        },
    ),
)
def test_multiprocessing_support(mp_pool, augmentation_cls, params):
    """Checks whether we can use augmentations in multiprocessing environments"""
    image = SQUARE_FLOAT_IMAGE if augmentation_cls == A.FromFloat else SQUARE_UINT8_IMAGE
    aug = augmentation_cls(p=1, **params)

    mp_pool.map(__test_multiprocessing_support_proc, map(lambda x: (x, aug), [image] * 10))


def test_force_apply():
    """
    Unit test for https://github.com/albumentations-team/albumentations/issues/189
    """
    aug = A.Compose(
        [
            A.OneOrOther(
                A.Compose(
                    [
                        A.RandomSizedCrop(min_max_height=(256, 1025), height=512, width=512, p=1),
                        A.OneOf(
                            [
                                A.RandomSizedCrop(min_max_height=(256, 512), height=384, width=384, p=0.5),
                                A.RandomSizedCrop(min_max_height=(256, 512), height=512, width=512, p=0.5),
                            ]
                        ),
                    ]
                ),
                A.Compose(
                    [
                        A.RandomSizedCrop(min_max_height=(256, 1025), height=256, width=256, p=1),
                        A.OneOf([A.HueSaturationValue(p=0.5), A.RGBShift(p=0.7)], p=1),
                    ]
                ),
            ),
            A.HorizontalFlip(p=1),
            A.RandomBrightnessContrast(p=0.5),
        ]
    )

    res = aug(image=np.zeros((1248, 1248, 3), dtype=np.uint8))
    assert res["image"].shape[0] in (256, 384, 512)
    assert res["image"].shape[1] in (256, 384, 512)


@pytest.mark.parametrize(
    ["augmentation_cls", "params"],
    get_image_only_transforms(
        custom_arguments={
            A.HistogramMatching: {
                "reference_images": [SQUARE_UINT8_IMAGE],
                "read_fn": lambda x: x,
            },
            A.FDA: {
                "reference_images": [SQUARE_UINT8_IMAGE],
                "read_fn": lambda x: x,
            },
            A.PixelDistributionAdaptation: {
                "reference_images": [SQUARE_UINT8_IMAGE],
                "read_fn": lambda x: x,
                "transform_type": "standard",
            },
            A.TemplateTransform: {
                "templates": SQUARE_UINT8_IMAGE,
            },
        },
        except_augmentations={
            A.TextImage
        }
    ),
)
def test_additional_targets_for_image_only(augmentation_cls, params):
    aug = A.Compose([augmentation_cls(p=1, **params)], additional_targets={"image2": "image"})
    for _ in range(10):
        image1 = SQUARE_FLOAT_IMAGE if augmentation_cls == A.FromFloat else SQUARE_UINT8_IMAGE
        image2 = image1.copy()
        res = aug(image=image1, image2=image2)
        aug1 = res["image"]
        aug2 = res["image2"]
        assert np.array_equal(aug1, aug2)

    aug = A.Compose([augmentation_cls(p=1, **params)])
    aug.add_targets(additional_targets={"image2": "image"})
    for _ in range(10):
        image1 = SQUARE_FLOAT_IMAGE if augmentation_cls == A.FromFloat else SQUARE_UINT8_IMAGE
        image2 = image1.copy()
        res = aug(image=image1, image2=image2)
        aug1 = res["image"]
        aug2 = res["image2"]
        assert np.array_equal(aug1, aug2)


def test_image_invert():
    for _ in range(10):
        # test for np.uint8 dtype
        image1 = np.random.randint(low=0, high=256, size=(100, 100, 3), dtype=np.uint8)
        image2 = A.to_float(image1)
        r_int = F.invert(F.invert(image1))
        r_float = F.invert(F.invert(image2))
        r_to_float = A.to_float(r_int)
        assert np.allclose(r_float, r_to_float, atol=0.01)


def test_lambda_transform():
    def negate_image(image, **kwargs):
        return -image

    def one_hot_mask(mask, num_channels, **kwargs):
        new_mask = np.eye(num_channels, dtype=np.uint8)[mask]
        return new_mask

    def vflip_bbox(bbox, **kwargs):
        return FGeometric.bbox_vflip(bbox, kwargs["shape"][0], kwargs["shape"][1])

    def vflip_keypoint(keypoint, **kwargs):
        return FGeometric.keypoint_vflip(keypoint, kwargs["shape"][0], kwargs["shape"][1])

    aug = A.Lambda(
        image=negate_image, mask=partial(one_hot_mask, num_channels=16), bbox=vflip_bbox, keypoint=vflip_keypoint, p=1
    )

    output = aug(
        image=np.ones((10, 10, 3), dtype=np.float32),
        mask=np.tile(np.arange(0, 10), (10, 1)),
        bboxes=[(10, 15, 25, 35)],
        keypoints=[(20, 30, 40, 50)],
    )
    assert (output["image"] < 0).all()
    assert output["mask"].shape[2] == 16  # num_channels
    assert output["bboxes"] == [FGeometric.bbox_vflip((10, 15, 25, 35), 10, 10)]
    assert output["keypoints"] == [FGeometric.keypoint_vflip((20, 30, 40, 50), 10, 10)]


def test_channel_droput():
    img = np.ones((10, 10, 3), dtype=np.float32)

    aug = A.ChannelDropout(channel_drop_range=(1, 1), p=1)  # Drop one channel

    transformed = aug(image=img)["image"]

    assert sum(transformed[:, :, c].max() for c in range(img.shape[2])) == 2

    aug = A.ChannelDropout(channel_drop_range=(2, 2), p=1)  # Drop two channels
    transformed = aug(image=img)["image"]

    assert sum(transformed[:, :, c].max() for c in range(img.shape[2])) == 1


def test_equalize():
    aug = A.Equalize(p=1)

    img = np.random.randint(0, 256, 256 * 256 * 3, np.uint8).reshape((256, 256, 3))
    a = aug(image=img)["image"]
    b = F.equalize(img)
    assert np.all(a == b)

    mask = np.random.randint(0, 2, 256 * 256, np.uint8).reshape((256, 256))
    aug = A.Equalize(mask=mask, p=1)
    a = aug(image=img)["image"]
    b = F.equalize(img, mask=mask)
    assert np.all(a == b)

    def mask_func(image, test):
        return mask

    aug = A.Equalize(mask=mask_func, mask_params=["test"], p=1)
    assert np.all(aug(image=img, test=mask)["image"] == F.equalize(img, mask=mask))


def test_crop_non_empty_mask():
    def _test_crop(mask, crop, aug, n=1):
        for _ in range(n):
            augmented = aug(image=mask, mask=mask)
            np.testing.assert_array_equal(augmented["image"], crop)
            np.testing.assert_array_equal(augmented["mask"], crop)

    def _test_crops(masks, crops, aug, n=1):
        for _ in range(n):
            augmented = aug(image=masks[0], masks=masks)
            for crop, augment in zip(crops, augmented["masks"]):
                np.testing.assert_array_equal(augment, crop)

    # test general case
    mask_1 = np.zeros([10, 10], dtype=np.uint8)  # uint8 required for passing mask_1 as `masks` (which uses bitwise or)
    mask_1[0, 0] = 1
    crop_1 = np.array([[1]])
    aug_1 = A.CropNonEmptyMaskIfExists(1, 1)

    # test empty mask
    mask_2 = np.zeros([10, 10], dtype=np.uint8)  # uint8 required for passing mask_2 as `masks` (which uses bitwise or)
    crop_2 = np.array([[0]])
    aug_2 = A.CropNonEmptyMaskIfExists(1, 1)

    # test ignore values
    mask_3 = np.ones([2, 2])
    mask_3[0, 0] = 2
    crop_3 = np.array([[2]])
    aug_3 = A.CropNonEmptyMaskIfExists(1, 1, ignore_values=[1])

    # test ignore channels
    mask_4 = np.zeros([2, 2, 2])
    mask_4[0, 0, 0] = 1
    mask_4[1, 1, 1] = 2
    crop_4 = np.array([[[1, 0]]])
    aug_4 = A.CropNonEmptyMaskIfExists(1, 1, ignore_channels=[1])

    # test full size crop
    mask_5 = np.random.random([10, 10, 3])
    crop_5 = mask_5
    aug_5 = A.CropNonEmptyMaskIfExists(10, 10)

    mask_6 = np.zeros([10, 10, 3])
    mask_6[0, 0, 0] = 0
    crop_6 = mask_6
    aug_6 = A.CropNonEmptyMaskIfExists(10, 10, ignore_values=[1])

    _test_crop(mask_1, crop_1, aug_1, n=1)
    _test_crop(mask_2, crop_2, aug_2, n=1)
    _test_crop(mask_3, crop_3, aug_3, n=5)
    _test_crop(mask_4, crop_4, aug_4, n=5)
    _test_crop(mask_5, crop_5, aug_5, n=1)
    _test_crop(mask_6, crop_6, aug_6, n=10)
    _test_crops([mask_2, mask_1], [crop_2, crop_1], aug_1, n=1)


@pytest.mark.parametrize("interpolation", [cv2.INTER_NEAREST, cv2.INTER_LINEAR, cv2.INTER_CUBIC])
def test_downscale(interpolation):
    img_float = SQUARE_FLOAT_IMAGE
    img_uint = (img_float * 255).astype("uint8")

    aug = A.Downscale(scale_min=0.5, scale_max=0.5, interpolation=interpolation, p=1)

    for img in (img_float, img_uint):
        transformed = aug(image=img)["image"]
        func_applied = F.downscale(img, scale=0.5, down_interpolation=interpolation, up_interpolation=interpolation)
        np.testing.assert_almost_equal(transformed, func_applied)


def test_crop_keypoints():
    image = np.random.randint(0, 256, (100, 100), np.uint8)
    keypoints = [(50, 50, 0, 0)]

    aug = A.Crop(0, 0, 80, 80, p=1)
    result = aug(image=image, keypoints=keypoints)
    assert result["keypoints"] == keypoints

    aug = A.Crop(50, 50, 100, 100, p=1)
    result = aug(image=image, keypoints=keypoints)
    assert result["keypoints"] == [(0, 0, 0, 0)]


def test_longest_max_size_keypoints():
    img = np.random.randint(0, 256, [50, 10], np.uint8)
    keypoints = [(9, 5, 0, 0)]

    aug = A.LongestMaxSize(max_size=100, p=1)
    result = aug(image=img, keypoints=keypoints)
    assert result["keypoints"] == [(18, 10, 0, 0)]

    aug = A.LongestMaxSize(max_size=5, p=1)
    result = aug(image=img, keypoints=keypoints)
    assert result["keypoints"] == [(0.9, 0.5, 0, 0)]

    aug = A.LongestMaxSize(max_size=50, p=1)
    result = aug(image=img, keypoints=keypoints)
    assert result["keypoints"] == [(9, 5, 0, 0)]


def test_smallest_max_size_keypoints():
    img = np.random.randint(0, 256, [50, 10], np.uint8)
    keypoints = [(9, 5, 0, 0)]

    aug = A.SmallestMaxSize(max_size=100, p=1)
    result = aug(image=img, keypoints=keypoints)
    assert result["keypoints"] == [(90, 50, 0, 0)]

    aug = A.SmallestMaxSize(max_size=5, p=1)
    result = aug(image=img, keypoints=keypoints)
    assert result["keypoints"] == [(4.5, 2.5, 0, 0)]

    aug = A.SmallestMaxSize(max_size=10, p=1)
    result = aug(image=img, keypoints=keypoints)
    assert result["keypoints"] == [(9, 5, 0, 0)]


def test_resize_keypoints():
    img = np.random.randint(0, 256, [50, 10], np.uint8)
    keypoints = [(9, 5, 0, 0)]

    aug = A.Resize(height=100, width=5, p=1)
    result = aug(image=img, keypoints=keypoints)
    assert result["keypoints"] == [(4.5, 10, 0, 0)]

    aug = A.Resize(height=50, width=10, p=1)
    result = aug(image=img, keypoints=keypoints)
    assert result["keypoints"] == [(9, 5, 0, 0)]


@pytest.mark.parametrize(
    "image",
    [
        np.random.randint(0, 256, [256, 320], np.uint8),
        np.random.random([256, 320]).astype(np.float32),
        np.random.randint(0, 256, [256, 320, 1], np.uint8),
        np.random.random([256, 320, 1]).astype(np.float32),
    ],
)
def test_multiplicative_noise_grayscale(image):
    m = 0.5
    aug = A.MultiplicativeNoise((m, m), elementwise=False, p=1)
    params = aug.get_params_dependent_on_targets({"image": image})
    assert m == params["multiplier"]
    result_e = aug(image=image)["image"]

    expected = image.astype(np.float32) * params["multiplier"]

    assert np.allclose(clip(expected, image.dtype), result_e)

    aug = A.MultiplicativeNoise((m, m), elementwise=True, p=1)
    params = aug.get_params_dependent_on_targets({"image": image})
    result_ne = aug.apply(image, params["multiplier"])

    expected = image.astype(np.float32) * params["multiplier"]

    assert np.allclose(clip(expected, image.dtype), result_ne)

@pytest.mark.parametrize(
    "image", IMAGES
)
@pytest.mark.parametrize(
    "elementwise", ( True, False )
)
def test_multiplicative_noise_rgb(image, elementwise):
    dtype = image.dtype

    aug = A.MultiplicativeNoise(multiplier=(0.9, 1.1), elementwise=elementwise, p=1)
    params = aug.get_params_dependent_on_targets({"image": image})
    mul = params["multiplier"]

    if elementwise:
        assert mul.shape == image.shape
    else:
        assert mul.shape == (image.shape[-1],)

    result = aug.apply(image, mul)

    expected = image.astype(np.float32) * mul

    assert np.allclose(clip(expected, dtype), result, atol=1e-5)


def test_mask_dropout():
    # In this case we have mask with all ones, so MaskDropout wipe entire mask and image
    img = np.random.randint(0, 256, [50, 10], np.uint8)
    mask = np.ones([50, 10], dtype=np.int64)

    aug = A.MaskDropout(p=1)
    result = aug(image=img, mask=mask)
    assert np.all(result["image"] == 0)
    assert np.all(result["mask"] == 0)

    # In this case we have mask with zeros , so MaskDropout will make no changes
    img = np.random.randint(0, 256, [50, 10], np.uint8)
    mask = np.zeros([50, 10], dtype=np.int64)

    aug = A.MaskDropout(p=1)
    result = aug(image=img, mask=mask)
    assert np.all(result["image"] == img)
    assert np.all(result["mask"] == 0)


@pytest.mark.parametrize( "image", IMAGES )
def test_grid_dropout_mask(image):
    height, width = image.shape[:2]
    mask = np.ones([height, width], dtype=np.uint8)
    aug = A.GridDropout(p=1, mask_fill_value=0)
    result = aug(image=image, mask=mask)
    # with mask on ones and fill_value = 0 the sum of pixels is smaller
    assert result["image"].sum() < image.sum()
    assert result["image"].shape == image.shape
    assert result["mask"].sum() < mask.sum()
    assert result["mask"].shape == mask.shape

    # with mask of zeros and fill_value = 0 mask should not change
    mask = np.zeros([height, width], dtype=np.uint8)
    aug = A.GridDropout(p=1, mask_fill_value=0)
    result = aug(image=image, mask=mask)
    assert result["image"].sum() < image.sum()
    assert np.all(result["mask"] == 0)

    # with mask mask_fill_value=100, mask sum is larger
    mask = np.random.randint(0, 10, [height, width], np.uint8)
    aug = A.GridDropout(p=1, mask_fill_value=100)
    result = aug(image=image, mask=mask)
    assert result["image"].sum() < image.sum()
    assert result["mask"].sum() > mask.sum()

    # with mask mask_fill_value=None, mask is not changed
    mask = np.ones([height, width], dtype=np.uint8)
    aug = A.GridDropout(p=1, mask_fill_value=None)
    result = aug(image=image, mask=mask)
    assert result["image"].sum() < image.sum()
    assert result["mask"].sum() == mask.sum()


@pytest.mark.parametrize(
    ["ratio", "holes_number_xy", "unit_size_range", "shift_xy"],
    [
        (0.00001, (10, 10), (100, 100), (50, 50)),
        (0.4556, (10, 20), None, (0, 0)),
        (0.00004, None, (2, 100), (0, 0)),
    ],
)
def test_grid_dropout_params(ratio, holes_number_xy, unit_size_range, shift_xy):
    img = np.random.randint(0, 256, [256, 320], np.uint8)

    aug = A.GridDropout(
        ratio=ratio,
        unit_size_range=unit_size_range,
        holes_number_xy=holes_number_xy,
        shift_xy=shift_xy,
        random_offset=False,
        fill_value=0,
        p=1,
    )
    result = aug(image=img)["image"]
    # with fill_value = 0 the sum of pixels is smaller
    assert result.sum() < img.sum()
    assert result.shape == img.shape
    params = aug.get_params_dependent_on_targets({"image": img})
    holes = params["holes"]
    assert len(holes[0]) == 4
    # check grid offsets
    if shift_xy:
        assert holes[0][:2] == shift_xy

    else:
        assert holes[0] == (0, 0)

    # for grid set with range
    if unit_size_range:
        assert max(1, unit_size_range[0] * ratio) <= (holes[0][2] - holes[0][0]) <= min(max(1, unit_size_range[1] * ratio), 256)
    elif holes_number_xy:
        assert (holes[0][2] - holes[0][0]) == max(1, int(ratio * 320 // holes_number_xy[0]))
        assert (holes[0][3] - holes[0][1]) == max(1, int(ratio * 256 // holes_number_xy[1]))


@pytest.mark.parametrize("params, expected", [
    # Test default initialization values
    ({}, {
        "ratio": 0.5,
        "unit_size_range": None,
        "holes_number_xy": None,
        "shift_xy": (0, 0),
        "random_offset": False,
        "fill_value": 0,
        "mask_fill_value": None,
    }),
    ({"ratio": 0.3}, {"ratio": 0.3}),
    ({"shift_x": 1, "shift_y": 2}, {"shift_xy": (1, 2)}),
    ({"unit_size_min": 10, "unit_size_max": 20}, {"unit_size_range": (10, 20)}),
    ({"unit_size_range": (10, 20)}, {"unit_size_range": (10, 20)}),
    ({"holes_number_x": 10, "holes_number_y": 20}, {"holes_number_xy": (10, 20)}),
    ({"holes_number_xy": (5, 5)}, {"holes_number_xy": (5, 5)}),
    ({"shift_xy": (5, 5)}, {"shift_xy": (5, 5)}),
    ({"random_offset": True}, {"random_offset": True}),
    ({"fill_value": 255}, {"fill_value": 255}),
    ({"mask_fill_value": 100}, {"mask_fill_value": 100}),
])
def test_grid_dropout_initialization(params, expected):
    transform = A.GridDropout(p=1, **params)
    for key, value in expected.items():
        assert getattr(transform, key) == value, f"Failed on {key} with value {value}"


@pytest.mark.parametrize("params", [
    ({"ratio": 1.5}),  # Invalid ratio > 1
    ({"ratio": 0}),
    ({"unit_size_range": (1, 20)}),  # Invalid unit_size_min < 2
    ({"holes_number_xy": (0, 5)}),  # Invalid holes_number_x < 1
])
def test_grid_dropout_invalid_input(params):
    with pytest.raises(ValueError):
        A.Compose([A.GridDropout(p=1, **params)])(image=SQUARE_UINT8_IMAGE)


@pytest.mark.parametrize("params, expected_holes", [
    (
        {"unit_size_range": (10, 10), "ratio": 0.5, "shift_xy": (0, 0)},
        [(0, 0, 5, 5), (0, 10, 5, 15), (0, 20, 5, 20), (10, 0, 15, 5), (10, 10, 15, 15), (10, 20, 15, 20), (20, 0, 25, 5), (20, 10, 25, 15), (20, 20, 25, 20), (30, 0, 30, 5), (30, 10, 30, 15), (30, 20, 30, 20)]
    ),
    (
        {"unit_size_range": (12, 12), "ratio": 0.6, "shift_xy": (1, 1)},
        [(1, 1, 8, 8), (1, 13, 8, 20), (13, 1, 20, 8), (13, 13, 20, 20), (25, 1, 30, 8), (25, 13, 30, 20)]
    ),
])
def test_grid_dropout_holes_generation(params, expected_holes):
    transform = A.GridDropout(p=1, **params)
    image = np.zeros((20, 30, 3), dtype=np.uint8)

    holes = transform.get_params_dependent_on_targets({"image": image})["holes"]

    assert holes == expected_holes, f"Failed on holes generation with value {holes}"


@pytest.mark.parametrize(
    ["blur_limit", "sigma", "result_blur", "result_sigma"],
    [
        [[0, 0], [1, 1], 0, 1],
        [[1, 1], [0, 0], 1, 0],
        [[1, 1], [1, 1], 1, 1],
    ],
)
def test_unsharp_mask_limits(blur_limit, sigma, result_blur, result_sigma):
    img = np.zeros([100, 100, 3], dtype=np.uint8)
    aug = A.Compose([A.UnsharpMask(blur_limit=blur_limit, sigma_limit=sigma, p=1)])

    res = aug(image=img)["image"]
    assert np.allclose(res, F.unsharp_mask(img, result_blur, result_sigma))


@pytest.mark.parametrize(["val_uint8"], [[0], [1], [128], [255]])
def test_unsharp_mask_float_uint8_diff_less_than_two(val_uint8):
    x_uint8 = np.zeros((5, 5)).astype(np.uint8)
    x_uint8[2, 2] = val_uint8

    x_float32 = np.zeros((5, 5)).astype(np.float32)
    x_float32[2, 2] = val_uint8 / 255.0

    unsharpmask = A.UnsharpMask(blur_limit=3, p=1)

    set_seed(0)
    usm_uint8 = unsharpmask(image=x_uint8)["image"]

    set_seed(0)
    usm_float32 = unsharpmask(image=x_float32)["image"]

    # Before comparison, rescale the usm_float32 to [0, 255]
    diff = np.abs(usm_uint8 - usm_float32 * 255)

    # The difference between the results of float32 and uint8 will be at most 2.
    assert np.all(diff <= 2.0)


@pytest.mark.parametrize(
    ["brightness", "contrast", "saturation", "hue"],
    [
        [1, 1, 1, 0],
        [0.123, 1, 1, 0],
        [1.321, 1, 1, 0],
        [1, 0.234, 1, 0],
        [1, 1.432, 1, 0],
        [1, 1, 0.345, 0],
        [1, 1, 1.543, 0],
        [1, 1, 1, 0.456],
        [1, 1, 1, -0.432],
    ],
)
def test_color_jitter_float_uint8_equal(brightness, contrast, saturation, hue):
    img = SQUARE_UINT8_IMAGE

    transform = A.Compose(
        [
            A.ColorJitter(
                brightness=[brightness, brightness],
                contrast=[contrast, contrast],
                saturation=[saturation, saturation],
                hue=[hue, hue],
                p=1,
            )
        ]
    )

    res1 = transform(image=img)["image"]
    res2 = (transform(image=img.astype(np.float32) / 255.0)["image"] * 255).astype(np.uint8)

    _max = np.abs(res1.astype(np.int16) - res2.astype(np.int16)).max()

    if hue != 0:
        assert _max <= 10, f"Max: {_max}"
    else:
        assert _max <= 2, f"Max: {_max}"


@pytest.mark.parametrize(["hue", "sat", "val"], [[13, 17, 23], [14, 18, 24], [131, 143, 151], [132, 144, 152]])
def test_hue_saturation_value_float_uint8_equal(hue, sat, val):
    img = SQUARE_UINT8_IMAGE

    for i in range(2):
        sign = 1 if i == 0 else -1
        for i in range(4):
            if i == 0:
                _hue = hue * sign
                _sat = 0
                _val = 0
            elif i == 1:
                _hue = 0
                _sat = sat * sign
                _val = 0
            elif i == 2:
                _hue = 0
                _sat = 0
                _val = val * sign
            else:
                _hue = hue * sign
                _sat = sat * sign
                _val = val * sign

            t1 = A.Compose(
                [
                    A.HueSaturationValue(
                        hue_shift_limit=[_hue, _hue], sat_shift_limit=[_sat, _sat], val_shift_limit=[_val, _val], p=1
                    )
                ]
            )
            t2 = A.Compose(
                [
                    A.HueSaturationValue(
                        hue_shift_limit=[_hue / 180 * 360, _hue / 180 * 360],
                        sat_shift_limit=[_sat / 255, _sat / 255],
                        val_shift_limit=[_val / 255, _val / 255],
                        p=1,
                    )
                ]
            )

            res1 = t1(image=img)["image"]
            res2 = (t2(image=img.astype(np.float32) / 255.0)["image"] * 255).astype(np.uint8)

            _max = np.abs(res1.astype(np.int32) - res2).max()
            assert _max <= 10, f"Max value: {_max}"


def test_perspective_keep_size():
    h, w = 100, 100
    img = np.zeros([h, w, 3], dtype=np.uint8)
    bboxes = []
    for _ in range(10):
        x1 = np.random.randint(0, w - 1)
        y1 = np.random.randint(0, h - 1)
        x2 = np.random.randint(x1 + 1, w)
        y2 = np.random.randint(y1 + 1, h)
        bboxes.append([x1, y1, x2, y2])
    keypoints = [(np.random.randint(0, w), np.random.randint(0, h), np.random.random()) for _ in range(10)]

    transform_1 = A.Compose(
        [A.Perspective(keep_size=True, p=1)],
        keypoint_params=A.KeypointParams("xys"),
        bbox_params=A.BboxParams("pascal_voc", label_fields=["labels"]),
    )
    transform_2 = A.Compose(
        [A.Perspective(keep_size=False, p=1), A.Resize(h, w, p=1)],
        keypoint_params=A.KeypointParams("xys"),
        bbox_params=A.BboxParams("pascal_voc", label_fields=["labels"]),
    )

    set_seed(0)
    res_1 = transform_1(image=img, bboxes=bboxes, keypoints=keypoints, labels=[0] * len(bboxes))
    set_seed(0)
    res_2 = transform_2(image=img, bboxes=bboxes, keypoints=keypoints, labels=[0] * len(bboxes))

    assert np.allclose(res_1["bboxes"], res_2["bboxes"], atol=0.2)
    assert np.allclose(res_1["keypoints"], res_2["keypoints"])


def test_longest_max_size_list():
    img = np.random.randint(0, 256, [50, 10], np.uint8)
    keypoints = [(9, 5, 0, 0)]

    aug = A.LongestMaxSize(max_size=[5, 10], p=1)
    result = aug(image=img, keypoints=keypoints)
    assert result["image"].shape in [(10, 2), (5, 1)]
    assert result["keypoints"] in [[(0.9, 0.5, 0, 0)], [(1.8, 1, 0, 0)]]


def test_smallest_max_size_list():
    img = np.random.randint(0, 256, [50, 10], np.uint8)
    keypoints = [(9, 5, 0, 0)]

    aug = A.SmallestMaxSize(max_size=[50, 100], p=1)
    result = aug(image=img, keypoints=keypoints)
    assert result["image"].shape in [(250, 50), (500, 100)]
    assert result["keypoints"] in [[(45, 25, 0, 0)], [(90, 50, 0, 0)]]


@pytest.mark.parametrize(
    ["img_weight", "template_weight", "template_transform", "image_size", "template_size"],
    [
        (0.5, 0.5, A.RandomSizedCrop((50, 200), size=(513, 450), p=1.), (513, 450), (224, 224)),
        (0.3, 0.5, A.RandomResizedCrop(size=(513, 450), p=1.), (513, 450), (224, 224)),
        (1.0, 0.5, A.CenterCrop(500, 450,  p=1.), (500, 450, 3), (512, 512, 3)),
        (0.5, 0.8, A.Resize(513, 450, p=1.), (513, 450), (512, 512)),
        (0.5, 0.2, A.NoOp(), (224, 224), (224, 224)),
        (0.5, 0.9, A.NoOp(), (512, 512, 3), (512, 512, 3)),
        (0.5, 0.5, None, (512, 512), (512, 512)),
        (0.8, 0.7, None, (512, 512, 3), (512, 512, 3)),
        (
            0.5,
            0.5,
            A.Compose([A.Blur(p=1.), A.RandomSizedCrop((50, 200), size=(512, 512), p=1.), A.HorizontalFlip(p=1.)]),
            (512, 512),
            (512, 512),
        ),
    ],
)
def test_template_transform(img_weight, template_weight, template_transform, image_size, template_size):
    img = np.random.randint(0, 256, image_size, np.uint8)
    template = np.random.randint(0, 256, template_size, np.uint8)

    aug = A.TemplateTransform(template, img_weight, template_weight, template_transform)
    result = aug(image=img)["image"]

    assert result.shape == img.shape

    params = aug.get_params_dependent_on_targets({"image": img})
    template = params["template"]
    assert template.shape == img.shape
    assert template.dtype == img.dtype


def test_template_transform_incorrect_size(template):
    image = np.random.randint(0, 256, (512, 512, 3), np.uint8)
    with pytest.raises(ValueError) as exc_info:
        transform = A.TemplateTransform(template, p=1.0)
        transform(image=image)

    message = f"Image and template must be the same size, got {image.shape[:2]} and {template.shape[:2]}"
    assert str(exc_info.value) == message


@pytest.mark.parametrize(["img_channels", "template_channels"], [(1, 3), (6, 3)])
def test_template_transform_incorrect_channels(img_channels, template_channels):
    img = np.random.randint(0, 255, [100, 100, img_channels], np.uint8)
    template = np.random.randint(0, 255, [100, 100, template_channels], np.uint8)

    with pytest.raises(ValueError) as exc_info:
        transform = A.TemplateTransform(template, p=1.)
        transform(image=img)

    message = (
        "Template must be a single channel or has the same number of channels "
        "as input image ({}), got {}".format(img_channels, template.shape[-1])
    )
    assert str(exc_info.value) == message


@pytest.mark.parametrize(
    ["params"],
    [
        [{"scale": (0.5, 1.0)}],
        [{"scale": (0.5, 1.0), "keep_ratio": False}],
        [{"scale": (0.5, 1.0), "keep_ratio": True}],
    ],
)
def test_affine_scale_ratio(params):
    set_seed(0)
    aug = A.Affine(**params, p=1.0)
    image = SQUARE_UINT8_IMAGE
    target = {"image": image}
    apply_params = aug.get_params_dependent_on_targets(target)

    if "keep_ratio" not in params:
        # default(keep_ratio=False)
        assert apply_params["scale"]["x"] != apply_params["scale"]["y"]
    elif not params["keep_ratio"]:
        # keep_ratio=False
        assert apply_params["scale"]["x"] != apply_params["scale"]["y"]
    else:
        # keep_ratio=True
        assert apply_params["scale"]["x"] == apply_params["scale"]["y"]


@pytest.mark.parametrize(
    ["params"],
    [
        [{"scale": {"x": (0.5, 1.0), "y": (1.0, 1.5)}, "keep_ratio": True}],
        [{"scale": {"x": 0.5, "y": 1.0}, "keep_ratio": True}],
    ],
)
def test_affine_incorrect_scale_range(params):
    with pytest.raises(ValueError):
        A.Affine(**params)


@pytest.mark.parametrize(
    ["angle", "targets", "expected"],
    [
        [
            -10,
            {
                "bboxes": [
                    [0, 0, 5, 5, 0],
                    [195, 0, 200, 5, 0],
                    [195, 95, 200, 100, 0],
                    [0, 95, 5, 99, 0],
                ],
                "keypoints": [
                    [0, 0, 0, 0],
                    [199, 0, 10, 10],
                    [199, 99, 20, 20],
                    [0, 99, 30, 30],
                ],
            },
            {
                "bboxes": [
                    [(16.036253471129026, 0.7268824985344293, 21.42442059056688, 5.049479254799872, 0), (194.61183288056216, 25.996579994841458, 200.0, 30.319176751106898, 0), (179.33014645626594, 95.67740324373456, 184.71831357570377, 100.0, 0), (0.8521337495555823, 70.54534260014618, 6.078767680466058, 74.1330081974473, 0)]
                ],
                "keypoints": [
                    [(16.84391941376591, 0.7268824985344293, 147.04220486917677, 0.0), (199.0, 26.514932763996473, 157.04220486917674, 9.30232558139535), (183.15608058623408, 99.0, 167.04220486917674, 18.6046511627907), (0.8521337495555823, 73.48506723600353, 177.04220486917674, 27.906976744186046)]
                ],
            },
        ],
        [
            10,
            {
                "bboxes": [
                    [0, 0, 5, 5, 0],
                    [195, 0, 200, 5, 0],
                    [195, 95, 200, 100, 0],
                    [0, 95, 5, 99, 0],
                ],
                "keypoints": [
                    [0, 0, 0, 0],
                    [199, 0, 10, 10],
                    [199, 99, 20, 20],
                    [0, 99, 30, 30],
                ],
            },
            {
                "bboxes": [
                    [(0.8521337495555819, 25.866991802552704, 6.240300868993435, 30.18958855881814, 0), (179.4916796447933, 0.5972943062456757, 184.87984676423113, 4.919891062511116, 0), (194.61183288056216, 70.41575440785743, 200.0, 74.73835116412288, 0), (16.1977866596564, 95.68545190416447, 21.424420590566875, 99.27311750146558, 0)]
                ],
                "keypoints": [
                    [(0.852133749555582, 26.514932763996473, 212.95779513082323, 0.0), (183.15608058623408, 0.7268824985344295, 222.95779513082323, 9.30232558139535), (199.0, 73.48506723600353, 232.9577951308232, 18.6046511627907), (16.84391941376591, 99.0, 242.9577951308232, 27.906976744186046)]
                ],
            },
        ],
    ],
)
def test_safe_rotate(angle: float, targets: dict, expected: dict):
    image = np.empty([100, 200, 3], dtype=np.uint8)
    t = A.Compose(
        [
            A.SafeRotate(limit=(angle, angle), border_mode=0, value=0, p=1),
        ],
        bbox_params=A.BboxParams(format="pascal_voc", min_visibility=0.0),
        keypoint_params=A.KeypointParams("xyas"),
        p=1,
    )
    res = t(image=image, **targets)

    for key, value in expected.items():
        assert np.allclose(np.array(value), np.array(res[key])), key


@pytest.mark.parametrize(
    "aug_cls",
    [
        (lambda rotate: A.Affine(rotate=rotate, p=1, mode=cv2.BORDER_CONSTANT, cval=0)),
        (
            lambda rotate: A.ShiftScaleRotate(
                shift_limit=(0, 0),
                scale_limit=(0, 0),
                rotate_limit=rotate,
                p=1,
                border_mode=cv2.BORDER_CONSTANT,
                value=0,
            )
        ),
    ],
)
@pytest.mark.parametrize(
    "img",
    [
        SQUARE_UINT8_IMAGE,
        np.random.randint(0, 256, [25, 100, 3], np.uint8),
        np.random.randint(0, 256, [100, 25, 3], np.uint8),
    ],
)
@pytest.mark.parametrize("angle", list(range(-360, 360, 15)))
def test_rotate_equal(img, aug_cls, angle):
    set_seed(0)

    height, width = img.shape[:2]
    kp = [[random.randint(0, width - 1), random.randint(0, height - 1), random.randint(0, 360)] for _ in range(50)]
    kp += [
        [round(width * 0.2), int(height * 0.3), 90],
        [int(width * 0.2), int(height * 0.3), 90],
        [int(width * 0.2), int(height * 0.3), 90],
        [int(width * 0.2), int(height * 0.3), 90],
        [0, 0, 0],
        [width - 1, height - 1, 0],
    ]
    keypoint_params = A.KeypointParams("xya", remove_invisible=False)

    a = A.Compose([aug_cls(rotate=(angle, angle))], keypoint_params=keypoint_params)
    b = A.Compose(
        [A.Rotate((angle, angle), border_mode=cv2.BORDER_CONSTANT, value=0, p=1)], keypoint_params=keypoint_params
    )

    res_a = a(image=img, keypoints=kp)
    res_b = b(image=img, keypoints=kp)
    assert np.allclose(res_a["image"], res_b["image"])
    res_a = np.array(res_a["keypoints"])
    res_b = np.array(res_b["keypoints"])
    diff = np.round(np.abs(res_a - res_b))
    assert diff[:, :2].max() <= 2
    assert (diff[:, -1] % 360).max() <= 1


@pytest.mark.parametrize("seed", list(range(10)))
def test_motion_blur_allow_shifted(seed):
    set_seed(seed)

    transform = A.MotionBlur(allow_shifted=False)
    kernel = transform.get_params()["kernel"]

    center = kernel.shape[0] / 2 - 0.5

    def check_center(vector):
        start = None
        end = None

        for i, v in enumerate(vector):
            if start is None and v != 0:
                start = i
            elif start is not None and v == 0:
                end = i
                break
        if end is None:
            end = len(vector)

        assert (end + start - 1) / 2 == center

    check_center(kernel.sum(axis=0))
    check_center(kernel.sum(axis=1))


@pytest.mark.parametrize(
    "augmentation",
    [
        A.RandomGravel(),
        A.RandomSnow(),
        A.RandomRain(),
        A.RandomFog(),
        A.RandomSunFlare(),
        A.RandomShadow(),
        A.Spatter(),
        A.ChromaticAberration(),
    ],
)
@pytest.mark.parametrize("img_channels", [1, 6])
def test_non_rgb_transform_warning(augmentation, img_channels):
    img = np.random.randint(0, 255, (100, 100, img_channels), dtype=np.uint8)

    with pytest.raises(ValueError) as exc_info:
        augmentation(image=img, force_apply=True)

    message = "This transformation expects 3-channel images"
    assert str(exc_info.value).startswith(message)

@pytest.mark.parametrize("height, width", [(100, 200), (200, 100)])
@pytest.mark.parametrize("scale", [(0.08, 1.0), (0.5, 1.0)])
@pytest.mark.parametrize("ratio", [(0.75, 1.33), (1.0, 1.0)])
def test_random_crop_interfaces_vs_torchvision(height, width, scale, ratio):
    # NOTE: below will fail when height, width is no longer expected as first two positional arguments
    transform_albu = A.RandomResizedCrop(height, width, scale=scale, ratio=ratio, p=1)
    transform_albu_new = A.RandomResizedCrop(size=(height, width), scale=scale, ratio=ratio, p=1)

    image = np.random.randint(0, 256, (224, 224, 3), dtype=np.uint8)
    transformed_image_albu = transform_albu(image=image)['image']
    transformed_image_albu_new = transform_albu_new(image=image)['image']

    # PyTorch equivalent operation
    transform_pt = torch_transforms.RandomResizedCrop(size=(height, width), scale=scale, ratio=ratio)
    image_pil = torch_transforms.functional.to_pil_image(image)
    transformed_image_pt = transform_pt(image_pil)

    transformed_image_pt_np = np.array(transformed_image_pt)
    assert transformed_image_albu.shape == transformed_image_pt_np.shape
    assert transformed_image_albu_new.shape == transformed_image_pt_np.shape

    # NOTE: below will fail when height, width is no longer expected as second and third positional arguments
    transform_albu = A.RandomSizedCrop((128, 224), height, width, p=1.0)
    transform_albu_new = A.RandomSizedCrop(min_max_height=(128, 224), size=(height, width), p=1.0)
    transformed_image_albu = transform_albu(image=image)['image']
    transformed_image_albu_new = transform_albu_new(image=image)['image']
    assert transformed_image_albu.shape == transformed_image_pt_np.shape
    assert transformed_image_albu_new.shape == transformed_image_pt_np.shape

    # NOTE: below will fail when height, width is no longer expected as first two positional arguments
    transform_albu = A.RandomResizedCrop(height, width, scale=scale, ratio=ratio, p=1)
    transform_albu_height_is_size = A.RandomResizedCrop(size=height, width=width, scale=scale, ratio=ratio, p=1)

    image = np.random.randint(0, 256, (224, 224, 3), dtype=np.uint8)
    transformed_image_albu = transform_albu(image=image)['image']
    transform_albu_height_is_size = transform_albu_new(image=image)['image']
    assert transformed_image_albu.shape == transformed_image_pt_np.shape
    assert transform_albu_height_is_size.shape == transformed_image_pt_np.shape


@pytest.mark.parametrize("num_shadows_limit, num_shadows_lower, num_shadows_upper, expected_warning", [
    ((1, 1), None, None, None),
    ((1, 2), None, None, None),
    ((2, 3), None, None, None),
    ((1, 2), 1, None, DeprecationWarning),
    ((1, 2), None, 2, DeprecationWarning),
    ((1, 2), 1, 2, DeprecationWarning),
    ((2, 1), None, None, ValueError),
])
def test_deprecation_warnings_random_shadow(
    num_shadows_limit: Tuple[int, int],
    num_shadows_lower: Optional[int],
    num_shadows_upper: Optional[int],
    expected_warning: Optional[Type[Warning]],
) -> None:
    """
    Test deprecation warnings for RandomShadow
    """
    with warnings.catch_warnings(record=True) as w:
        warnings.simplefilter("always")  # Change the filter to capture all warnings
        if expected_warning == ValueError:
            with pytest.raises(ValueError):
                A.RandomShadow(num_shadows_limit=num_shadows_limit, num_shadows_lower=num_shadows_lower,
                               num_shadows_upper=num_shadows_upper, p=1)
        elif expected_warning is DeprecationWarning:
            A.RandomShadow(num_shadows_limit=num_shadows_limit, num_shadows_lower=num_shadows_lower,
                           num_shadows_upper=num_shadows_upper, p=1)
            for warning in w:
                print(f"Warning captured: {warning.category.__name__}, Message: '{warning.message}'")

                if warning.category is DeprecationWarning:
                    print(f"Deprecation Warning: {warning.message}")
            assert any(issubclass(warning.category, DeprecationWarning) for warning in w), \
                "No DeprecationWarning found"
        else:
            assert not w, "Unexpected warnings raised"


@pytest.mark.parametrize("image", IMAGES)
@pytest.mark.parametrize("grid", [
    (3, 3), (4, 4), (5, 7)
])
def test_grid_shuffle(image, grid):
    """
    As we reshuffle the grid, the mean and sum of the image and mask should remain the same,
    while the reshuffled image and mask should not be equal to the original image and mask.
    """
    set_seed(0)

    mask = image.copy()

    aug = A.Compose([A.RandomGridShuffle(grid=grid, p=1)])

    res = aug(image=image, mask=mask)
    assert res["image"].shape == image.shape
    assert res["mask"].shape == mask.shape

    assert not np.array_equal(res["image"], image)
    assert not np.array_equal(res["mask"], mask)

    np.testing.assert_allclose(res["image"].sum(axis=(0, 1)), image.sum(axis=(0, 1)), atol=0.04)
    np.testing.assert_allclose(res["mask"].sum(axis=(0, 1)), mask.sum(axis=(0, 1)), atol=0.03)


@pytest.mark.parametrize("image", IMAGES)
@pytest.mark.parametrize(
    "crop_left, crop_right, crop_top, crop_bottom",
    [
        (0, 0, 0, 0),
        (0, 1, 0, 1),
        (1, 0, 1, 0),
        (0.5, 0.5, 0.5, 0.5),
        ( 0.1, 0.1, 0.1, 0.1 ),
        ( 0.3, 0.3, 0.3, 0.3 ),
    ]
)
def test_random_crop_from_borders(image, bboxes, keypoints, crop_left, crop_right, crop_top, crop_bottom):
    set_seed(0)
    aug = A.Compose([A.RandomCropFromBorders(crop_left=crop_left,
                                             crop_right=crop_right,
                                             crop_top=crop_top,
                                             crop_bottom=crop_bottom,
                                             p=1)],
                    bbox_params=A.BboxParams("pascal_voc"),
                    keypoint_params=A.KeypointParams("xy"))

    assert aug(image=image, mask=image, bboxes=bboxes, keypoints=keypoints)

@pytest.mark.parametrize("params, expected", [
    # Test default initialization values
    ({}, {"quality_range": (99, 100), "compression_type": ImageCompressionType.JPEG}),
    # Test custom quality range and compression type
    ({"quality_range": (10, 90), "compression_type": ImageCompressionType.WEBP},
     {"quality_range": (10, 90), "compression_type": ImageCompressionType.WEBP}),
    # Deprecated quality values handling
    ({"quality_lower": 75}, {"quality_range": (75, 100)}),
])
def test_image_compression_initialization(params, expected):
    img_comp = ImageCompression(**params)
    for key, value in expected.items():
        assert getattr(img_comp, key) == value, f"Failed on {key} with value {value}"

@pytest.mark.parametrize("params", [
    ({"quality_range": (101, 105)}),  # Invalid quality range
    ({"quality_range": (0, 0)}),  # Invalid range for JPEG
    ({"compression_type": "unknown"})  # Invalid compression type
])
def test_image_compression_invalid_input(params):
    with pytest.raises(Exception):
        ImageCompression(**params)


@pytest.mark.parametrize("params, expected", [
    # Default values
    ({}, {"num_holes_range": (1, 1), "hole_height_range": (8, 8), "hole_width_range": (8, 8)}),
    # Boundary values
    ({"num_holes_range": (2, 3)}, {"num_holes_range": (2, 3)}),
    ({"hole_height_range": (0.1, 0.1)}, {"hole_height_range": (0.1, 0.1)}),
    ({"hole_width_range": (0.1, 0.1)}, {"hole_width_range": (0.1, 0.1)}),
    # Random fill value
    ({"fill_value": 'random'}, {"fill_value": 'random'}),
    ({"fill_value": (255, 255, 255)}, {"fill_value": (255, 255, 255)}),
    # Deprecated values handling
    ({"min_holes": 1, "max_holes": 5}, {"num_holes_range": (1, 5)}),
    ({"min_height": 2, "max_height": 6}, {"hole_height_range": (2, 6)}),
    ({"min_width": 3, "max_width": 7}, {"hole_width_range": (3, 7)}),
])
def test_coarse_dropout_functionality(params, expected):
    aug = A.CoarseDropout(**params, p=1)
    aug_dict = aug.to_dict()["transform"]
    for key, value in expected.items():
        assert aug_dict[key] == value, f"Failed on {key} with value {value}"


@pytest.mark.parametrize("params", [
    ({"num_holes_range": (5, 1)}),  # Invalid range
    ({"num_holes_range": (0, 3)}),  # Invalid range
    ({"hole_height_range": (2.1, 3)}),  # Invalid type
    ({"hole_height_range": ('a', 'b')}),  # Invalid type
])
def test_coarse_dropout_invalid_input(params):
    with pytest.raises(Exception):
        aug = A.CoarseDropout(**params, p=1)


@pytest.mark.parametrize(
    ["augmentation_cls", "params"],
    get_transforms(
        custom_arguments={
            A.Crop: {"y_min": 0, "y_max": 10, "x_min": 0, "x_max": 10},
            A.CenterCrop: {"height": 10, "width": 10},
            A.CropNonEmptyMaskIfExists: {"height": 10, "width": 10},
            A.RandomCrop: {"height": 10, "width": 10},
            A.RandomResizedCrop: {"height": 10, "width": 10},
            A.RandomSizedCrop: {"min_max_height": (4, 8), "height": 10, "width": 10},
            A.CropAndPad: {"px": 10},
            A.Resize: {"height": 10, "width": 10},
            A.TemplateTransform: {
                "templates": clip(SQUARE_UINT8_IMAGE + 2, np.uint8),
            },
            A.XYMasking: {
                "num_masks_x": (1, 3),
                "num_masks_y": (1, 3),
                "mask_x_length": 10,
                "mask_y_length": 10,
                "mask_fill_value": 1,
                "fill_value": 0,
            },
            A.Superpixels: {"p_replace": (1, 1),
                            "n_segments": (10, 10),
                            "max_size": 10
                            },
            A.ZoomBlur: {"max_factor": (1.05, 3)},
        },
        except_augmentations={
            A.RandomCropNearBBox,
            A.RandomSizedBBoxSafeCrop,
            A.BBoxSafeRandomCrop,
            A.CropNonEmptyMaskIfExists,
            A.FDA,
            A.HistogramMatching,
            A.PixelDistributionAdaptation,
            A.MaskDropout,
            A.MixUp,
            A.NoOp,
            A.Lambda,
            A.ToRGB,
            A.RandomRotate90,
<<<<<<< HEAD
            A.FancyPCA,
            A.TextImage
=======
>>>>>>> 8244a4b3
        },
    ),
)
def test_change_image(augmentation_cls, params):
    """Checks whether transform performs changes to the image."""
    aug = A.Compose([augmentation_cls(p=1, **params)])
    image = SQUARE_UINT8_IMAGE
    if augmentation_cls == A.OverlayElements:
        data = {
            "image": image,
            "overlay_metadata": {
                "image": clip(SQUARE_UINT8_IMAGE + 2, image.dtype),
                "bbox": (0.1, 0.12, 0.6, 0.3)
            }
        }
    elif augmentation_cls == A.FromFloat:
        data = {
            "image": SQUARE_FLOAT_IMAGE,
        }
    else:
        data = {
            "image": image,
        }
    assert not np.array_equal(aug(**data)["image"], image)


@pytest.mark.parametrize(
    ["augmentation_cls", "params"],
    get_transforms(
        custom_arguments={
            A.XYMasking: {
                "num_masks_x": (1, 3),
                "num_masks_y": (1, 3),
                "mask_x_length": 10,
                "mask_y_length": 10,
                "mask_fill_value": 1,
                "fill_value": 0,
            },
            A.Superpixels: {
                "p_replace": (1, 1),
                "n_segments": (10, 10),
                "max_size": 10
            },
            A.FancyPCA: {"alpha": 1}
        },
        except_augmentations={
            A.Crop,
            A.CenterCrop,
            A.CropNonEmptyMaskIfExists,
            A.RandomCrop,
            A.RandomResizedCrop,
            A.RandomSizedCrop,
            A.CropAndPad,
            A.Resize,
            A.TemplateTransform,
            A.RandomCropNearBBox,
            A.RandomSizedBBoxSafeCrop,
            A.BBoxSafeRandomCrop,
            A.CropNonEmptyMaskIfExists,
            A.FDA,
            A.HistogramMatching,
            A.PixelDistributionAdaptation,
            A.MaskDropout,
            A.MixUp,
            A.NoOp,
            A.Lambda,
            A.ToRGB,
            A.ChannelDropout,
            A.LongestMaxSize,
            A.PadIfNeeded,
            A.RandomCropFromBorders,
            A.SmallestMaxSize,
            A.RandomScale,
            A.ChannelShuffle,
            A.ChromaticAberration,
            A.RandomRotate90,
            A.PlanckianJitter,
            A.OverlayElements,
            A.FromFloat,
            A.TextImage
        },
    ),
)
def test_selective_channel(augmentation_cls: BasicTransform, params: Dict[str, Any]) -> None:
    set_seed(3)

    image = SQUARE_MULTI_UINT8_IMAGE
    channels = [3, 2, 4]

    aug = A.Compose(
        [A.SelectiveChannelTransform(transforms=[augmentation_cls(**params, p=1)], channels=channels, p=1)],
    )

    data = {"image": image}

    transformed_image = aug(**data)["image"]

    for channel in range(image.shape[-1]):
        if channel in channels:
            assert not np.array_equal(image[..., channel], transformed_image[..., channel])
        else:
            assert np.array_equal(image[..., channel], transformed_image[..., channel])


@pytest.mark.parametrize("params, expected", [
    # Default values
    ({}, {"scale_range": (0.25, 0.25), "interpolation_pair": {"downscale": cv2.INTER_NEAREST, "upscale": cv2.INTER_NEAREST}}),
    # Boundary values
    ({"scale_range": (0.1, 0.9)}, {"scale_range": (0.1, 0.9)}),
    ({"interpolation_pair": {"downscale": cv2.INTER_LINEAR, "upscale": cv2.INTER_CUBIC}}, {"interpolation_pair": {"downscale": cv2.INTER_LINEAR, "upscale": cv2.INTER_CUBIC}}),
    # Deprecated values handling
    ({"scale_min": 0.1, "scale_max": 0.9}, {"scale_range": (0.1, 0.9)}),
    ({"interpolation": cv2.INTER_AREA}, {"interpolation_pair": {"downscale": cv2.INTER_AREA, "upscale": cv2.INTER_AREA}}),
])
def test_downscale_functionality(params, expected):
    aug = A.Downscale(**params, p=1)
    aug_dict = aug.get_transform_init_args()
    for key, value in expected.items():
        assert aug_dict[key] == value, f"Failed on {key} with value {value}"

@pytest.mark.parametrize("params", [
    ({"scale_range": (0.9, 0.1)}),  # Invalid range, max < min
    ({"scale_range": (1.1, 1.2)}),  # Values outside valid scale range (0, 1)
    ({"interpolation_pair": {"downscale": 9999, "upscale": 9999}}),  # Invalid interpolation method
])
def test_downscale_invalid_input(params):
    with pytest.raises(Exception):
        A.Downscale(**params, p=1)


@pytest.mark.parametrize("params, expected", [
    # Default values
    ({}, {"min_height": 1024, "min_width": 1024, "position": A.PadIfNeeded.PositionType.CENTER, "border_mode": cv2.BORDER_REFLECT_101}),
    # Boundary values
    ({"min_height": 800, "min_width": 800}, {"min_height": 800, "min_width": 800}),
    ({"pad_height_divisor": 10, "min_height": None, "pad_width_divisor": 10, "min_width": None},
     {"pad_height_divisor": 10, "min_height": None, "pad_width_divisor": 10, "min_width": None}),
    ({"position": "top_left"}, {"position": A.PadIfNeeded.PositionType.TOP_LEFT}),
    # Value handling when border_mode is BORDER_CONSTANT
    ({"border_mode": cv2.BORDER_CONSTANT, "value": 255}, {"border_mode": cv2.BORDER_CONSTANT, "value": 255}),
    ({"border_mode": cv2.BORDER_REFLECT_101, "value": 255}, {"border_mode": cv2.BORDER_CONSTANT, "value": 255}),
    ({"border_mode": cv2.BORDER_CONSTANT, "value": [0, 0, 0]}, {"border_mode": cv2.BORDER_CONSTANT, "value": [0, 0, 0]}),
    # Mask value handling
    ({"border_mode": cv2.BORDER_CONSTANT, "value": [0, 0, 0], "mask_value": 128}, {"border_mode": cv2.BORDER_CONSTANT, "mask_value": 128, "value": [0, 0, 0]}),
])
def test_pad_if_needed_functionality(params, expected):
    # Setup the augmentation with the provided parameters
    aug = A.PadIfNeeded(**params, p=1)
    # Get the initialization arguments to check against expected
    aug_dict = {key: getattr(aug, key) for key in expected.keys()}

    # Assert each expected key/value pair
    for key, value in expected.items():
        assert aug_dict[key] == value, f"Failed on {key} with value {value}"

@pytest.mark.parametrize("params, expected", [
    # Test default initialization values
    ({}, {"slant_range": (-10, 10)}),
    ({"slant_range": (-7, 4)},
     {"slant_range": (-7, 4)}),
    ({"slant_lower": 2}, {"slant_range": (2, 10)}),
    ({"slant_upper": 2}, {"slant_range": (-10, 2)}),
])
def test_random_rain_initialization(params, expected):
    img_rain = RandomRain(**params)
    for key, value in expected.items():
        assert getattr(img_rain, key) == value, f"Failed on {key} with value {value}"

@pytest.mark.parametrize("params", [
    ({"slant_range": (12, 8)}),  # Invalid slant range -> decreasing
    ({"slant_range": (-8, 62)}),  # invalid slant range -> 62 out of upper bound
])
def test_random_rain_invalid_input(params):
    with pytest.raises(Exception):
        RandomRain(**params)

@pytest.mark.parametrize("params, expected", [
    # Test default initialization values
    ({}, {"snow_point_range": (0.1, 0.3)}),
    # Test snow point range
    ({"snow_point_range": (0.2, 0.6)},
     {"snow_point_range": (0.2, 0.6)}),
    # Deprecated quality values handling
    ({"snow_point_lower": 0.15}, {"snow_point_range": (0.15, 0.3)}),
    ({"snow_point_upper": 0.4}, {"snow_point_range": (0.1, 0.4)}),
])
def test_random_snow_initialization(params, expected):
    img_comp = RandomSnow(**params)
    for key, value in expected.items():
        assert getattr(img_comp, key) == value, f"Failed on {key} with value {value}"

@pytest.mark.parametrize("params", [
    ({"snow_point_range": (1.2, 1.5)}),  # Invalid quality range -> upper bound
    ({"snow_point_range": (0.9, 0.7)}),  # Invalid range  -> decreasing
])
def test_random_snow_invalid_input(params):
    with pytest.raises(Exception):
        a = RandomSnow(**params)
        print(a.snow_point_range)


@pytest.mark.parametrize(
    ["augmentation_cls", "params"],
    get_transforms(
        custom_arguments={
            A.Crop: {"y_min": 0, "y_max": 10, "x_min": 0, "x_max": 10},
            A.CenterCrop: {"height": 10, "width": 10},
            A.CropNonEmptyMaskIfExists: {"height": 10, "width": 10},
            A.RandomCrop: {"height": 10, "width": 10},
            A.RandomResizedCrop: {"height": 10, "width": 10},
            A.RandomSizedCrop: {"min_max_height": (4, 8), "height": 10, "width": 10},
            A.CropAndPad: {"px": 10},
            A.Resize: {"height": 10, "width": 10},
            A.TemplateTransform: {
                "templates": np.random.randint(low=0, high=256, size=(100, 100, 3), dtype=np.uint8),
            },
            A.XYMasking: {
                "num_masks_x": (1, 3),
                "num_masks_y": (1, 3),
                "mask_x_length": 10,
                "mask_y_length": 10,
                "mask_fill_value": 1,
                "fill_value": 0,
            },
            A.TextImage: dict(font_path="./tests/files/LiberationSerif-Bold.ttf")
        },
        except_augmentations={
            A.RandomSizedBBoxSafeCrop,
            A.RandomCropNearBBox,
            A.BBoxSafeRandomCrop,
            A.CropNonEmptyMaskIfExists,
            A.FDA,
            A.HistogramMatching,
            A.PixelDistributionAdaptation,
            A.MaskDropout,
            A.MixUp,
            A.OverlayElements
        },
    ),
)
def test_dual_transforms_methods(augmentation_cls, params):
    """Checks whether transformations based on DualTransform dont has abstract methods."""
    aug = augmentation_cls(p=1, **params)
    image = SQUARE_UINT8_IMAGE
    mask = np.random.randint(low=0, high=4, size=(100, 100), dtype=np.uint8) * 64

    arg = {
        "masks": mask,
        "masks": [mask],
        "bboxes": [[0, 0, 0.1, 0.1, 1]],
        "keypoints": [(0, 0, 0, 0), (1, 1, 0, 0)],
    }

    for target in aug.targets:
        if target in arg:
            kwarg = {target: arg[target]}
            try:
                _res = aug(image=image, **kwarg)
            except Exception as e:
                if isinstance(e, NotImplementedError):
                    raise NotImplementedError(f"{target} error at: {augmentation_cls},  {e}")
                raise e


@pytest.mark.parametrize("px", [
    10,
    (10, 20),
    (-10, 20, -30, 40),
    ((10, 20), (20, 30), (30, 40), (40, 50)),
    ([1, 2, 3, 4],  [1, 2, 3, 4], [1, 2, 3, 4], [1, 2, 3, 4]),
    None
])
@pytest.mark.parametrize("percent", [
    0.1,
    (0.1, 0.2),
    (0.1, 0.2, 0.3, 0.4),
    ((-0.1, -0.2), (-0.2, -0.3), (0.3, 0.4), (0.4, 0.5)),
    ([0.1, 0.2, 0.3, 0.4],  [0.1, 0.2, 0.3, 0.4], [0.1, 0.2, 0.3, 0.4], [0.1, 0.2, 0.3, 0.4]),
    None
])
@pytest.mark.parametrize("pad_cval", [
    0,
    (0, 255),
    [0, 255]
])
@pytest.mark.parametrize("keep_size", [
    True,
    False
])
@pytest.mark.parametrize("sample_independently", [
    True,
    False
])
@pytest.mark.parametrize("image", IMAGES)
def test_crop_and_pad(px, percent, pad_cval, keep_size, sample_independently, image):
    pad_cval_mask = 255 if isinstance(pad_cval, list) else pad_cval
    interpolation = cv2.INTER_LINEAR
    pad_mode = cv2.BORDER_CONSTANT
    if (px is None) ==  (percent is None):
        # Skip the test case where both px and percent are None or both are not None
        return

    transform = A.Compose([A.CropAndPad(
        px=px,
        percent=percent,
        pad_mode=pad_mode,
        pad_cval=pad_cval,
        pad_cval_mask=pad_cval_mask,
        keep_size=keep_size,
        sample_independently=sample_independently,
        interpolation=interpolation,
        p=1
    )])

    transformed_image = transform(image=image)["image"]

    if keep_size:
        assert transformed_image.shape == image.shape

    assert transformed_image is not None
    assert transformed_image.shape[0] > 0
    assert transformed_image.shape[1] > 0
    assert transformed_image.shape[2] == image.shape[2]


@pytest.mark.parametrize("percent, expected_shape", [
    (0.1, (12, 12, 3)),  # Padding 10% of image size on each side
    (-0.1, (8, 8, 3)),  # Cropping 10% of image size from each side
    ((0.1, 0.2, 0.3, 0.4), (14, 16, 3)),  # Padding: top=10%, right=20%, bottom=30%, left=40%
    ((-0.1, -0.2, -0.3, -0.4), (6, 4, 3)),  # Cropping: top=10%, right=20%, bottom=30%, left=40%
])
def test_crop_and_pad_percent(percent, expected_shape):
    transform = A.Compose([A.CropAndPad(px=None, percent=percent, pad_mode=cv2.BORDER_CONSTANT, pad_cval=0, keep_size=False)])

    image = np.ones((10, 10, 3), dtype=np.uint8)

    transformed_image = transform(image=image)["image"]

    assert transformed_image.shape == expected_shape
    if percent is not None and all(p >= 0 for p in np.array(percent).flatten()):
        assert transformed_image.sum() == image.sum()

@pytest.mark.parametrize("px, expected_shape", [
    (2, (14, 14, 3)),  # Padding 2 pixels on each side
    (-2, (6, 6, 3)),  # Cropping 2 pixels from each side
    ((1, 2, 3, 4), (14, 16, 3)),  # Padding: top=1, right=2, bottom=3, left=4
    ((-1, -2, -3, -4), (6, 4, 3)),  # Cropping: top=1, right=2, bottom=3, left=4
])
def test_crop_and_pad_px_pixel_values(px, expected_shape):
    transform = A.Compose([A.CropAndPad(px=px, percent=None, pad_mode=cv2.BORDER_CONSTANT, pad_cval=0, keep_size=False)])

    image = np.ones((10, 10, 3), dtype=np.uint8) * 255

    transformed_image = transform(image=image)["image"]

    if isinstance(px, int):
        px = [px] * 4  # Convert to list of 4 elements
    if isinstance(px, tuple) and len(px) == 2:
        px = [px[0], px[1], px[0], px[1]]  # Convert to 4 elements for padding

    if px is not None:
        if all(p >= 0 for p in px):  # Padding
            pad_top, pad_right, pad_bottom, pad_left = px
            central_region = transformed_image[pad_top:pad_top + image.shape[0], pad_left:pad_left + image.shape[1], :]
            assert np.all(central_region == 255)
        elif all(p <= 0 for p in px):  # Cropping
            crop_top, crop_right, crop_bottom, crop_left = [-p for p in px]
            cropped_region = image[crop_top:image.shape[0] - crop_bottom, crop_left:image.shape[1] - crop_right, :]
            assert np.all(transformed_image == cropped_region)


@pytest.mark.parametrize("params, expected", [
    # Test default initialization values
    ({}, {"fog_coef_range": (0.3, 1)}),
    # Test fog coefficient range
    ({"fog_coef_range": (0.4, 0.7)}, {"fog_coef_range": (0.4, 0.7)}),
    # Deprecated fog coefficient values handling
    ({"fog_coef_lower": 0.2}, {"fog_coef_range": (0.2, 1)}),
    ({"fog_coef_upper": 0.6}, {"fog_coef_range": (0.3, 0.6)}),
])
def test_random_fog_initialization(params, expected):
    img_fog = A.RandomFog(**params)
    for key, value in expected.items():
        assert getattr(img_fog, key) == value, f"Failed on {key} with value {value}"

@pytest.mark.parametrize("params", [
    ({"fog_coef_range": (1.2, 1.5)}),  # Invalid fog coefficient range -> upper bound
    ({"fog_coef_range": (0.9, 0.7)}),  # Invalid range  -> decreasing
])
def test_random_fog_invalid_input(params):
    with pytest.raises(Exception):
        A.RandomFog(**params)


@pytest.mark.parametrize("image", IMAGES + [np.full((10, 10), 128, dtype=np.uint8)])
@pytest.mark.parametrize("mean", (0, 10, -10))
def test_gauss_noise(mean, image):
    set_seed(42)
    aug = A.GaussNoise(p=1, noise_scale_factor=1.0, mean=mean)

    apply_params = aug.get_params_dependent_on_targets(params = {"image":image })

    assert np.abs(mean - apply_params["gauss"].mean()) < 0.5
    result = A.Compose([aug])(image=image)

    assert not (result["image"] >= image).all()


@pytest.mark.parametrize(
    "scale, keep_ratio, balanced_scale, expected_x_range, expected_y_range",
    [
        ({"x": (0.5, 2), "y": (0.5, 2)}, False, True, (0.5, 2), (0.5, 2)),
        ({"x": (1, 2), "y": (1, 2)}, True, True, (1, 2), (1, 2)),
        ({"x": (0.5, 1), "y": (0.5, 1)}, True, True, (0.5, 1), (0.5, 1)),
        ({"x": (0.5, 2), "y": (0.5, 2)}, False, False, (0.5, 2), (0.5, 2)),
        ({"x": (0.5, 2), "y": (0.5, 2)}, True, False, (0.5, 2), (0.5, 2)),
    ],
)
def test_get_random_scale(scale, keep_ratio, balanced_scale, expected_x_range, expected_y_range):
    result = A.Affine.get_scale(scale, keep_ratio, balanced_scale)

    assert expected_x_range[0] <= result["x"] <= expected_x_range[1], "x is out of range"

    if keep_ratio:
        assert result["y"] == result["x"], "y should be equal to x when keep_ratio is True"
    else:
        assert expected_y_range[0] <= result["y"] <= expected_y_range[1], "y is out of range"

    if balanced_scale:
        assert expected_x_range[0] <= result["x"] < 1 or 1 < result["x"] <= expected_x_range[1], "x should be in the balanced range"
        assert expected_y_range[0] <= result["y"] < 1 or 1 < result["y"] <= expected_x_range[1], "x should be in the balanced range"


@pytest.mark.parametrize("params, expected", [
    # Test default initialization values
    ({}, {
        "flare_roi": (0, 0, 1, 0.5),
        "angle_range": (0, 1),
        "num_flare_circles_range": (6, 10),
        "src_radius": 400,
        "src_color": (255, 255, 255)
    }),
    # Test custom initialization values
    ({"flare_roi": (0.2, 0.3, 0.8, 0.9)}, {"flare_roi": (0.2, 0.3, 0.8, 0.9)}),
    ({"angle_range": (0.3, 0.7)}, {"angle_range": (0.3, 0.7)}),
    ({"angle_lower": 0.3, "angle_upper":0.7 }, {"angle_range": (0.3, 0.7)}),
    ({"num_flare_circles_range": (4, 8)}, {"num_flare_circles_range": (4, 8)}),
    ({"num_flare_circles_lower": 4, "num_flare_circles_upper": 8}, {"num_flare_circles_range": (4, 8)}),
    ({"src_radius": 500}, {"src_radius": 500}),
    ({"src_color": (200, 200, 200)}, {"src_color": (200, 200, 200)}),
    ({"angle_lower": 0.2}, {"angle_range": (0.2, 1)}),
    ({"angle_upper": 0.8}, {"angle_range": (0, 0.8)}),
    ({"num_flare_circles_lower": 5}, {"num_flare_circles_range": (5, 10)}),
    ({"num_flare_circles_upper": 9}, {"num_flare_circles_range": (6, 9)}),
])
def test_random_sun_flare_initialization(params, expected):
    img_flare = A.RandomSunFlare(**params)
    for key, value in expected.items():
        assert getattr(img_flare, key) == value, f"Failed on {key} with value {value}"

@pytest.mark.parametrize("params", [
    ({"flare_roi": (1.2, 0.2, 0.8, 0.9)}),  # Invalid flare_roi -> x_min out of bounds
    ({"flare_roi": (0.2, -0.1, 0.8, 0.9)}),  # Invalid flare_roi -> y_min out of bounds
    ({"flare_roi": (0.2, 0.3, 1.2, 0.9)}),  # Invalid flare_roi -> x_max out of bounds
    ({"flare_roi": (0.2, 0.3, 0.8, 1.1)}),  # Invalid flare_roi -> y_max out of bounds
    ({"flare_roi": (0.8, 0.2, 0.4, 0.9)}),  # Invalid flare_roi -> x_min > x_max
    ({"flare_roi": (0.2, 0.9, 0.8, 0.3)}),  # Invalid flare_roi -> y_min > y_max
    ({"angle_range": (1.2, 0.5)}),  # Invalid angle range -> angle_upper out of bounds
    ({"angle_range": (0.5, 1.2)}),  # Invalid angle range -> angle_upper out of bounds
    ({"angle_range": (0.7, 0.5)}),  # Invalid angle range -> non-decreasing
    ({"num_flare_circles_range": (12, 8)}),  # Invalid num_flare_circles_range -> non-decreasing
    ({"num_flare_circles_range": (-1, 6)}),  # Invalid num_flare_circles_range -> lower bound negative
])
def test_random_sun_flare_invalid_input(params):
    with pytest.raises(ValueError):
        A.RandomSunFlare(**params)


@pytest.mark.parametrize("angle", [90, 180, -90])
def test_rot90(bboxes, angle, keypoints):
    image = SQUARE_UINT8_IMAGE
    mask = image.copy()

    image_height, image_width = image.shape[:2]
    normalized_bboxes = normalize_bboxes(bboxes, image_height, image_width)

    angle2factor = { 90:1, 180: 2, -90:3}

    transform = A.Compose([A.Affine(rotate=(angle, angle), p=1)], bbox_params=A.BboxParams(format="pascal_voc"), keypoint_params=A.KeypointParams(format="xyas"))

    transformed = transform(image=image, mask=mask, bboxes=bboxes, keypoints=keypoints)

    factor = angle2factor[angle]

    image_rotated = FGeometric.rot90(image, factor)
    mask_rotated = FGeometric.rot90(image, factor)
    bboxes_rotated = [FGeometric.bbox_rot90(bbox, factor) for bbox in normalized_bboxes]
    bboxes_rotated = denormalize_bboxes(bboxes_rotated, image_height, image_width)
    keypoints_rotated = [FGeometric.keypoint_rot90(keypoint[:4], factor, image_height, image_width) for keypoint in keypoints]

    assert np.array_equal(transformed["image"], image_rotated)
    assert np.array_equal(transformed["mask"], mask_rotated)

    # Assert bounding boxes
    for transformed_bbox, expected_bbox in zip(transformed["bboxes"], bboxes_rotated):
        assert np.allclose(transformed_bbox[:4], expected_bbox, atol=1e-7), f"Bounding boxes do not match: {transformed_bbox} != {expected_bbox}"

    for transformed_keypoint, expected_keypoint in zip(transformed["keypoints"], keypoints_rotated):
        assert np.allclose(transformed_keypoint[:2], expected_keypoint[:2], atol=1e-7), f"Keypoints do not match: {transformed_keypoint} != {expected_keypoint}"


@pytest.mark.parametrize(
    ["augmentation_cls", "params"],
    get_transforms(
        custom_arguments={
            A.Crop: {"y_min": 0, "y_max": 10, "x_min": 0, "x_max": 10},
            A.CenterCrop: {"height": 10, "width": 10},
            A.CropNonEmptyMaskIfExists: {"height": 10, "width": 10},
            A.RandomCrop: {"height": 10, "width": 10},
            A.RandomResizedCrop: {"height": 10, "width": 10},
            A.RandomSizedCrop: {"min_max_height": (4, 8), "height": 10, "width": 10},
            A.CropAndPad: {"px": 10},
            A.Resize: {"height": 10, "width": 10},
            A.TemplateTransform: {
                "templates": np.random.randint(low=0, high=256, size=(100, 100, 3), dtype=np.uint8),
            },
            A.XYMasking: {
                "num_masks_x": (1, 3),
                "num_masks_y": (1, 3),
                "mask_x_length": 10,
                "mask_y_length": 10,
                "mask_fill_value": 1,
                "fill_value": 0,
            },
        },
        except_augmentations={
            A.RandomCropNearBBox,
            A.RandomSizedBBoxSafeCrop,
            A.BBoxSafeRandomCrop,
            A.CropNonEmptyMaskIfExists,
            A.FDA,
            A.HistogramMatching,
            A.PixelDistributionAdaptation,
            A.MaskDropout,
            A.MixUp,
            A.OverlayElements,
            A.TextImage
        },
    ),
)
def test_return_nonzero(augmentation_cls, params):
    """Checks whether we can use augmentations in multiprocessing environments"""
    image = SQUARE_FLOAT_IMAGE if augmentation_cls == A.FromFloat else SQUARE_UINT8_IMAGE
    aug = A.Compose([augmentation_cls(p=1, **params)])

    assert not np.array_equal(aug(image=image)["image"], np.zeros_like(image))


@pytest.mark.parametrize(
    "transform",
    [
        A.PadIfNeeded(min_height=6, min_width=6, value=128, border_mode=cv2.BORDER_CONSTANT, p=1),
        A.CropAndPad(px=2, pad_mode=cv2.BORDER_CONSTANT, pad_cval=128, p=1, interpolation=cv2.INTER_NEAREST_EXACT),
        A.CropAndPad(percent=(0, 0.3, 0, 0), pad_cval=128, p=1, interpolation=cv2.INTER_NEAREST_EXACT),
        A.Affine(translate_px={"x": -1, "y": -1}, cval=128, p=1, interpolation=cv2.INTER_NEAREST),
        A.Rotate(p=1, limit=(45, 45), interpolation=cv2.INTER_NEAREST, border_mode=cv2.BORDER_CONSTANT, value=128),
    ]
)
@pytest.mark.parametrize("num_channels", [1, 3, 5])
def test_padding_color(transform, num_channels):
    # Create an image with zeros
    if num_channels == 1:
        image = np.zeros((4, 4), dtype=np.uint8)
    else:
        image = np.zeros((4, 4, num_channels), dtype=np.uint8)

    pipeline = A.Compose([transform])

    # Apply the transform
    augmented = pipeline(image=image)["image"]

    # Check the unique values in each channel of the padded image
    if num_channels == 1:
        channels = [augmented]
    else:
        channels = [augmented[:, :, i] for i in range(num_channels)]

    for channel_id, channel in enumerate(channels):
        unique_values = np.unique(channel)
        assert set(unique_values) == {0, 128}, f"{channel_id}"<|MERGE_RESOLUTION|>--- conflicted
+++ resolved
@@ -1449,12 +1449,8 @@
             A.NoOp,
             A.Lambda,
             A.ToRGB,
-            A.RandomRotate90,
-<<<<<<< HEAD
-            A.FancyPCA,
+            A.RandomRotate90,            
             A.TextImage
-=======
->>>>>>> 8244a4b3
         },
     ),
 )
