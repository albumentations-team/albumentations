import random
import tempfile
from functools import partial

import cv2
import numpy as np
import pytest

import albumentations as A
import albumentations.augmentations.functional as F
import albumentations.augmentations.geometric.functional as FGeometric
from albumentations.augmentations.blur.functional import gaussian_blur

from .utils import get_dual_transforms, get_image_only_transforms, get_transforms


def set_seed(seed=0):
    random.seed(seed)
    np.random.seed(seed)


def test_transpose_both_image_and_mask():
    image = np.ones((8, 6, 3))
    mask = np.ones((8, 6))
    augmentation = A.Transpose(p=1)
    augmented = augmentation(image=image, mask=mask)
    assert augmented["image"].shape == (6, 8, 3)
    assert augmented["mask"].shape == (6, 8)


@pytest.mark.parametrize("interpolation", [cv2.INTER_NEAREST, cv2.INTER_LINEAR, cv2.INTER_CUBIC])
def test_rotate_interpolation(interpolation):
    image = np.random.randint(low=0, high=256, size=(100, 100, 3), dtype=np.uint8)
    mask = np.random.randint(low=0, high=2, size=(100, 100), dtype=np.uint8)
    aug = A.Rotate(limit=(45, 45), interpolation=interpolation, p=1)
    data = aug(image=image, mask=mask)
    expected_image = FGeometric.rotate(image, 45, interpolation=interpolation, border_mode=cv2.BORDER_REFLECT_101)
    expected_mask = FGeometric.rotate(mask, 45, interpolation=cv2.INTER_NEAREST, border_mode=cv2.BORDER_REFLECT_101)
    assert np.array_equal(data["image"], expected_image)
    assert np.array_equal(data["mask"], expected_mask)


def test_rotate_crop_border():
    image = np.random.randint(low=100, high=256, size=(100, 100, 3), dtype=np.uint8)
    border_value = 13
    aug = A.Rotate(limit=(45, 45), p=1, value=border_value, border_mode=cv2.BORDER_CONSTANT, crop_border=True)
    aug_img = aug(image=image)["image"]
    expected_size = int(np.round(100 / np.sqrt(2)))
    assert aug_img.shape[0] == expected_size
    assert (aug_img == border_value).sum() == 0


@pytest.mark.parametrize("interpolation", [cv2.INTER_NEAREST, cv2.INTER_LINEAR, cv2.INTER_CUBIC])
def test_shift_scale_rotate_interpolation(interpolation):
    image = np.random.randint(low=0, high=256, size=(100, 100, 3), dtype=np.uint8)
    mask = np.random.randint(low=0, high=2, size=(100, 100), dtype=np.uint8)
    aug = A.ShiftScaleRotate(
        shift_limit=(0.2, 0.2), scale_limit=(1.1, 1.1), rotate_limit=(45, 45), interpolation=interpolation, p=1
    )
    data = aug(image=image, mask=mask)
    expected_image = FGeometric.shift_scale_rotate(
        image, angle=45, scale=2.1, dx=0.2, dy=0.2, interpolation=interpolation, border_mode=cv2.BORDER_REFLECT_101
    )
    expected_mask = FGeometric.shift_scale_rotate(
        mask, angle=45, scale=2.1, dx=0.2, dy=0.2, interpolation=cv2.INTER_NEAREST, border_mode=cv2.BORDER_REFLECT_101
    )
    assert np.array_equal(data["image"], expected_image)
    assert np.array_equal(data["mask"], expected_mask)


@pytest.mark.parametrize("interpolation", [cv2.INTER_NEAREST, cv2.INTER_LINEAR, cv2.INTER_CUBIC])
def test_optical_distortion_interpolation(interpolation):
    image = np.random.randint(low=0, high=256, size=(100, 100, 3), dtype=np.uint8)
    mask = np.random.randint(low=0, high=2, size=(100, 100), dtype=np.uint8)
    aug = A.OpticalDistortion(distort_limit=(0.05, 0.05), shift_limit=(0, 0), interpolation=interpolation, p=1)
    data = aug(image=image, mask=mask)
    expected_image = FGeometric.optical_distortion(
        image, k=0.05, dx=0, dy=0, interpolation=interpolation, border_mode=cv2.BORDER_REFLECT_101
    )
    expected_mask = FGeometric.optical_distortion(
        mask, k=0.05, dx=0, dy=0, interpolation=cv2.INTER_NEAREST, border_mode=cv2.BORDER_REFLECT_101
    )
    assert np.array_equal(data["image"], expected_image)
    assert np.array_equal(data["mask"], expected_mask)


@pytest.mark.parametrize("interpolation", [cv2.INTER_NEAREST, cv2.INTER_LINEAR, cv2.INTER_CUBIC])
def test_grid_distortion_interpolation(interpolation):
    image = np.random.randint(low=0, high=256, size=(100, 100, 3), dtype=np.uint8)
    mask = np.random.randint(low=0, high=2, size=(100, 100), dtype=np.uint8)
    aug = A.GridDistortion(num_steps=1, distort_limit=(0.3, 0.3), interpolation=interpolation, p=1)
    data = aug(image=image, mask=mask)
    expected_image = FGeometric.grid_distortion(
        image, num_steps=1, xsteps=[1.3], ysteps=[1.3], interpolation=interpolation, border_mode=cv2.BORDER_REFLECT_101
    )
    expected_mask = FGeometric.grid_distortion(
        mask,
        num_steps=1,
        xsteps=[1.3],
        ysteps=[1.3],
        interpolation=cv2.INTER_NEAREST,
        border_mode=cv2.BORDER_REFLECT_101,
    )
    assert np.array_equal(data["image"], expected_image)
    assert np.array_equal(data["mask"], expected_mask)


@pytest.mark.parametrize("size", [17, 21, 33])
def test_grid_distortion_steps(size):
    image = np.random.rand(size, size, 3)
    aug = A.GridDistortion(num_steps=size - 2, p=1)
    data = aug(image=image)
    assert np.array_equal(data["image"].shape, (size, size, 3))


@pytest.mark.parametrize("interpolation", [cv2.INTER_NEAREST, cv2.INTER_LINEAR, cv2.INTER_CUBIC])
def test_elastic_transform_interpolation(monkeypatch, interpolation):
    image = np.random.randint(low=0, high=256, size=(100, 100, 3), dtype=np.uint8)
    mask = np.random.randint(low=0, high=2, size=(100, 100), dtype=np.uint8)
    monkeypatch.setattr(
        "albumentations.augmentations.geometric.ElasticTransform.get_params", lambda *_: {"random_state": 1111}
    )
    aug = A.ElasticTransform(alpha=1, sigma=50, alpha_affine=50, interpolation=interpolation, p=1)
    data = aug(image=image, mask=mask)
    expected_image = FGeometric.elastic_transform(
        image,
        alpha=1,
        sigma=50,
        alpha_affine=50,
        interpolation=interpolation,
        border_mode=cv2.BORDER_REFLECT_101,
        random_state=np.random.RandomState(1111),
    )
    expected_mask = FGeometric.elastic_transform(
        mask,
        alpha=1,
        sigma=50,
        alpha_affine=50,
        interpolation=cv2.INTER_NEAREST,
        border_mode=cv2.BORDER_REFLECT_101,
        random_state=np.random.RandomState(1111),
    )
    assert np.array_equal(data["image"], expected_image)
    assert np.array_equal(data["mask"], expected_mask)


@pytest.mark.parametrize(
    ["augmentation_cls", "params"],
    get_dual_transforms(
        custom_arguments={
            A.Crop: {"y_min": 0, "y_max": 10, "x_min": 0, "x_max": 10},
            A.CenterCrop: {"height": 10, "width": 10},
            A.CropNonEmptyMaskIfExists: {"height": 10, "width": 10},
            A.RandomCrop: {"height": 10, "width": 10},
            A.RandomResizedCrop: {"height": 10, "width": 10},
            A.RandomSizedCrop: {"min_max_height": (4, 8), "height": 10, "width": 10},
            A.CropAndPad: {"px": 10},
            A.Resize: {"height": 10, "width": 10},
            A.PixelDropout: {"dropout_prob": 0.5, "mask_drop_value": 10, "drop_value": 20},
        },
        except_augmentations={
            A.RandomCropNearBBox,
            A.RandomSizedBBoxSafeCrop,
            A.BBoxSafeRandomCrop,
            A.PixelDropout,
            A.CutAndPaste,
        },
    ),
)
def test_binary_mask_interpolation(augmentation_cls, params):
    """Checks whether transformations based on DualTransform does not introduce a mask interpolation artifacts"""
    aug = augmentation_cls(p=1, **params)
    image = np.random.randint(low=0, high=256, size=(100, 100, 3), dtype=np.uint8)
    mask = np.random.randint(low=0, high=2, size=(100, 100), dtype=np.uint8)
    data = aug(image=image, mask=mask)
    assert np.array_equal(np.unique(data["mask"]), np.array([0, 1]))


@pytest.mark.parametrize(
    ["augmentation_cls", "params"],
    get_dual_transforms(
        custom_arguments={
            A.Crop: {"y_min": 0, "y_max": 10, "x_min": 0, "x_max": 10},
            A.CenterCrop: {"height": 10, "width": 10},
            A.CropNonEmptyMaskIfExists: {"height": 10, "width": 10},
            A.RandomCrop: {"height": 10, "width": 10},
            A.RandomResizedCrop: {"height": 10, "width": 10},
            A.RandomSizedCrop: {"min_max_height": (4, 8), "height": 10, "width": 10},
            A.Resize: {"height": 10, "width": 10},
            A.PixelDropout: {"dropout_prob": 0.5, "mask_drop_value": 10, "drop_value": 20},
        },
        except_augmentations={
            A.RandomCropNearBBox,
            A.RandomSizedBBoxSafeCrop,
            A.BBoxSafeRandomCrop,
            A.CropAndPad,
            A.PixelDropout,
            A.CutAndPaste,
        },
    ),
)
def test_semantic_mask_interpolation(augmentation_cls, params):
    """Checks whether transformations based on DualTransform does not introduce a mask interpolation artifacts.
    Note: IAAAffine, IAAPiecewiseAffine, IAAPerspective does not properly operate if mask has values other than {0;1}
    """
    aug = augmentation_cls(p=1, **params)
    image = np.random.randint(low=0, high=256, size=(100, 100, 3), dtype=np.uint8)
    mask = np.random.randint(low=0, high=4, size=(100, 100), dtype=np.uint8) * 64

    data = aug(image=image, mask=mask)
    assert np.array_equal(np.unique(data["mask"]), np.array([0, 64, 128, 192]))


def __test_multiprocessing_support_proc(args):
    x, transform = args
    return transform(image=x)


@pytest.mark.parametrize(
    ["augmentation_cls", "params"],
    get_transforms(
        custom_arguments={
            A.Crop: {"y_min": 0, "y_max": 10, "x_min": 0, "x_max": 10},
            A.CenterCrop: {"height": 10, "width": 10},
            A.CropNonEmptyMaskIfExists: {"height": 10, "width": 10},
            A.RandomCrop: {"height": 10, "width": 10},
            A.RandomResizedCrop: {"height": 10, "width": 10},
            A.RandomSizedCrop: {"min_max_height": (4, 8), "height": 10, "width": 10},
            A.CropAndPad: {"px": 10},
            A.Resize: {"height": 10, "width": 10},
            A.TemplateTransform: {
                "templates": np.random.randint(low=0, high=256, size=(100, 100, 3), dtype=np.uint8),
            },
        },
        except_augmentations={
            A.RandomCropNearBBox,
            A.RandomSizedBBoxSafeCrop,
            A.BBoxSafeRandomCrop,
            A.CropNonEmptyMaskIfExists,
            A.FDA,
            A.HistogramMatching,
            A.PixelDistributionAdaptation,
            A.MaskDropout,
            A.CutAndPaste,
        },
    ),
)
def test_multiprocessing_support(mp_pool, augmentation_cls, params):
    """Checks whether we can use augmentations in multiprocessing environments"""
    aug = augmentation_cls(p=1, **params)
    image = np.random.randint(low=0, high=256, size=(100, 100, 3), dtype=np.uint8)

    mp_pool.map(__test_multiprocessing_support_proc, map(lambda x: (x, aug), [image] * 10))


def test_force_apply():
    """
    Unit test for https://github.com/albumentations-team/albumentations/issues/189
    """
    aug = A.Compose(
        [
            A.OneOrOther(
                A.Compose(
                    [
                        A.RandomSizedCrop(min_max_height=(256, 1025), height=512, width=512, p=1),
                        A.OneOf(
                            [
                                A.RandomSizedCrop(min_max_height=(256, 512), height=384, width=384, p=0.5),
                                A.RandomSizedCrop(min_max_height=(256, 512), height=512, width=512, p=0.5),
                            ]
                        ),
                    ]
                ),
                A.Compose(
                    [
                        A.RandomSizedCrop(min_max_height=(256, 1025), height=256, width=256, p=1),
                        A.OneOf([A.HueSaturationValue(p=0.5), A.RGBShift(p=0.7)], p=1),
                    ]
                ),
            ),
            A.HorizontalFlip(p=1),
            A.RandomBrightnessContrast(p=0.5),
        ]
    )

    res = aug(image=np.zeros((1248, 1248, 3), dtype=np.uint8))
    assert res["image"].shape[0] in (256, 384, 512)
    assert res["image"].shape[1] in (256, 384, 512)


@pytest.mark.parametrize(
    ["augmentation_cls", "params"],
    get_image_only_transforms(
        custom_arguments={
            A.HistogramMatching: {
                "reference_images": [np.random.randint(0, 256, [100, 100, 3], dtype=np.uint8)],
                "read_fn": lambda x: x,
            },
            A.FDA: {
                "reference_images": [np.random.randint(0, 256, [100, 100, 3], dtype=np.uint8)],
                "read_fn": lambda x: x,
            },
            A.PixelDistributionAdaptation: {
                "reference_images": [np.random.randint(0, 256, [100, 100, 3], dtype=np.uint8)],
                "read_fn": lambda x: x,
                "transform_type": "standard",
            },
            A.TemplateTransform: {
                "templates": np.random.randint(low=0, high=256, size=(100, 100, 3), dtype=np.uint8),
            },
        },
    ),
)
def test_additional_targets_for_image_only(augmentation_cls, params):
    aug = A.Compose([augmentation_cls(always_apply=True, **params)], additional_targets={"image2": "image"})
    for _i in range(10):
        image1 = np.random.randint(low=0, high=256, size=(100, 100, 3), dtype=np.uint8)
        image2 = image1.copy()
        res = aug(image=image1, image2=image2)
        aug1 = res["image"]
        aug2 = res["image2"]
        assert np.array_equal(aug1, aug2)


def test_image_invert():
    for _ in range(10):
        # test for np.uint8 dtype
        image1 = np.random.randint(low=0, high=256, size=(100, 100, 3), dtype=np.uint8)
        image2 = A.to_float(image1)
        r_int = F.invert(F.invert(image1))
        r_float = F.invert(F.invert(image2))
        r_to_float = A.to_float(r_int)
        assert np.allclose(r_float, r_to_float, atol=0.01)


def test_lambda_transform():
    def negate_image(image, **kwargs):
        return -image

    def one_hot_mask(mask, num_channels, **kwargs):
        new_mask = np.eye(num_channels, dtype=np.uint8)[mask]
        return new_mask

    def vflip_bbox(bbox, **kwargs):
        return FGeometric.bbox_vflip(bbox, **kwargs)

    def vflip_keypoint(keypoint, **kwargs):
        return FGeometric.keypoint_vflip(keypoint, **kwargs)

    aug = A.Lambda(
        image=negate_image, mask=partial(one_hot_mask, num_channels=16), bbox=vflip_bbox, keypoint=vflip_keypoint, p=1
    )

    output = aug(
        image=np.ones((10, 10, 3), dtype=np.float32),
        mask=np.tile(np.arange(0, 10), (10, 1)),
        bboxes=[(10, 15, 25, 35)],
        keypoints=[(20, 30, 40, 50)],
    )
    assert (output["image"] < 0).all()
    assert output["mask"].shape[2] == 16  # num_channels
    assert output["bboxes"] == [FGeometric.bbox_vflip((10, 15, 25, 35), 10, 10)]
    assert output["keypoints"] == [FGeometric.keypoint_vflip((20, 30, 40, 50), 10, 10)]


def test_channel_droput():
    img = np.ones((10, 10, 3), dtype=np.float32)

    aug = A.ChannelDropout(channel_drop_range=(1, 1), always_apply=True)  # Drop one channel

    transformed = aug(image=img)["image"]

    assert sum(transformed[:, :, c].max() for c in range(img.shape[2])) == 2

    aug = A.ChannelDropout(channel_drop_range=(2, 2), always_apply=True)  # Drop two channels
    transformed = aug(image=img)["image"]

    assert sum(transformed[:, :, c].max() for c in range(img.shape[2])) == 1


def test_equalize():
    aug = A.Equalize(p=1)

    img = np.random.randint(0, 256, 256 * 256 * 3, np.uint8).reshape((256, 256, 3))
    a = aug(image=img)["image"]
    b = F.equalize(img)
    assert np.all(a == b)

    mask = np.random.randint(0, 2, 256 * 256, np.uint8).reshape((256, 256))
    aug = A.Equalize(mask=mask, p=1)
    a = aug(image=img)["image"]
    b = F.equalize(img, mask=mask)
    assert np.all(a == b)

    def mask_func(image, test):  # skipcq: PYL-W0613
        return mask

    aug = A.Equalize(mask=mask_func, mask_params=["test"], p=1)
    assert np.all(aug(image=img, test=mask)["image"] == F.equalize(img, mask=mask))


def test_crop_non_empty_mask():
    def _test_crop(mask, crop, aug, n=1):
        for _ in range(n):
            augmented = aug(image=mask, mask=mask)
            np.testing.assert_array_equal(augmented["image"], crop)
            np.testing.assert_array_equal(augmented["mask"], crop)

    def _test_crops(masks, crops, aug, n=1):
        for _ in range(n):
            augmented = aug(image=masks[0], masks=masks)
            for crop, augment in zip(crops, augmented["masks"]):
                np.testing.assert_array_equal(augment, crop)

    # test general case
    mask_1 = np.zeros([10, 10], dtype=np.uint8)  # uint8 required for passing mask_1 as `masks` (which uses bitwise or)
    mask_1[0, 0] = 1
    crop_1 = np.array([[1]])
    aug_1 = A.CropNonEmptyMaskIfExists(1, 1)

    # test empty mask
    mask_2 = np.zeros([10, 10], dtype=np.uint8)  # uint8 required for passing mask_2 as `masks` (which uses bitwise or)
    crop_2 = np.array([[0]])
    aug_2 = A.CropNonEmptyMaskIfExists(1, 1)

    # test ignore values
    mask_3 = np.ones([2, 2])
    mask_3[0, 0] = 2
    crop_3 = np.array([[2]])
    aug_3 = A.CropNonEmptyMaskIfExists(1, 1, ignore_values=[1])

    # test ignore channels
    mask_4 = np.zeros([2, 2, 2])
    mask_4[0, 0, 0] = 1
    mask_4[1, 1, 1] = 2
    crop_4 = np.array([[[1, 0]]])
    aug_4 = A.CropNonEmptyMaskIfExists(1, 1, ignore_channels=[1])

    # test full size crop
    mask_5 = np.random.random([10, 10, 3])
    crop_5 = mask_5
    aug_5 = A.CropNonEmptyMaskIfExists(10, 10)

    mask_6 = np.zeros([10, 10, 3])
    mask_6[0, 0, 0] = 0
    crop_6 = mask_6
    aug_6 = A.CropNonEmptyMaskIfExists(10, 10, ignore_values=[1])

    _test_crop(mask_1, crop_1, aug_1, n=1)
    _test_crop(mask_2, crop_2, aug_2, n=1)
    _test_crop(mask_3, crop_3, aug_3, n=5)
    _test_crop(mask_4, crop_4, aug_4, n=5)
    _test_crop(mask_5, crop_5, aug_5, n=1)
    _test_crop(mask_6, crop_6, aug_6, n=10)
    _test_crops([mask_2, mask_1], [crop_2, crop_1], aug_1, n=1)


@pytest.mark.parametrize("interpolation", [cv2.INTER_NEAREST, cv2.INTER_LINEAR, cv2.INTER_CUBIC])
def test_downscale(interpolation):
    img_float = np.random.rand(100, 100, 3)
    img_uint = (img_float * 255).astype("uint8")

    aug = A.Downscale(scale_min=0.5, scale_max=0.5, interpolation=interpolation, always_apply=True)

    for img in (img_float, img_uint):
        transformed = aug(image=img)["image"]
        func_applied = F.downscale(img, scale=0.5, down_interpolation=interpolation, up_interpolation=interpolation)
        np.testing.assert_almost_equal(transformed, func_applied)


def test_crop_keypoints():
    image = np.random.randint(0, 256, (100, 100), np.uint8)
    keypoints = [(50, 50, 0, 0)]

    aug = A.Crop(0, 0, 80, 80, p=1)
    result = aug(image=image, keypoints=keypoints)
    assert result["keypoints"] == keypoints

    aug = A.Crop(50, 50, 100, 100, p=1)
    result = aug(image=image, keypoints=keypoints)
    assert result["keypoints"] == [(0, 0, 0, 0)]


def test_longest_max_size_keypoints():
    img = np.random.randint(0, 256, [50, 10], np.uint8)
    keypoints = [(9, 5, 0, 0)]

    aug = A.LongestMaxSize(max_size=100, p=1)
    result = aug(image=img, keypoints=keypoints)
    assert result["keypoints"] == [(18, 10, 0, 0)]

    aug = A.LongestMaxSize(max_size=5, p=1)
    result = aug(image=img, keypoints=keypoints)
    assert result["keypoints"] == [(0.9, 0.5, 0, 0)]

    aug = A.LongestMaxSize(max_size=50, p=1)
    result = aug(image=img, keypoints=keypoints)
    assert result["keypoints"] == [(9, 5, 0, 0)]


def test_smallest_max_size_keypoints():
    img = np.random.randint(0, 256, [50, 10], np.uint8)
    keypoints = [(9, 5, 0, 0)]

    aug = A.SmallestMaxSize(max_size=100, p=1)
    result = aug(image=img, keypoints=keypoints)
    assert result["keypoints"] == [(90, 50, 0, 0)]

    aug = A.SmallestMaxSize(max_size=5, p=1)
    result = aug(image=img, keypoints=keypoints)
    assert result["keypoints"] == [(4.5, 2.5, 0, 0)]

    aug = A.SmallestMaxSize(max_size=10, p=1)
    result = aug(image=img, keypoints=keypoints)
    assert result["keypoints"] == [(9, 5, 0, 0)]


def test_resize_keypoints():
    img = np.random.randint(0, 256, [50, 10], np.uint8)
    keypoints = [(9, 5, 0, 0)]

    aug = A.Resize(height=100, width=5, p=1)
    result = aug(image=img, keypoints=keypoints)
    assert result["keypoints"] == [(4.5, 10, 0, 0)]

    aug = A.Resize(height=50, width=10, p=1)
    result = aug(image=img, keypoints=keypoints)
    assert result["keypoints"] == [(9, 5, 0, 0)]


@pytest.mark.parametrize(
    "image",
    [
        np.random.randint(0, 256, [256, 320], np.uint8),
        np.random.random([256, 320]).astype(np.float32),
        np.random.randint(0, 256, [256, 320, 1], np.uint8),
        np.random.random([256, 320, 1]).astype(np.float32),
    ],
)
def test_multiplicative_noise_grayscale(image):
    m = 0.5
    aug = A.MultiplicativeNoise(m, p=1)
    result = aug(image=image)["image"]
    image = F.clip(image * m, image.dtype, F.MAX_VALUES_BY_DTYPE[image.dtype])
    assert np.allclose(image, result)

    aug = A.MultiplicativeNoise(elementwise=True, p=1)
    params = aug.get_params_dependent_on_targets({"image": image})
    mul = params["multiplier"]
    assert mul.shape == image.shape
    result = aug.apply(image, mul)
    dtype = image.dtype
    image = image.astype(np.float32) * mul
    image = F.clip(image, dtype, F.MAX_VALUES_BY_DTYPE[dtype])
    assert np.allclose(image, result)


@pytest.mark.parametrize(
    "image", [np.random.randint(0, 256, [256, 320, 3], np.uint8), np.random.random([256, 320, 3]).astype(np.float32)]
)
def test_multiplicative_noise_rgb(image):
    dtype = image.dtype

    m = 0.5
    aug = A.MultiplicativeNoise(m, p=1)
    result = aug(image=image)["image"]
    image = F.clip(image * m, dtype, F.MAX_VALUES_BY_DTYPE[dtype])
    assert np.allclose(image, result)

    aug = A.MultiplicativeNoise(elementwise=True, p=1)
    params = aug.get_params_dependent_on_targets({"image": image})
    mul = params["multiplier"]
    assert mul.shape == image.shape[:2] + (1,)
    result = aug.apply(image, mul)
    image = F.clip(image.astype(np.float32) * mul, dtype, F.MAX_VALUES_BY_DTYPE[dtype])
    assert np.allclose(image, result)

    aug = A.MultiplicativeNoise(per_channel=True, p=1)
    params = aug.get_params_dependent_on_targets({"image": image})
    mul = params["multiplier"]
    assert mul.shape == (3,)
    result = aug.apply(image, mul)
    image = F.clip(image.astype(np.float32) * mul, dtype, F.MAX_VALUES_BY_DTYPE[dtype])
    assert np.allclose(image, result)

    aug = A.MultiplicativeNoise(elementwise=True, per_channel=True, p=1)
    params = aug.get_params_dependent_on_targets({"image": image})
    mul = params["multiplier"]
    assert mul.shape == image.shape
    result = aug.apply(image, mul)
    image = F.clip(image.astype(np.float32) * mul, image.dtype, F.MAX_VALUES_BY_DTYPE[image.dtype])
    assert np.allclose(image, result)


def test_mask_dropout():
    # In this case we have mask with all ones, so MaskDropout wipe entire mask and image
    img = np.random.randint(0, 256, [50, 10], np.uint8)
    mask = np.ones([50, 10], dtype=np.long)

    aug = A.MaskDropout(p=1)
    result = aug(image=img, mask=mask)
    assert np.all(result["image"] == 0)
    assert np.all(result["mask"] == 0)

    # In this case we have mask with zeros , so MaskDropout will make no changes
    img = np.random.randint(0, 256, [50, 10], np.uint8)
    mask = np.zeros([50, 10], dtype=np.long)

    aug = A.MaskDropout(p=1)
    result = aug(image=img, mask=mask)
    assert np.all(result["image"] == img)
    assert np.all(result["mask"] == 0)


@pytest.mark.parametrize(
    "image", [np.random.randint(0, 256, [256, 320, 3], np.uint8), np.random.random([256, 320, 3]).astype(np.float32)]
)
def test_grid_dropout_mask(image):
    mask = np.ones([256, 320], dtype=np.uint8)
    aug = A.GridDropout(p=1, mask_fill_value=0)
    result = aug(image=image, mask=mask)
    # with mask on ones and fill_value = 0 the sum of pixels is smaller
    assert result["image"].sum() < image.sum()
    assert result["image"].shape == image.shape
    assert result["mask"].sum() < mask.sum()
    assert result["mask"].shape == mask.shape

    # with mask of zeros and fill_value = 0 mask should not change
    mask = np.zeros([256, 320], dtype=np.uint8)
    aug = A.GridDropout(p=1, mask_fill_value=0)
    result = aug(image=image, mask=mask)
    assert result["image"].sum() < image.sum()
    assert np.all(result["mask"] == 0)

    # with mask mask_fill_value=100, mask sum is larger
    mask = np.random.randint(0, 10, [256, 320], np.uint8)
    aug = A.GridDropout(p=1, mask_fill_value=100)
    result = aug(image=image, mask=mask)
    assert result["image"].sum() < image.sum()
    assert result["mask"].sum() > mask.sum()

    # with mask mask_fill_value=None, mask is not changed
    mask = np.ones([256, 320], dtype=np.uint8)
    aug = A.GridDropout(p=1, mask_fill_value=None)
    result = aug(image=image, mask=mask)
    assert result["image"].sum() < image.sum()
    assert result["mask"].sum() == mask.sum()


@pytest.mark.parametrize(
    ["ratio", "holes_number_x", "holes_number_y", "unit_size_min", "unit_size_max", "shift_x", "shift_y"],
    [
        (0.00001, 10, 10, 100, 100, 50, 50),
        (0.9, 100, None, 200, None, 0, 0),
        (0.4556, 10, 20, None, 200, 0, 0),
        (0.00004, None, None, 2, 100, None, None),
    ],
)
def test_grid_dropout_params(ratio, holes_number_x, holes_number_y, unit_size_min, unit_size_max, shift_x, shift_y):
    img = np.random.randint(0, 256, [256, 320], np.uint8)

    aug = A.GridDropout(
        ratio=ratio,
        unit_size_min=unit_size_min,
        unit_size_max=unit_size_max,
        holes_number_x=holes_number_x,
        holes_number_y=holes_number_y,
        shift_x=shift_x,
        shift_y=shift_y,
        random_offset=False,
        fill_value=0,
        p=1,
    )
    result = aug(image=img)["image"]
    # with fill_value = 0 the sum of pixels is smaller
    assert result.sum() < img.sum()
    assert result.shape == img.shape
    params = aug.get_params_dependent_on_targets({"image": img})
    holes = params["holes"]
    assert len(holes[0]) == 4
    # check grid offsets
    if shift_x:
        assert holes[0][0] == shift_x
    else:
        assert holes[0][0] == 0
    if shift_y:
        assert holes[0][1] == shift_y
    else:
        assert holes[0][1] == 0
    # for grid set with limits
    if unit_size_min and unit_size_max:
        assert max(1, unit_size_min * ratio) <= (holes[0][2] - holes[0][0]) <= min(max(1, unit_size_max * ratio), 256)
    elif holes_number_x and holes_number_y:
        assert (holes[0][2] - holes[0][0]) == max(1, int(ratio * 320 // holes_number_x))
        assert (holes[0][3] - holes[0][1]) == max(1, int(ratio * 256 // holes_number_y))


def test_gauss_noise_incorrect_var_limit_type():
    with pytest.raises(TypeError) as exc_info:
        A.GaussNoise(var_limit={"low": 70, "high": 90})
    message = "Expected var_limit type to be one of (int, float, tuple, list), got <class 'dict'>"
    assert str(exc_info.value) == message


@pytest.mark.parametrize(
    ["blur_limit", "sigma", "result_blur", "result_sigma"],
    [
        [[0, 0], [1, 1], 0, 1],
        [[1, 1], [0, 0], 1, 0],
        [[1, 1], [1, 1], 1, 1],
        [[0, 0], [0, 0], 3, 0],
        [[0, 3], [0, 0], 3, 0],
        [[0, 3], [0.1, 0.1], 3, 0.1],
    ],
)
def test_gaus_blur_limits(blur_limit, sigma, result_blur, result_sigma):
    img = np.zeros([100, 100, 3], dtype=np.uint8)

    aug = A.Compose([A.GaussianBlur(blur_limit=blur_limit, sigma_limit=sigma, p=1)])

    res = aug(image=img)["image"]
    assert np.allclose(res, gaussian_blur(img, result_blur, result_sigma))


@pytest.mark.parametrize(
    ["blur_limit", "sigma", "result_blur", "result_sigma"],
    [
        [[0, 0], [1, 1], 0, 1],
        [[1, 1], [0, 0], 1, 0],
        [[1, 1], [1, 1], 1, 1],
    ],
)
def test_unsharp_mask_limits(blur_limit, sigma, result_blur, result_sigma):
    img = np.zeros([100, 100, 3], dtype=np.uint8)

    aug = A.Compose([A.UnsharpMask(blur_limit=blur_limit, sigma_limit=sigma, p=1)])

    res = aug(image=img)["image"]
    assert np.allclose(res, F.unsharp_mask(img, result_blur, result_sigma))


@pytest.mark.parametrize(["val_uint8"], [[0], [1], [128], [255]])
def test_unsharp_mask_float_uint8_diff_less_than_two(val_uint8):
    x_uint8 = np.zeros((5, 5)).astype(np.uint8)
    x_uint8[2, 2] = val_uint8

    x_float32 = np.zeros((5, 5)).astype(np.float32)
    x_float32[2, 2] = val_uint8 / 255.0

    unsharpmask = A.UnsharpMask(blur_limit=3, always_apply=True, p=1)

    random.seed(0)
    usm_uint8 = unsharpmask(image=x_uint8)["image"]

    random.seed(0)
    usm_float32 = unsharpmask(image=x_float32)["image"]

    # Before comparison, rescale the usm_float32 to [0, 255]
    diff = np.abs(usm_uint8 - usm_float32 * 255)

    # The difference between the results of float32 and uint8 will be at most 2.
    assert np.all(diff <= 2.0)


@pytest.mark.parametrize(
    ["brightness", "contrast", "saturation", "hue"],
    [
        [1, 1, 1, 0],
        [0.123, 1, 1, 0],
        [1.321, 1, 1, 0],
        [1, 0.234, 1, 0],
        [1, 1.432, 1, 0],
        [1, 1, 0.345, 0],
        [1, 1, 1.543, 0],
        [1, 1, 1, 0.456],
        [1, 1, 1, -0.432],
    ],
)
def test_color_jitter_float_uint8_equal(brightness, contrast, saturation, hue):
    img = np.random.randint(0, 256, [100, 100, 3], dtype=np.uint8)

    transform = A.Compose(
        [
            A.ColorJitter(
                brightness=[brightness, brightness],
                contrast=[contrast, contrast],
                saturation=[saturation, saturation],
                hue=[hue, hue],
                p=1,
            )
        ]
    )

    res1 = transform(image=img)["image"]
    res2 = (transform(image=img.astype(np.float32) / 255.0)["image"] * 255).astype(np.uint8)

    _max = np.abs(res1.astype(np.int16) - res2.astype(np.int16)).max()

    if hue != 0:
        assert _max <= 10, "Max: {}".format(_max)
    else:
        assert _max <= 2, "Max: {}".format(_max)


@pytest.mark.parametrize(["hue", "sat", "val"], [[13, 17, 23], [14, 18, 24], [131, 143, 151], [132, 144, 152]])
def test_hue_saturation_value_float_uint8_equal(hue, sat, val):
    img = np.random.randint(0, 256, [100, 100, 3], dtype=np.uint8)

    for i in range(2):
        sign = 1 if i == 0 else -1
        for i in range(4):
            if i == 0:
                _hue = hue * sign
                _sat = 0
                _val = 0
            elif i == 1:
                _hue = 0
                _sat = sat * sign
                _val = 0
            elif i == 2:
                _hue = 0
                _sat = 0
                _val = val * sign
            else:
                _hue = hue * sign
                _sat = sat * sign
                _val = val * sign

            t1 = A.Compose(
                [
                    A.HueSaturationValue(
                        hue_shift_limit=[_hue, _hue], sat_shift_limit=[_sat, _sat], val_shift_limit=[_val, _val], p=1
                    )
                ]
            )
            t2 = A.Compose(
                [
                    A.HueSaturationValue(
                        hue_shift_limit=[_hue / 180 * 360, _hue / 180 * 360],
                        sat_shift_limit=[_sat / 255, _sat / 255],
                        val_shift_limit=[_val / 255, _val / 255],
                        p=1,
                    )
                ]
            )

            res1 = t1(image=img)["image"]
            res2 = (t2(image=img.astype(np.float32) / 255.0)["image"] * 255).astype(np.uint8)

            _max = np.abs(res1.astype(np.int) - res2).max()
            assert _max <= 10, "Max value: {}".format(_max)


def test_shift_scale_separate_shift_x_shift_y(image, mask):
    aug = A.ShiftScaleRotate(shift_limit=(0.3, 0.3), shift_limit_y=(0.4, 0.4), scale_limit=0, rotate_limit=0, p=1)
    data = aug(image=image, mask=mask)
    expected_image = FGeometric.shift_scale_rotate(
        image, angle=0, scale=1, dx=0.3, dy=0.4, interpolation=cv2.INTER_LINEAR, border_mode=cv2.BORDER_REFLECT_101
    )
    expected_mask = FGeometric.shift_scale_rotate(
        mask, angle=0, scale=1, dx=0.3, dy=0.4, interpolation=cv2.INTER_NEAREST, border_mode=cv2.BORDER_REFLECT_101
    )
    assert np.array_equal(data["image"], expected_image)
    assert np.array_equal(data["mask"], expected_mask)


@pytest.mark.parametrize(["val_uint8"], [[0], [1], [128], [255]])
def test_glass_blur_float_uint8_diff_less_than_two(val_uint8):

    x_uint8 = np.zeros((5, 5)).astype(np.uint8)
    x_uint8[2, 2] = val_uint8

    x_float32 = np.zeros((5, 5)).astype(np.float32)
    x_float32[2, 2] = val_uint8 / 255.0

    glassblur = A.GlassBlur(always_apply=True, max_delta=1)

    random.seed(0)
    blur_uint8 = glassblur(image=x_uint8)["image"]

    random.seed(0)
    blur_float32 = glassblur(image=x_float32)["image"]

    # Before comparison, rescale the blur_float32 to [0, 255]
    diff = np.abs(blur_uint8 - blur_float32 * 255)

    # The difference between the results of float32 and uint8 will be at most 2.
    assert np.all(diff <= 2.0)


def test_perspective_keep_size():
    h, w = 100, 100
    img = np.zeros([h, w, 3], dtype=np.uint8)
    h, w = img.shape[:2]
    bboxes = []
    for _ in range(10):
        x1 = np.random.randint(0, w - 1)
        y1 = np.random.randint(0, h - 1)
        x2 = np.random.randint(x1 + 1, w)
        y2 = np.random.randint(y1 + 1, h)
        bboxes.append([x1, y1, x2, y2])
    keypoints = [(np.random.randint(0, w), np.random.randint(0, h), np.random.random()) for _ in range(10)]

    transform_1 = A.Compose(
        [A.Perspective(keep_size=True, p=1)],
        keypoint_params=A.KeypointParams("xys"),
        bbox_params=A.BboxParams("pascal_voc", label_fields=["labels"]),
    )
    transform_2 = A.Compose(
        [A.Perspective(keep_size=False, p=1), A.Resize(h, w)],
        keypoint_params=A.KeypointParams("xys"),
        bbox_params=A.BboxParams("pascal_voc", label_fields=["labels"]),
    )

    set_seed()
    res_1 = transform_1(image=img, bboxes=bboxes, keypoints=keypoints, labels=[0] * len(bboxes))
    set_seed()
    res_2 = transform_2(image=img, bboxes=bboxes, keypoints=keypoints, labels=[0] * len(bboxes))

    assert np.allclose(res_1["bboxes"], res_2["bboxes"])
    assert np.allclose(res_1["keypoints"], res_2["keypoints"])


def test_longest_max_size_list():
    img = np.random.randint(0, 256, [50, 10], np.uint8)
    keypoints = [(9, 5, 0, 0)]

    aug = A.LongestMaxSize(max_size=[5, 10], p=1)
    result = aug(image=img, keypoints=keypoints)
    assert result["image"].shape in [(10, 2), (5, 1)]
    assert result["keypoints"] in [[(0.9, 0.5, 0, 0)], [(1.8, 1, 0, 0)]]


def test_smallest_max_size_list():
    img = np.random.randint(0, 256, [50, 10], np.uint8)
    keypoints = [(9, 5, 0, 0)]

    aug = A.SmallestMaxSize(max_size=[50, 100], p=1)
    result = aug(image=img, keypoints=keypoints)
    assert result["image"].shape in [(250, 50), (500, 100)]
    assert result["keypoints"] in [[(45, 25, 0, 0)], [(90, 50, 0, 0)]]


@pytest.mark.parametrize(
    ["img_weight", "template_weight", "template_transform", "image_size", "template_size"],
    [
        (0.5, 0.5, A.RandomSizedCrop((50, 200), 513, 450, always_apply=True), (513, 450), (224, 224)),
        (0.3, 0.5, A.RandomResizedCrop(513, 450, always_apply=True), (513, 450), (224, 224)),
        (1.0, 0.5, A.CenterCrop(500, 450, always_apply=True), (500, 450, 3), (512, 512, 3)),
        (0.5, 0.8, A.Resize(513, 450, always_apply=True), (513, 450), (512, 512)),
        (0.5, 0.2, A.NoOp(), (224, 224), (224, 224)),
        (0.5, 0.9, A.NoOp(), (512, 512, 3), (512, 512, 3)),
        (0.5, 0.5, None, (512, 512), (512, 512)),
        (0.8, 0.7, None, (512, 512, 3), (512, 512, 3)),
        (
            0.5,
            0.5,
            A.Compose([A.Blur(), A.RandomSizedCrop((50, 200), 512, 512, always_apply=True), A.HorizontalFlip()]),
            (512, 512),
            (512, 512),
        ),
    ],
)
def test_template_transform(image, img_weight, template_weight, template_transform, image_size, template_size):
    img = np.random.randint(0, 256, image_size, np.uint8)
    template = np.random.randint(0, 256, template_size, np.uint8)

    aug = A.TemplateTransform(template, img_weight, template_weight, template_transform)
    result = aug(image=img)["image"]

    assert result.shape == img.shape

    params = aug.get_params_dependent_on_targets({"image": img})
    template = params["template"]
    assert template.shape == img.shape
    assert template.dtype == img.dtype


def test_template_transform_incorrect_size(template):
    image = np.random.randint(0, 256, (512, 512, 3), np.uint8)
    with pytest.raises(ValueError) as exc_info:
        transform = A.TemplateTransform(template, always_apply=True)
        transform(image=image)

    message = "Image and template must be the same size, got {} and {}".format(image.shape[:2], template.shape[:2])
    assert str(exc_info.value) == message


@pytest.mark.parametrize(["img_channels", "template_channels"], [(1, 3), (6, 3)])
def test_template_transform_incorrect_channels(img_channels, template_channels):
    img = np.random.randint(0, 256, [512, 512, img_channels], np.uint8)
    template = np.random.randint(0, 256, [512, 512, template_channels], np.uint8)

    with pytest.raises(ValueError) as exc_info:
        transform = A.TemplateTransform(template, always_apply=True)
        transform(image=img)

    message = (
        "Template must be a single channel or has the same number of channels "
        "as input image ({}), got {}".format(img_channels, template.shape[-1])
    )
    assert str(exc_info.value) == message


@pytest.mark.parametrize(["val_uint8"], [[0], [1], [128], [255]])
def test_advanced_blur_float_uint8_diff_less_than_two(val_uint8):
    x_uint8 = np.zeros((5, 5)).astype(np.uint8)
    x_uint8[2, 2] = val_uint8

    x_float32 = np.zeros((5, 5)).astype(np.float32)
    x_float32[2, 2] = val_uint8 / 255.0

    adv_blur = A.AdvancedBlur(blur_limit=(3, 5), always_apply=True)

    set_seed(0)
    adv_blur_uint8 = adv_blur(image=x_uint8)["image"]

    set_seed(0)
    adv_blur_float32 = adv_blur(image=x_float32)["image"]

    # Before comparison, rescale the adv_blur_float32 to [0, 255]
    diff = np.abs(adv_blur_uint8 - adv_blur_float32 * 255)

    # The difference between the results of float32 and uint8 will be at most 2.
    assert np.all(diff <= 2.0)


@pytest.mark.parametrize(
    ["params"],
    [
        [{"blur_limit": (2, 5)}],
        [{"blur_limit": (3, 6)}],
        [{"sigmaX_limit": (0.0, 1.0), "sigmaY_limit": (0.0, 1.0)}],
        [{"beta_limit": (0.1, 0.9)}],
        [{"beta_limit": (1.1, 8.0)}],
    ],
)
def test_advanced_blur_raises_on_incorrect_params(params):
    with pytest.raises(ValueError):
        A.AdvancedBlur(**params)


@pytest.mark.parametrize(
    ["params"],
    [
        [{"scale": (0.5, 1.0)}],
        [{"scale": (0.5, 1.0), "keep_ratio": False}],
        [{"scale": (0.5, 1.0), "keep_ratio": True}],
    ],
)
def test_affine_scale_ratio(params):
    set_seed(0)
    aug = A.Affine(**params, p=1.0)
    image = np.random.randint(low=0, high=256, size=(100, 100, 3), dtype=np.uint8)
    target = {"image": image}
    apply_params = aug.get_params_dependent_on_targets(target)

    if "keep_ratio" not in params:
        # default(keep_ratio=False)
        assert apply_params["scale"]["x"] != apply_params["scale"]["y"]
    elif not params["keep_ratio"]:
        # keep_ratio=False
        assert apply_params["scale"]["x"] != apply_params["scale"]["y"]
    else:
        # keep_ratio=True
        assert apply_params["scale"]["x"] == apply_params["scale"]["y"]


@pytest.mark.parametrize(
    ["params"],
    [
        [{"scale": {"x": (0.5, 1.0), "y": (1.0, 1.5)}, "keep_ratio": True}],
        [{"scale": {"x": 0.5, "y": 1.0}, "keep_ratio": True}],
    ],
)
def test_affine_incorrect_scale_range(params):
    with pytest.raises(ValueError):
        A.Affine(**params)


@pytest.mark.parametrize(
    ["angle", "targets", "expected"],
    [
        [
            -10,
            {
                "bboxes": [
                    [0, 0, 5, 5, 0],
                    [195, 0, 200, 5, 0],
                    [195, 95, 200, 100, 0],
                    [0, 95, 5, 99, 0],
                ],
                "keypoints": [
                    [0, 0, 0, 0],
                    [199, 0, 10, 10],
                    [199, 99, 20, 20],
                    [0, 99, 30, 30],
                ],
            },
            {
                "bboxes": [
                    [15.65896994771262, 0.2946228229078849, 21.047137067150473, 4.617219579173327, 0],
                    [194.29851584295034, 25.564320319214918, 199.68668296238818, 29.88691707548036, 0],
                    [178.9528629328495, 95.38278042082668, 184.34103005228735, 99.70537717709212, 0],
                    [0.47485022613917677, 70.11308292451965, 5.701484157049652, 73.70074852182076, 0],
                ],
                "keypoints": [
                    [16.466635890349504, 0.2946228229078849, 147.04220486917677, 0.0],
                    [198.770582727028, 26.08267308836993, 157.04220486917674, 9.30232558139535],
                    [182.77879706281766, 98.84085782583904, 167.04220486917674, 18.6046511627907],
                    [0.4748502261391767, 73.05280756037699, 177.04220486917674, 27.90697674418604],
                ],
            },
        ],
        [
            10,
            {
                "bboxes": [
                    [0, 0, 5, 5, 0],
                    [195, 0, 200, 5, 0],
                    [195, 95, 200, 100, 0],
                    [0, 95, 5, 99, 0],
                ],
                "keypoints": [
                    [0, 0, 0, 0],
                    [199, 0, 10, 10],
                    [199, 99, 20, 20],
                    [0, 99, 30, 30],
                ],
            },
            {
                "bboxes": [
                    [0.3133170376117963, 25.564320319214918, 5.701484157049649, 29.88691707548036, 0],
                    [178.9528629328495, 0.2946228229078862, 184.34103005228735, 4.617219579173327, 0],
                    [194.29851584295034, 70.11308292451965, 199.68668296238818, 74.43567968078509, 0],
                    [15.658969947712617, 95.38278042082668, 20.88560387862309, 98.97044601812779, 0],
                ],
                "keypoints": [
                    [0.3133170376117963, 26.212261280658684, 212.95779513082323, 0.0],
                    [182.6172638742903, 0.42421101519664006, 222.95779513082323, 9.30232558139535],
                    [198.60904953850064, 73.18239575266574, 232.9577951308232, 18.6046511627907],
                    [16.305102701822126, 98.97044601812779, 242.9577951308232, 27.906976744186046],
                ],
            },
        ],
    ],
)
def test_safe_rotate(angle: float, targets: dict, expected: dict):
    image = np.empty([100, 200, 3], dtype=np.uint8)
    t = A.Compose(
        [
            A.SafeRotate(limit=(angle, angle), border_mode=0, value=0, p=1),
        ],
        bbox_params=A.BboxParams(format="pascal_voc", min_visibility=0.0),
        keypoint_params=A.KeypointParams("xyas"),
        p=1,
    )
    res = t(image=image, **targets)

    for key, value in expected.items():
        assert np.allclose(np.array(value), np.array(res[key])), key


@pytest.mark.parametrize(
    "aug_cls",
    [
        (lambda rotate: A.Affine(rotate=rotate, p=1, mode=cv2.BORDER_CONSTANT, cval=0)),
        (
            lambda rotate: A.ShiftScaleRotate(
                shift_limit=(0, 0),
                scale_limit=(0, 0),
                rotate_limit=rotate,
                p=1,
                border_mode=cv2.BORDER_CONSTANT,
                value=0,
            )
        ),
    ],
)
@pytest.mark.parametrize(
    "img",
    [
        np.random.randint(0, 256, [100, 100, 3], np.uint8),
        np.random.randint(0, 256, [25, 100, 3], np.uint8),
        np.random.randint(0, 256, [100, 25, 3], np.uint8),
    ],
)
@pytest.mark.parametrize("angle", [i for i in range(-360, 360, 15)])
def test_rotate_equal(img, aug_cls, angle):
    random.seed(0)

    h, w = img.shape[:2]
    kp = [[random.randint(0, w - 1), random.randint(0, h - 1), random.randint(0, 360)] for _ in range(50)]
    kp += [
        [round(w * 0.2), int(h * 0.3), 90],
        [int(w * 0.2), int(h * 0.3), 90],
        [int(w * 0.2), int(h * 0.3), 90],
        [int(w * 0.2), int(h * 0.3), 90],
        [0, 0, 0],
        [w - 1, h - 1, 0],
    ]
    keypoint_params = A.KeypointParams("xya", remove_invisible=False)

    a = A.Compose([aug_cls(rotate=(angle, angle))], keypoint_params=keypoint_params)
    b = A.Compose(
        [A.Rotate((angle, angle), border_mode=cv2.BORDER_CONSTANT, value=0, p=1)], keypoint_params=keypoint_params
    )

    res_a = a(image=img, keypoints=kp)
    res_b = b(image=img, keypoints=kp)
    assert np.allclose(res_a["image"], res_b["image"])
    res_a = np.array(res_a["keypoints"])
    res_b = np.array(res_b["keypoints"])
    diff = np.round(np.abs(res_a - res_b))
    assert diff[:, :2].max() <= 2
    assert (diff[:, -1] % 360).max() <= 1


@pytest.mark.parametrize(
    "get_transform",
    [
        lambda sign: A.Affine(translate_px=sign * 2),
        lambda sign: A.ShiftScaleRotate(shift_limit=(sign * 0.02, sign * 0.02), scale_limit=0, rotate_limit=0),
    ],
)
@pytest.mark.parametrize(
    ["bboxes", "expected", "min_visibility", "sign"],
    [
        [[(0, 0, 10, 10, 1)], [], 0.9, -1],
        [[(0, 0, 10, 10, 1)], [(0, 0, 8, 8, 1)], 0.6, -1],
        [[(90, 90, 100, 100, 1)], [], 0.9, 1],
        [[(90, 90, 100, 100, 1)], [(92, 92, 100, 100, 1)], 0.6, 1],
    ],
)
def test_bbox_clipping(get_transform, image, bboxes, expected, min_visibility: float, sign: int):
    transform = get_transform(sign)
    transform.p = 1
    transform = A.Compose([transform], bbox_params=A.BboxParams(format="pascal_voc", min_visibility=min_visibility))

    res = transform(image=image, bboxes=bboxes)["bboxes"]
    assert res == expected


def test_bbox_clipping_perspective():
    random.seed(0)
    transform = A.Compose(
        [A.Perspective(scale=(0.05, 0.05), p=1)], bbox_params=A.BboxParams(format="pascal_voc", min_visibility=0.6)
    )

    image = np.empty([1000, 1000, 3], dtype=np.uint8)
    bboxes = np.array([[0, 0, 100, 100, 1]])
    res = transform(image=image, bboxes=bboxes)["bboxes"]
    assert len(res) == 0


@pytest.mark.parametrize("seed", [i for i in range(10)])
def test_motion_blur_allow_shifted(seed):
    random.seed(seed)

    transform = A.MotionBlur(allow_shifted=False)
    kernel = transform.get_params()["kernel"]

    center = kernel.shape[0] / 2 - 0.5

    def check_center(vector):
        start = None
        end = None

        for i, v in enumerate(vector):
            if start is None and v != 0:
                start = i
            elif start is not None and v == 0:
                end = i
                break
        if end is None:
            end = len(vector)

        assert (end + start - 1) / 2 == center

    check_center(kernel.sum(axis=0))
    check_center(kernel.sum(axis=1))


@pytest.mark.parametrize(
    "augmentation", [A.RandomSnow(), A.RandomRain(), A.RandomFog(), A.RandomSunFlare(), A.RandomShadow(), A.Spatter()]
)
@pytest.mark.parametrize("img_channels", [1, 6])
def test_non_rgb_transform_warning(augmentation, img_channels):
    img = np.random.randint(0, 256, (512, 512, img_channels), dtype=np.uint8)

    with pytest.raises(ValueError) as exc_info:
        augmentation(image=img, force_apply=True)

    message = "This transformation expects 3-channel images"
    assert str(exc_info.value).startswith(message)


def test_spatter_incorrect_mode(image):
    unsupported_mode = "unsupported"
    with pytest.raises(ValueError) as exc_info:
        A.Spatter(mode=unsupported_mode)

    message = f"Unsupported color mode: {unsupported_mode}. Transform supports only `rain` and `mud` mods."
    assert str(exc_info.value).startswith(message)


@pytest.mark.parametrize(
<<<<<<< HEAD
    ["params", "expected_masks", "expected_bboxes"],
    [
        [
            # obj_1  obj_2  base                        mask_1 mask_2 mask_3
            # 1,1,0  2,0,0  3,3,3  paste 1,1,3  expand  1,1,0  0,0,0  0,0,1
            # 1,0,0  2,2,0  3,3,0   -->  1,2,0   -->    1,0,0  0,1,0  0,0,0
            # 0,0,0  2,0,0  3,3,0        2,3,0          0,0,0  1,0,0  0,1,0
            # params
            dict(
                vflips=[False, False],
                hflips=[False, False],
                angles=[0, 0],
                scales=[1, 1],
                x_shifts=[0, 0],
                y_shifts=[0, 0],
            ),
            # masks
            [
                [
                    [1, 1, 0],
                    [1, 0, 0],
                    [0, 0, 0],
                ],
                [
                    [0, 0, 0],
                    [0, 1, 0],
                    [1, 0, 0],
                ],
                [
                    [0, 0, 1],
                    [0, 0, 0],
                    [0, 1, 0],
                ],
            ],
            # bboxes
            [(0, 0, 2 / 3, 2 / 3, 1), (0, 1 / 3, 2 / 3, 1, 2), (1 / 3, 0, 1, 1, 0)],
        ],
        [
            # obj_1  obj_2  base                        mask_1 mask_2 mask_3
            # 0,0,0  2,2,2  3,3,3  paste 2,2,2  expand  0,0,0  1,1,1  0,0,0
            # 0,0,1  0,2,0  3,3,0   -->  3,2,1   -->    0,0,1  0,1,0  1,0,0
            # 0,1,1  0,0,0  3,3,0        3,1,1          0,1,1  0,0,0  1,0,0
            # params
            dict(
                vflips=[True, False],
                hflips=[True, False],
                angles=[0, 90],
                scales=[1, 1],
                x_shifts=[1, 0],
                y_shifts=[1, 0],
            ),
            # masks
            [
                [
                    [0, 0, 0],
                    [0, 0, 1],
                    [0, 1, 1],
                ],
                [
                    [1, 1, 1],
                    [0, 1, 0],
                    [0, 0, 0],
                ],
                [
                    [0, 0, 0],
                    [1, 0, 0],
                    [1, 0, 0],
                ],
            ],
            # bboxes
            [(1 / 3, 1 / 3, 1, 1, 1), (0, 0, 1, 2 / 3, 2), (0, 1 / 3, 1 / 3, 1, 0)],
        ],
        [
            # obj_1  obj_2  base                        mask_1 mask_2 mask_3
            # 1,1,1  2,0,0  3,3,3  paste 1,1,1  expand  1,1,1  0,0,0  0,0,0
            # 1,1,1  2,2,0  3,3,0   -->  1,1,1   -->    1,1,1  0,0,0  0,0,0
            # 1,0,0  2,0,0  3,3,0        1,3,0          1,0,0  0,0,0  0,1,0
            # params
            dict(
                vflips=[False, False],
                hflips=[False, False],
                angles=[0, 0],
                scales=[2, 1],
                x_shifts=[0, 0],
                y_shifts=[0, 0],
            ),
            # masks
            [
                [
                    [1, 1, 1],
                    [1, 1, 1],
                    [1, 0, 0],
                ],
                # 2nd mask is filtered out.
                # [
                #    [0, 0, 0],
                #    [0, 0, 0],
                #    [0, 0, 0],
                # ],
                [
                    [0, 0, 0],
                    [0, 0, 0],
                    [0, 1, 0],
                ],
            ],
            # bboxes
            [(0, 0, 1, 1, 1), (1 / 3, 2 / 3, 2 / 3, 1, 0)],
        ],
    ],
)
def test_cut_and_paste(params, expected_masks, expected_bboxes):

    # define inputs
    rows = 3
    cols = 3

    # base_image (3,3,4)
    # R            G      B
    # 0,0,0  0,0,0  255,255,255
    # 0,0,0  0,0,0  255,255,  0
    # 0,0,0  0,0,0  255,255,  0
    base_image = np.zeros((rows, cols, 3), np.uint8)
    base_image[:, :2, [2]] = 255
    base_image[0, 2, [2]] = 255

    # base_mask (3,3)
    # 1,1,1
    # 1,1,0
    # 1,1,0
    base_mask = np.zeros((rows, cols), np.uint8)
    base_mask[:, :2] = 1
    base_mask[0, 2] = 1

    base_label = 0
    base_bboxes = [(0, 0, 1, 1, base_label)]

    # obj_1 (2,2,4)
    # R        G    B    A
    # 255,255  0,0  0,0  255,255
    # 255,  0  0,0  0,0  255,  0
    #
    obj_1 = np.zeros((2, 2, 4), np.uint8)
    obj_1[0, :, [0, 3]] = 255
    obj_1[1, 0, [0, 3]] = 255

    # obj_2 (3,2,4)
    # R    G        B    A
    # 0,0  255,  0  0,0  255,  0
    # 0,0  255,255  0,0  255,255
    # 0,0  255,  0  0,0  255,  0
    obj_2 = np.zeros((3, 2, 4), np.uint8)
    obj_2[:, 0, [1, 3]] = 255
    obj_2[1, 1, [1, 3]] = 255

    obj_labels = [1, 2]

    # parameter of paste
    sigma = 0.01
    blend_method = "GAUSSIAN"

    def get_label_from_path(image_path):
        label = image_path.stem.split("_")[-1]
        if label.isdigit():
            label = int(label)
        return label

    with tempfile.TemporaryDirectory() as tempdir:
        obj_1_path = f"{tempdir}/obj_1_{obj_labels[0]}.png"
        obj_2_path = f"{tempdir}/obj_2_{obj_labels[1]}.png"
        cv2.imwrite(obj_1_path, cv2.cvtColor(obj_1, cv2.COLOR_RGBA2BGRA))
        cv2.imwrite(obj_2_path, cv2.cvtColor(obj_2, cv2.COLOR_RGBA2BGRA))

        transform = A.CutAndPaste(paste_image_dir=tempdir, get_label_from_path=get_label_from_path)
        actual_masks, actual_labels = transform._apply_to_masks(
            paste_image_paths=transform.paste_image_paths,
            masks=[base_mask],
            labels=[(base_label,)],
            rows=rows,
            cols=cols,
            **params,
        )
        actual_image = transform.apply(
            img=base_image,
            paste_image_paths=transform.paste_image_paths,
            blend_method=blend_method,
            sigma=sigma,
            **params,
        )
        actual_bboxes = transform.apply_to_bboxes(
            bboxes=base_bboxes, new_masks=actual_masks, new_labels=actual_labels, rows=rows, cols=cols
        )

        if len(expected_masks) == 3:
            expected_image = 255 * np.dstack(expected_masks)
        else:
            expected_image = 255 * np.dstack([expected_masks[0], np.zeros((3, 3)), expected_masks[1]])

        np.testing.assert_array_equal(expected_masks, actual_masks)
        np.testing.assert_array_equal(expected_bboxes, actual_bboxes)
        # ignore differences by interpolation.
        np.testing.assert_array_equal(expected_image, np.where(actual_image > 127, 255, 0))
=======
    "unsupported_color,mode,message",
    [
        ([255, 255], "rain", "Unsupported color: [255, 255]. Color should be presented in RGB format."),
        (
            {"rain": [255, 255, 255]},
            "mud",
            "Wrong color definition: {'rain': [255, 255, 255]}. Color for mode: mud not specified.",
        ),
        (
            {"rain": [255, 255]},
            "rain",
            "Unsupported color: [255, 255] for mode rain. Color should be presented in RGB format.",
        ),
        (
            [255, 255, 255],
            ["rain", "mud"],
            "Unsupported color: [255, 255, 255]. Please specify color for each mode (use dict for it).",
        ),
    ],
)
def test_spatter_incorrect_color(unsupported_color, mode, message):
    with pytest.raises(ValueError) as exc_info:
        A.Spatter(mode=mode, color=unsupported_color)

    assert str(exc_info.value).startswith(message)
>>>>>>> 7029e802
<|MERGE_RESOLUTION|>--- conflicted
+++ resolved
@@ -1305,7 +1305,34 @@
 
 
 @pytest.mark.parametrize(
-<<<<<<< HEAD
+    "unsupported_color,mode,message",
+    [
+        ([255, 255], "rain", "Unsupported color: [255, 255]. Color should be presented in RGB format."),
+        (
+            {"rain": [255, 255, 255]},
+            "mud",
+            "Wrong color definition: {'rain': [255, 255, 255]}. Color for mode: mud not specified.",
+        ),
+        (
+            {"rain": [255, 255]},
+            "rain",
+            "Unsupported color: [255, 255] for mode rain. Color should be presented in RGB format.",
+        ),
+        (
+            [255, 255, 255],
+            ["rain", "mud"],
+            "Unsupported color: [255, 255, 255]. Please specify color for each mode (use dict for it).",
+        ),
+    ],
+)
+def test_spatter_incorrect_color(unsupported_color, mode, message):
+    with pytest.raises(ValueError) as exc_info:
+        A.Spatter(mode=mode, color=unsupported_color)
+
+    assert str(exc_info.value).startswith(message)
+
+
+@pytest.mark.parametrize(
     ["params", "expected_masks", "expected_bboxes"],
     [
         [
@@ -1506,31 +1533,4 @@
         np.testing.assert_array_equal(expected_masks, actual_masks)
         np.testing.assert_array_equal(expected_bboxes, actual_bboxes)
         # ignore differences by interpolation.
-        np.testing.assert_array_equal(expected_image, np.where(actual_image > 127, 255, 0))
-=======
-    "unsupported_color,mode,message",
-    [
-        ([255, 255], "rain", "Unsupported color: [255, 255]. Color should be presented in RGB format."),
-        (
-            {"rain": [255, 255, 255]},
-            "mud",
-            "Wrong color definition: {'rain': [255, 255, 255]}. Color for mode: mud not specified.",
-        ),
-        (
-            {"rain": [255, 255]},
-            "rain",
-            "Unsupported color: [255, 255] for mode rain. Color should be presented in RGB format.",
-        ),
-        (
-            [255, 255, 255],
-            ["rain", "mud"],
-            "Unsupported color: [255, 255, 255]. Please specify color for each mode (use dict for it).",
-        ),
-    ],
-)
-def test_spatter_incorrect_color(unsupported_color, mode, message):
-    with pytest.raises(ValueError) as exc_info:
-        A.Spatter(mode=mode, color=unsupported_color)
-
-    assert str(exc_info.value).startswith(message)
->>>>>>> 7029e802
+        np.testing.assert_array_equal(expected_image, np.where(actual_image > 127, 255, 0))