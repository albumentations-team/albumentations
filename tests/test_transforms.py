import random
from functools import partial
from typing import Optional, Tuple, Type

import cv2
import numpy as np

import pytest
import warnings
from torchvision import transforms as torch_transforms

from albucore.utils import clip
import albumentations as A
import albumentations.augmentations.functional as F
import albumentations.augmentations.geometric.functional as FGeometric
from albumentations.augmentations.transforms import ImageCompression, RandomRain
from albumentations.core.types import ImageCompressionType
from albumentations.random_utils import get_random_seed
from albumentations.augmentations.transforms import RandomSnow
from tests.conftest import IMAGES, SQUARE_MULTI_UINT8_IMAGE, SQUARE_UINT8_IMAGE

from .utils import get_dual_transforms, get_image_only_transforms, get_transforms, set_seed



def test_transpose_both_image_and_mask():
    image = np.ones((8, 6, 3))
    mask = np.ones((8, 6))
    augmentation = A.Transpose(p=1)
    augmented = augmentation(image=image, mask=mask)
    assert augmented["image"].shape == (6, 8, 3)
    assert augmented["mask"].shape == (6, 8)


@pytest.mark.parametrize("interpolation", [cv2.INTER_NEAREST, cv2.INTER_LINEAR, cv2.INTER_CUBIC])
def test_rotate_interpolation(interpolation):
    image = np.random.randint(low=0, high=256, size=(100, 100, 3), dtype=np.uint8)
    mask = np.random.randint(low=0, high=2, size=(100, 100), dtype=np.uint8)
    aug = A.Rotate(limit=(45, 45), interpolation=interpolation, p=1)
    data = aug(image=image, mask=mask)
    expected_image = FGeometric.rotate(image, 45, interpolation=interpolation, border_mode=cv2.BORDER_REFLECT_101)
    expected_mask = FGeometric.rotate(mask, 45, interpolation=cv2.INTER_NEAREST, border_mode=cv2.BORDER_REFLECT_101)
    assert np.array_equal(data["image"], expected_image)
    assert np.array_equal(data["mask"], expected_mask)


def test_rotate_crop_border():
    image = np.random.randint(low=100, high=256, size=(100, 100, 3), dtype=np.uint8)
    border_value = 13
    aug = A.Rotate(limit=(45, 45), p=1, value=border_value, border_mode=cv2.BORDER_CONSTANT, crop_border=True)
    aug_img = aug(image=image)["image"]
    expected_size = int(np.round(100 / np.sqrt(2)))
    assert aug_img.shape[0] == expected_size
    assert (aug_img == border_value).sum() == 0


@pytest.mark.parametrize("interpolation", [cv2.INTER_NEAREST, cv2.INTER_LINEAR, cv2.INTER_CUBIC])
def test_optical_distortion_interpolation(interpolation):
    image = np.random.randint(low=0, high=256, size=(100, 100, 3), dtype=np.uint8)
    mask = np.random.randint(low=0, high=2, size=(100, 100), dtype=np.uint8)
    aug = A.OpticalDistortion(distort_limit=(0.05, 0.05), shift_limit=(0, 0), interpolation=interpolation, p=1)
    data = aug(image=image, mask=mask)
    expected_image = FGeometric.optical_distortion(
        image, k=0.05, dx=0, dy=0, interpolation=interpolation, border_mode=cv2.BORDER_REFLECT_101
    )
    expected_mask = FGeometric.optical_distortion(
        mask, k=0.05, dx=0, dy=0, interpolation=cv2.INTER_NEAREST, border_mode=cv2.BORDER_REFLECT_101
    )
    assert np.array_equal(data["image"], expected_image)
    assert np.array_equal(data["mask"], expected_mask)


@pytest.mark.parametrize("interpolation", [cv2.INTER_NEAREST, cv2.INTER_LINEAR, cv2.INTER_CUBIC])
def test_grid_distortion_interpolation(interpolation):
    image = np.random.randint(low=0, high=256, size=(100, 100, 3), dtype=np.uint8)
    mask = np.random.randint(low=0, high=2, size=(100, 100), dtype=np.uint8)
    aug = A.GridDistortion(num_steps=1, distort_limit=(0.3, 0.3), interpolation=interpolation, p=1)
    data = aug(image=image, mask=mask)
    expected_image = FGeometric.grid_distortion(
        image, num_steps=1, xsteps=[1.3], ysteps=[1.3], interpolation=interpolation, border_mode=cv2.BORDER_REFLECT_101
    )
    expected_mask = FGeometric.grid_distortion(
        mask,
        num_steps=1,
        xsteps=[1.3],
        ysteps=[1.3],
        interpolation=cv2.INTER_NEAREST,
        border_mode=cv2.BORDER_REFLECT_101,
    )
    assert np.array_equal(data["image"], expected_image)
    assert np.array_equal(data["mask"], expected_mask)


@pytest.mark.parametrize("size", [17, 21, 33])
def test_grid_distortion_steps(size):
    image = np.random.rand(size, size, 3)
    aug = A.GridDistortion(num_steps=size - 2, p=1)
    data = aug(image=image)
    assert np.array_equal(data["image"].shape, (size, size, 3))


@pytest.mark.parametrize("interpolation", [cv2.INTER_NEAREST, cv2.INTER_LINEAR, cv2.INTER_CUBIC])
def test_elastic_transform_interpolation(monkeypatch, interpolation):
    image = np.random.randint(low=0, high=256, size=(100, 100, 3), dtype=np.uint8)
    mask = np.random.randint(low=0, high=2, size=(100, 100), dtype=np.uint8)

    random_seed = get_random_seed()

    monkeypatch.setattr(
        "albumentations.augmentations.geometric.ElasticTransform.get_params", lambda *_: {"random_seed": random_seed}
    )

    aug = A.ElasticTransform(alpha=1, sigma=50, alpha_affine=50, interpolation=interpolation, p=1)

    data = aug(image=image, mask=mask)
    expected_image = FGeometric.elastic_transform(
        image,
        alpha=1,
        sigma=50,
        alpha_affine=50,
        interpolation=interpolation,
        border_mode=cv2.BORDER_REFLECT_101,
        random_state=np.random.RandomState(random_seed),
    )
    expected_mask = FGeometric.elastic_transform(
        mask,
        alpha=1,
        sigma=50,
        alpha_affine=50,
        interpolation=cv2.INTER_NEAREST,
        border_mode=cv2.BORDER_REFLECT_101,
        random_state=np.random.RandomState(random_seed),
    )
    assert np.array_equal(data["image"], expected_image)
    assert np.array_equal(data["mask"], expected_mask)


@pytest.mark.parametrize(
    ["augmentation_cls", "params"],
    get_dual_transforms(
        custom_arguments={
            A.Crop: {"y_min": 0, "y_max": 10, "x_min": 0, "x_max": 10},
            A.CenterCrop: {"height": 10, "width": 10},
            A.CropNonEmptyMaskIfExists: {"height": 10, "width": 10},
            A.RandomCrop: {"height": 10, "width": 10},
            A.RandomResizedCrop: {"height": 10, "width": 10},
            A.RandomSizedCrop: {"min_max_height": (4, 8), "height": 10, "width": 10},
            A.CropAndPad: {"px": 10},
            A.Resize: {"height": 10, "width": 10},
            A.PixelDropout: {"dropout_prob": 0.5, "mask_drop_value": 10, "drop_value": 20},
            A.XYMasking: {
                "num_masks_x": (1, 3),
                "num_masks_y": (1, 3),
                "mask_x_length": 10,
                "mask_y_length": 10,
                "mask_fill_value": 1,
                "fill_value": 0,
            },
            A.D4: {},
        },
        except_augmentations={A.RandomCropNearBBox, A.RandomSizedBBoxSafeCrop, A.BBoxSafeRandomCrop, A.PixelDropout,
                              A.MixUp},
    ),
)
def test_binary_mask_interpolation(augmentation_cls, params):
    """Checks whether transformations based on DualTransform does not introduce a mask interpolation artifacts"""
    aug = augmentation_cls(p=1, **params)
    image = np.random.randint(low=0, high=256, size=(100, 100, 3), dtype=np.uint8)
    mask = np.random.randint(low=0, high=2, size=(100, 100), dtype=np.uint8)
    data = aug(image=image, mask=mask)
    assert np.array_equal(np.unique(data["mask"]), np.array([0, 1]))


@pytest.mark.parametrize(
    ["augmentation_cls", "params"],
    get_dual_transforms(
        custom_arguments={
            A.Crop: {"y_min": 0, "y_max": 10, "x_min": 0, "x_max": 10},
            A.CenterCrop: {"height": 10, "width": 10},
            A.CropNonEmptyMaskIfExists: {"height": 10, "width": 10},
            A.RandomCrop: {"height": 10, "width": 10},
            A.RandomResizedCrop: {"height": 10, "width": 10},
            A.RandomSizedCrop: {"min_max_height": (4, 8), "height": 10, "width": 10},
            A.Resize: {"height": 10, "width": 10},
            A.PixelDropout: {"dropout_prob": 0.5, "mask_drop_value": 10, "drop_value": 20},
        },
        except_augmentations={
            A.RandomCropNearBBox,
            A.RandomSizedBBoxSafeCrop,
            A.BBoxSafeRandomCrop,
            A.CropAndPad,
            A.PixelDropout,
            A.MixUp,
            A.XYMasking
        },
    ),
)
def test_semantic_mask_interpolation(augmentation_cls, params):
    """Checks whether transformations based on DualTransform does not introduce a mask interpolation artifacts."""
    aug = augmentation_cls(p=1, **params)
    image = np.random.randint(low=0, high=256, size=(100, 100, 3), dtype=np.uint8)
    mask = np.random.randint(low=0, high=4, size=(100, 100), dtype=np.uint8) * 64

    data = aug(image=image, mask=mask)
    assert np.array_equal(np.unique(data["mask"]), np.array([0, 64, 128, 192]))


def __test_multiprocessing_support_proc(args):
    x, transform = args
    return transform(image=x)


@pytest.mark.parametrize(
    ["augmentation_cls", "params"],
    get_transforms(
        custom_arguments={
            A.Crop: {"y_min": 0, "y_max": 10, "x_min": 0, "x_max": 10},
            A.CenterCrop: {"height": 10, "width": 10},
            A.CropNonEmptyMaskIfExists: {"height": 10, "width": 10},
            A.RandomCrop: {"height": 10, "width": 10},
            A.RandomResizedCrop: {"height": 10, "width": 10},
            A.RandomSizedCrop: {"min_max_height": (4, 8), "height": 10, "width": 10},
            A.CropAndPad: {"px": 10},
            A.Resize: {"height": 10, "width": 10},
            A.TemplateTransform: {
                "templates": np.random.randint(low=0, high=256, size=(100, 100, 3), dtype=np.uint8),
            },
            A.XYMasking: {
                "num_masks_x": (1, 3),
                "num_masks_y": (1, 3),
                "mask_x_length": 10,
                "mask_y_length": 10,
                "mask_fill_value": 1,
                "fill_value": 0,
            },
        },
        except_augmentations={
            A.RandomCropNearBBox,
            A.RandomSizedBBoxSafeCrop,
            A.BBoxSafeRandomCrop,
            A.CropNonEmptyMaskIfExists,
            A.FDA,
            A.HistogramMatching,
            A.PixelDistributionAdaptation,
            A.MaskDropout,
            A.MixUp
        },
    ),
)
def test_multiprocessing_support(mp_pool, augmentation_cls, params):
    """Checks whether we can use augmentations in multiprocessing environments"""
    aug = augmentation_cls(p=1, **params)
    image = np.random.randint(low=0, high=256, size=(100, 100, 3), dtype=np.uint8)

    mp_pool.map(__test_multiprocessing_support_proc, map(lambda x: (x, aug), [image] * 10))


def test_force_apply():
    """
    Unit test for https://github.com/albumentations-team/albumentations/issues/189
    """
    aug = A.Compose(
        [
            A.OneOrOther(
                A.Compose(
                    [
                        A.RandomSizedCrop(min_max_height=(256, 1025), height=512, width=512, p=1),
                        A.OneOf(
                            [
                                A.RandomSizedCrop(min_max_height=(256, 512), height=384, width=384, p=0.5),
                                A.RandomSizedCrop(min_max_height=(256, 512), height=512, width=512, p=0.5),
                            ]
                        ),
                    ]
                ),
                A.Compose(
                    [
                        A.RandomSizedCrop(min_max_height=(256, 1025), height=256, width=256, p=1),
                        A.OneOf([A.HueSaturationValue(p=0.5), A.RGBShift(p=0.7)], p=1),
                    ]
                ),
            ),
            A.HorizontalFlip(p=1),
            A.RandomBrightnessContrast(p=0.5),
        ]
    )

    res = aug(image=np.zeros((1248, 1248, 3), dtype=np.uint8))
    assert res["image"].shape[0] in (256, 384, 512)
    assert res["image"].shape[1] in (256, 384, 512)


@pytest.mark.parametrize(
    ["augmentation_cls", "params"],
    get_image_only_transforms(
        custom_arguments={
            A.HistogramMatching: {
                "reference_images": [np.random.randint(0, 256, [100, 100, 3], dtype=np.uint8)],
                "read_fn": lambda x: x,
            },
            A.FDA: {
                "reference_images": [np.random.randint(0, 256, [100, 100, 3], dtype=np.uint8)],
                "read_fn": lambda x: x,
            },
            A.PixelDistributionAdaptation: {
                "reference_images": [np.random.randint(0, 256, [100, 100, 3], dtype=np.uint8)],
                "read_fn": lambda x: x,
                "transform_type": "standard",
            },
            A.TemplateTransform: {
                "templates": np.random.randint(low=0, high=256, size=(100, 100, 3), dtype=np.uint8),
            },
        },
    ),
)
def test_additional_targets_for_image_only(augmentation_cls, params):
    aug = A.Compose([augmentation_cls(always_apply=True, **params)], additional_targets={"image2": "image"})
    for _i in range(10):
        image1 = np.random.randint(low=0, high=256, size=(100, 100, 3), dtype=np.uint8)
        image2 = image1.copy()
        res = aug(image=image1, image2=image2)
        aug1 = res["image"]
        aug2 = res["image2"]
        assert np.array_equal(aug1, aug2)

    aug = A.Compose([augmentation_cls(always_apply=True, **params)])
    aug.add_targets(additional_targets={"image2": "image"})
    for _ in range(10):
        image1 = np.random.randint(low=0, high=256, size=(100, 100, 3), dtype=np.uint8)
        image2 = image1.copy()
        res = aug(image=image1, image2=image2)
        aug1 = res["image"]
        aug2 = res["image2"]
        assert np.array_equal(aug1, aug2)

def test_image_invert():
    for _ in range(10):
        # test for np.uint8 dtype
        image1 = np.random.randint(low=0, high=256, size=(100, 100, 3), dtype=np.uint8)
        image2 = A.to_float(image1)
        r_int = F.invert(F.invert(image1))
        r_float = F.invert(F.invert(image2))
        r_to_float = A.to_float(r_int)
        assert np.allclose(r_float, r_to_float, atol=0.01)


def test_lambda_transform():
    def negate_image(image, **kwargs):
        return -image

    def one_hot_mask(mask, num_channels, **kwargs):
        new_mask = np.eye(num_channels, dtype=np.uint8)[mask]
        return new_mask

    def vflip_bbox(bbox, **kwargs):
        return FGeometric.bbox_vflip(bbox, **kwargs)

    def vflip_keypoint(keypoint, **kwargs):
        return FGeometric.keypoint_vflip(keypoint, **kwargs)

    aug = A.Lambda(
        image=negate_image, mask=partial(one_hot_mask, num_channels=16), bbox=vflip_bbox, keypoint=vflip_keypoint, p=1
    )

    output = aug(
        image=np.ones((10, 10, 3), dtype=np.float32),
        mask=np.tile(np.arange(0, 10), (10, 1)),
        bboxes=[(10, 15, 25, 35)],
        keypoints=[(20, 30, 40, 50)],
    )
    assert (output["image"] < 0).all()
    assert output["mask"].shape[2] == 16  # num_channels
    assert output["bboxes"] == [FGeometric.bbox_vflip((10, 15, 25, 35), 10, 10)]
    assert output["keypoints"] == [FGeometric.keypoint_vflip((20, 30, 40, 50), 10, 10)]


def test_channel_droput():
    img = np.ones((10, 10, 3), dtype=np.float32)

    aug = A.ChannelDropout(channel_drop_range=(1, 1), always_apply=True)  # Drop one channel

    transformed = aug(image=img)["image"]

    assert sum(transformed[:, :, c].max() for c in range(img.shape[2])) == 2

    aug = A.ChannelDropout(channel_drop_range=(2, 2), always_apply=True)  # Drop two channels
    transformed = aug(image=img)["image"]

    assert sum(transformed[:, :, c].max() for c in range(img.shape[2])) == 1


def test_equalize():
    aug = A.Equalize(p=1)

    img = np.random.randint(0, 256, 256 * 256 * 3, np.uint8).reshape((256, 256, 3))
    a = aug(image=img)["image"]
    b = F.equalize(img)
    assert np.all(a == b)

    mask = np.random.randint(0, 2, 256 * 256, np.uint8).reshape((256, 256))
    aug = A.Equalize(mask=mask, p=1)
    a = aug(image=img)["image"]
    b = F.equalize(img, mask=mask)
    assert np.all(a == b)

    def mask_func(image, test):
        return mask

    aug = A.Equalize(mask=mask_func, mask_params=["test"], p=1)
    assert np.all(aug(image=img, test=mask)["image"] == F.equalize(img, mask=mask))


def test_crop_non_empty_mask():
    def _test_crop(mask, crop, aug, n=1):
        for _ in range(n):
            augmented = aug(image=mask, mask=mask)
            np.testing.assert_array_equal(augmented["image"], crop)
            np.testing.assert_array_equal(augmented["mask"], crop)

    def _test_crops(masks, crops, aug, n=1):
        for _ in range(n):
            augmented = aug(image=masks[0], masks=masks)
            for crop, augment in zip(crops, augmented["masks"]):
                np.testing.assert_array_equal(augment, crop)

    # test general case
    mask_1 = np.zeros([10, 10], dtype=np.uint8)  # uint8 required for passing mask_1 as `masks` (which uses bitwise or)
    mask_1[0, 0] = 1
    crop_1 = np.array([[1]])
    aug_1 = A.CropNonEmptyMaskIfExists(1, 1)

    # test empty mask
    mask_2 = np.zeros([10, 10], dtype=np.uint8)  # uint8 required for passing mask_2 as `masks` (which uses bitwise or)
    crop_2 = np.array([[0]])
    aug_2 = A.CropNonEmptyMaskIfExists(1, 1)

    # test ignore values
    mask_3 = np.ones([2, 2])
    mask_3[0, 0] = 2
    crop_3 = np.array([[2]])
    aug_3 = A.CropNonEmptyMaskIfExists(1, 1, ignore_values=[1])

    # test ignore channels
    mask_4 = np.zeros([2, 2, 2])
    mask_4[0, 0, 0] = 1
    mask_4[1, 1, 1] = 2
    crop_4 = np.array([[[1, 0]]])
    aug_4 = A.CropNonEmptyMaskIfExists(1, 1, ignore_channels=[1])

    # test full size crop
    mask_5 = np.random.random([10, 10, 3])
    crop_5 = mask_5
    aug_5 = A.CropNonEmptyMaskIfExists(10, 10)

    mask_6 = np.zeros([10, 10, 3])
    mask_6[0, 0, 0] = 0
    crop_6 = mask_6
    aug_6 = A.CropNonEmptyMaskIfExists(10, 10, ignore_values=[1])

    _test_crop(mask_1, crop_1, aug_1, n=1)
    _test_crop(mask_2, crop_2, aug_2, n=1)
    _test_crop(mask_3, crop_3, aug_3, n=5)
    _test_crop(mask_4, crop_4, aug_4, n=5)
    _test_crop(mask_5, crop_5, aug_5, n=1)
    _test_crop(mask_6, crop_6, aug_6, n=10)
    _test_crops([mask_2, mask_1], [crop_2, crop_1], aug_1, n=1)


@pytest.mark.parametrize("interpolation", [cv2.INTER_NEAREST, cv2.INTER_LINEAR, cv2.INTER_CUBIC])
def test_downscale(interpolation):
    img_float = np.random.rand(100, 100, 3)
    img_uint = (img_float * 255).astype("uint8")

    aug = A.Downscale(scale_min=0.5, scale_max=0.5, interpolation=interpolation, always_apply=True)

    for img in (img_float, img_uint):
        transformed = aug(image=img)["image"]
        func_applied = F.downscale(img, scale=0.5, down_interpolation=interpolation, up_interpolation=interpolation)
        np.testing.assert_almost_equal(transformed, func_applied)


def test_crop_keypoints():
    image = np.random.randint(0, 256, (100, 100), np.uint8)
    keypoints = [(50, 50, 0, 0)]

    aug = A.Crop(0, 0, 80, 80, p=1)
    result = aug(image=image, keypoints=keypoints)
    assert result["keypoints"] == keypoints

    aug = A.Crop(50, 50, 100, 100, p=1)
    result = aug(image=image, keypoints=keypoints)
    assert result["keypoints"] == [(0, 0, 0, 0)]


def test_longest_max_size_keypoints():
    img = np.random.randint(0, 256, [50, 10], np.uint8)
    keypoints = [(9, 5, 0, 0)]

    aug = A.LongestMaxSize(max_size=100, p=1)
    result = aug(image=img, keypoints=keypoints)
    assert result["keypoints"] == [(18, 10, 0, 0)]

    aug = A.LongestMaxSize(max_size=5, p=1)
    result = aug(image=img, keypoints=keypoints)
    assert result["keypoints"] == [(0.9, 0.5, 0, 0)]

    aug = A.LongestMaxSize(max_size=50, p=1)
    result = aug(image=img, keypoints=keypoints)
    assert result["keypoints"] == [(9, 5, 0, 0)]


def test_smallest_max_size_keypoints():
    img = np.random.randint(0, 256, [50, 10], np.uint8)
    keypoints = [(9, 5, 0, 0)]

    aug = A.SmallestMaxSize(max_size=100, p=1)
    result = aug(image=img, keypoints=keypoints)
    assert result["keypoints"] == [(90, 50, 0, 0)]

    aug = A.SmallestMaxSize(max_size=5, p=1)
    result = aug(image=img, keypoints=keypoints)
    assert result["keypoints"] == [(4.5, 2.5, 0, 0)]

    aug = A.SmallestMaxSize(max_size=10, p=1)
    result = aug(image=img, keypoints=keypoints)
    assert result["keypoints"] == [(9, 5, 0, 0)]


def test_resize_keypoints():
    img = np.random.randint(0, 256, [50, 10], np.uint8)
    keypoints = [(9, 5, 0, 0)]

    aug = A.Resize(height=100, width=5, p=1)
    result = aug(image=img, keypoints=keypoints)
    assert result["keypoints"] == [(4.5, 10, 0, 0)]

    aug = A.Resize(height=50, width=10, p=1)
    result = aug(image=img, keypoints=keypoints)
    assert result["keypoints"] == [(9, 5, 0, 0)]


@pytest.mark.parametrize(
    "image",
    [
        np.random.randint(0, 256, [256, 320], np.uint8),
        np.random.random([256, 320]).astype(np.float32),
        np.random.randint(0, 256, [256, 320, 1], np.uint8),
        np.random.random([256, 320, 1]).astype(np.float32),
    ],
)
def test_multiplicative_noise_grayscale(image):
    m = 0.5
    aug = A.MultiplicativeNoise((m, m), elementwise=False, p=1)
    params = aug.get_params_dependent_on_targets({"image": image})
    assert m == params["multiplier"]
    result_e = aug(image=image)["image"]
    assert np.allclose(clip(image * m, image.dtype), result_e)

    aug = A.MultiplicativeNoise((m, m), elementwise=True, p=1)
    params = aug.get_params_dependent_on_targets({"image": image})
    result_ne = aug.apply(image, params["multiplier"])

    assert np.allclose(clip(image * params["multiplier"], image.dtype), result_ne)

@pytest.mark.parametrize(
    "image", [
        np.random.randint(0, 256, [256, 320, 3], np.uint8),
        np.random.random([256, 320, 3]).astype(np.float32)
    ]
)
@pytest.mark.parametrize(
    "elementwise", ( True, False )
)
def test_multiplicative_noise_rgb(image, elementwise):
    dtype = image.dtype

    aug = A.MultiplicativeNoise(multiplier=(0.9, 1.1), elementwise=elementwise, p=1)
    params = aug.get_params_dependent_on_targets({"image": image})
    mul = params["multiplier"]

    if elementwise:
        assert mul.shape == image.shape
    else:
        assert mul.shape == (image.shape[-1],)

    result = aug.apply(image, mul)
    assert np.allclose(clip(image.astype(np.float32) * mul.astype(np.float32), dtype), result)


def test_mask_dropout():
    # In this case we have mask with all ones, so MaskDropout wipe entire mask and image
    img = np.random.randint(0, 256, [50, 10], np.uint8)
    mask = np.ones([50, 10], dtype=np.int64)

    aug = A.MaskDropout(p=1)
    result = aug(image=img, mask=mask)
    assert np.all(result["image"] == 0)
    assert np.all(result["mask"] == 0)

    # In this case we have mask with zeros , so MaskDropout will make no changes
    img = np.random.randint(0, 256, [50, 10], np.uint8)
    mask = np.zeros([50, 10], dtype=np.int64)

    aug = A.MaskDropout(p=1)
    result = aug(image=img, mask=mask)
    assert np.all(result["image"] == img)
    assert np.all(result["mask"] == 0)


@pytest.mark.parametrize(
    "image", [np.random.randint(0, 256, [256, 320, 3], np.uint8), np.random.random([256, 320, 3]).astype(np.float32)]
)
def test_grid_dropout_mask(image):
    mask = np.ones([256, 320], dtype=np.uint8)
    aug = A.GridDropout(p=1, mask_fill_value=0)
    result = aug(image=image, mask=mask)
    # with mask on ones and fill_value = 0 the sum of pixels is smaller
    assert result["image"].sum() < image.sum()
    assert result["image"].shape == image.shape
    assert result["mask"].sum() < mask.sum()
    assert result["mask"].shape == mask.shape

    # with mask of zeros and fill_value = 0 mask should not change
    mask = np.zeros([256, 320], dtype=np.uint8)
    aug = A.GridDropout(p=1, mask_fill_value=0)
    result = aug(image=image, mask=mask)
    assert result["image"].sum() < image.sum()
    assert np.all(result["mask"] == 0)

    # with mask mask_fill_value=100, mask sum is larger
    mask = np.random.randint(0, 10, [256, 320], np.uint8)
    aug = A.GridDropout(p=1, mask_fill_value=100)
    result = aug(image=image, mask=mask)
    assert result["image"].sum() < image.sum()
    assert result["mask"].sum() > mask.sum()

    # with mask mask_fill_value=None, mask is not changed
    mask = np.ones([256, 320], dtype=np.uint8)
    aug = A.GridDropout(p=1, mask_fill_value=None)
    result = aug(image=image, mask=mask)
    assert result["image"].sum() < image.sum()
    assert result["mask"].sum() == mask.sum()


@pytest.mark.parametrize(
    ["ratio", "holes_number_x", "holes_number_y", "unit_size_min", "unit_size_max", "shift_x", "shift_y"],
    [
        (0.00001, 10, 10, 100, 100, 50, 50),
        (0.9, 100, None, 200, None, 0, 0),
        (0.4556, 10, 20, None, 200, 0, 0),
        (0.00004, None, None, 2, 100, 0, 0),
    ],
)
def test_grid_dropout_params(ratio, holes_number_x, holes_number_y, unit_size_min, unit_size_max, shift_x, shift_y):
    img = np.random.randint(0, 256, [256, 320], np.uint8)

    aug = A.GridDropout(
        ratio=ratio,
        unit_size_min=unit_size_min,
        unit_size_max=unit_size_max,
        holes_number_x=holes_number_x,
        holes_number_y=holes_number_y,
        shift_x=shift_x,
        shift_y=shift_y,
        random_offset=False,
        fill_value=0,
        p=1,
    )
    result = aug(image=img)["image"]
    # with fill_value = 0 the sum of pixels is smaller
    assert result.sum() < img.sum()
    assert result.shape == img.shape
    params = aug.get_params_dependent_on_targets({"image": img})
    holes = params["holes"]
    assert len(holes[0]) == 4
    # check grid offsets
    if shift_x:
        assert holes[0][0] == shift_x
    else:
        assert holes[0][0] == 0
    if shift_y:
        assert holes[0][1] == shift_y
    else:
        assert holes[0][1] == 0
    # for grid set with limits
    if unit_size_min and unit_size_max:
        assert max(1, unit_size_min * ratio) <= (holes[0][2] - holes[0][0]) <= min(max(1, unit_size_max * ratio), 256)
    elif holes_number_x and holes_number_y:
        assert (holes[0][2] - holes[0][0]) == max(1, int(ratio * 320 // holes_number_x))
        assert (holes[0][3] - holes[0][1]) == max(1, int(ratio * 256 // holes_number_y))


@pytest.mark.parametrize(
    ["blur_limit", "sigma", "result_blur", "result_sigma"],
    [
        [[0, 0], [1, 1], 0, 1],
        [[1, 1], [0, 0], 1, 0],
        [[1, 1], [1, 1], 1, 1],
    ],
)
def test_unsharp_mask_limits(blur_limit, sigma, result_blur, result_sigma):
    img = np.zeros([100, 100, 3], dtype=np.uint8)

    aug = A.Compose([A.UnsharpMask(blur_limit=blur_limit, sigma_limit=sigma, p=1)])

    res = aug(image=img)["image"]
    assert np.allclose(res, F.unsharp_mask(img, result_blur, result_sigma))


@pytest.mark.parametrize(["val_uint8"], [[0], [1], [128], [255]])
def test_unsharp_mask_float_uint8_diff_less_than_two(val_uint8):
    x_uint8 = np.zeros((5, 5)).astype(np.uint8)
    x_uint8[2, 2] = val_uint8

    x_float32 = np.zeros((5, 5)).astype(np.float32)
    x_float32[2, 2] = val_uint8 / 255.0

    unsharpmask = A.UnsharpMask(blur_limit=3, always_apply=True, p=1)

    set_seed(0)
    usm_uint8 = unsharpmask(image=x_uint8)["image"]

    set_seed(0)
    usm_float32 = unsharpmask(image=x_float32)["image"]

    # Before comparison, rescale the usm_float32 to [0, 255]
    diff = np.abs(usm_uint8 - usm_float32 * 255)

    # The difference between the results of float32 and uint8 will be at most 2.
    assert np.all(diff <= 2.0)


@pytest.mark.parametrize(
    ["brightness", "contrast", "saturation", "hue"],
    [
        [1, 1, 1, 0],
        [0.123, 1, 1, 0],
        [1.321, 1, 1, 0],
        [1, 0.234, 1, 0],
        [1, 1.432, 1, 0],
        [1, 1, 0.345, 0],
        [1, 1, 1.543, 0],
        [1, 1, 1, 0.456],
        [1, 1, 1, -0.432],
    ],
)
def test_color_jitter_float_uint8_equal(brightness, contrast, saturation, hue):
    img = np.random.randint(0, 256, [100, 100, 3], dtype=np.uint8)

    transform = A.Compose(
        [
            A.ColorJitter(
                brightness=[brightness, brightness],
                contrast=[contrast, contrast],
                saturation=[saturation, saturation],
                hue=[hue, hue],
                p=1,
            )
        ]
    )

    res1 = transform(image=img)["image"]
    res2 = (transform(image=img.astype(np.float32) / 255.0)["image"] * 255).astype(np.uint8)

    _max = np.abs(res1.astype(np.int16) - res2.astype(np.int16)).max()

    if hue != 0:
        assert _max <= 10, f"Max: {_max}"
    else:
        assert _max <= 2, f"Max: {_max}"


@pytest.mark.parametrize(["hue", "sat", "val"], [[13, 17, 23], [14, 18, 24], [131, 143, 151], [132, 144, 152]])
def test_hue_saturation_value_float_uint8_equal(hue, sat, val):
    img = np.random.randint(0, 256, [100, 100, 3], dtype=np.uint8)

    for i in range(2):
        sign = 1 if i == 0 else -1
        for i in range(4):
            if i == 0:
                _hue = hue * sign
                _sat = 0
                _val = 0
            elif i == 1:
                _hue = 0
                _sat = sat * sign
                _val = 0
            elif i == 2:
                _hue = 0
                _sat = 0
                _val = val * sign
            else:
                _hue = hue * sign
                _sat = sat * sign
                _val = val * sign

            t1 = A.Compose(
                [
                    A.HueSaturationValue(
                        hue_shift_limit=[_hue, _hue], sat_shift_limit=[_sat, _sat], val_shift_limit=[_val, _val], p=1
                    )
                ]
            )
            t2 = A.Compose(
                [
                    A.HueSaturationValue(
                        hue_shift_limit=[_hue / 180 * 360, _hue / 180 * 360],
                        sat_shift_limit=[_sat / 255, _sat / 255],
                        val_shift_limit=[_val / 255, _val / 255],
                        p=1,
                    )
                ]
            )

            res1 = t1(image=img)["image"]
            res2 = (t2(image=img.astype(np.float32) / 255.0)["image"] * 255).astype(np.uint8)

            _max = np.abs(res1.astype(np.int32) - res2).max()
            assert _max <= 10, f"Max value: {_max}"


def test_perspective_keep_size():
    h, w = 100, 100
    img = np.zeros([h, w, 3], dtype=np.uint8)
    bboxes = []
    for _ in range(10):
        x1 = np.random.randint(0, w - 1)
        y1 = np.random.randint(0, h - 1)
        x2 = np.random.randint(x1 + 1, w)
        y2 = np.random.randint(y1 + 1, h)
        bboxes.append([x1, y1, x2, y2])
    keypoints = [(np.random.randint(0, w), np.random.randint(0, h), np.random.random()) for _ in range(10)]

    transform_1 = A.Compose(
        [A.Perspective(keep_size=True, p=1)],
        keypoint_params=A.KeypointParams("xys"),
        bbox_params=A.BboxParams("pascal_voc", label_fields=["labels"]),
    )
    transform_2 = A.Compose(
        [A.Perspective(keep_size=False, p=1), A.Resize(h, w, p=1)],
        keypoint_params=A.KeypointParams("xys"),
        bbox_params=A.BboxParams("pascal_voc", label_fields=["labels"]),
    )

    set_seed(0)
    res_1 = transform_1(image=img, bboxes=bboxes, keypoints=keypoints, labels=[0] * len(bboxes))
    set_seed(0)
    res_2 = transform_2(image=img, bboxes=bboxes, keypoints=keypoints, labels=[0] * len(bboxes))

    assert np.allclose(res_1["bboxes"], res_2["bboxes"], atol=0.2)
    assert np.allclose(res_1["keypoints"], res_2["keypoints"])


def test_longest_max_size_list():
    img = np.random.randint(0, 256, [50, 10], np.uint8)
    keypoints = [(9, 5, 0, 0)]

    aug = A.LongestMaxSize(max_size=[5, 10], p=1)
    result = aug(image=img, keypoints=keypoints)
    assert result["image"].shape in [(10, 2), (5, 1)]
    assert result["keypoints"] in [[(0.9, 0.5, 0, 0)], [(1.8, 1, 0, 0)]]


def test_smallest_max_size_list():
    img = np.random.randint(0, 256, [50, 10], np.uint8)
    keypoints = [(9, 5, 0, 0)]

    aug = A.SmallestMaxSize(max_size=[50, 100], p=1)
    result = aug(image=img, keypoints=keypoints)
    assert result["image"].shape in [(250, 50), (500, 100)]
    assert result["keypoints"] in [[(45, 25, 0, 0)], [(90, 50, 0, 0)]]


@pytest.mark.parametrize(
    ["img_weight", "template_weight", "template_transform", "image_size", "template_size"],
    [
        (0.5, 0.5, A.RandomSizedCrop((50, 200), size=(513, 450), always_apply=True), (513, 450), (224, 224)),
        (0.3, 0.5, A.RandomResizedCrop(size=(513, 450), always_apply=True), (513, 450), (224, 224)),
        (1.0, 0.5, A.CenterCrop(500, 450, always_apply=True), (500, 450, 3), (512, 512, 3)),
        (0.5, 0.8, A.Resize(513, 450, always_apply=True), (513, 450), (512, 512)),
        (0.5, 0.2, A.NoOp(), (224, 224), (224, 224)),
        (0.5, 0.9, A.NoOp(), (512, 512, 3), (512, 512, 3)),
        (0.5, 0.5, None, (512, 512), (512, 512)),
        (0.8, 0.7, None, (512, 512, 3), (512, 512, 3)),
        (
            0.5,
            0.5,
            A.Compose([A.Blur(always_apply=True), A.RandomSizedCrop((50, 200), size=(512, 512), always_apply=True), A.HorizontalFlip(always_apply=True)]),
            (512, 512),
            (512, 512),
        ),
    ],
)
def test_template_transform(img_weight, template_weight, template_transform, image_size, template_size):
    img = np.random.randint(0, 256, image_size, np.uint8)
    template = np.random.randint(0, 256, template_size, np.uint8)

    aug = A.TemplateTransform(template, img_weight, template_weight, template_transform)
    result = aug(image=img)["image"]

    assert result.shape == img.shape

    params = aug.get_params_dependent_on_targets({"image": img})
    template = params["template"]
    assert template.shape == img.shape
    assert template.dtype == img.dtype


def test_template_transform_incorrect_size(template):
    image = np.random.randint(0, 256, (512, 512, 3), np.uint8)
    with pytest.raises(ValueError) as exc_info:
        transform = A.TemplateTransform(template, always_apply=True)
        transform(image=image)

    message = f"Image and template must be the same size, got {image.shape[:2]} and {template.shape[:2]}"
    assert str(exc_info.value) == message


@pytest.mark.parametrize(["img_channels", "template_channels"], [(1, 3), (6, 3)])
def test_template_transform_incorrect_channels(img_channels, template_channels):
    img = np.random.randint(0, 256, [512, 512, img_channels], np.uint8)
    template = np.random.randint(0, 256, [512, 512, template_channels], np.uint8)

    with pytest.raises(ValueError) as exc_info:
        transform = A.TemplateTransform(template, always_apply=True)
        transform(image=img)

    message = (
        "Template must be a single channel or has the same number of channels "
        "as input image ({}), got {}".format(img_channels, template.shape[-1])
    )
    assert str(exc_info.value) == message


@pytest.mark.parametrize(
    ["params"],
    [
        [{"scale": (0.5, 1.0)}],
        [{"scale": (0.5, 1.0), "keep_ratio": False}],
        [{"scale": (0.5, 1.0), "keep_ratio": True}],
    ],
)
def test_affine_scale_ratio(params):
    set_seed(0)
    aug = A.Affine(**params, p=1.0)
    image = np.random.randint(low=0, high=256, size=(100, 100, 3), dtype=np.uint8)
    target = {"image": image}
    apply_params = aug.get_params_dependent_on_targets(target)

    if "keep_ratio" not in params:
        # default(keep_ratio=False)
        assert apply_params["scale"]["x"] != apply_params["scale"]["y"]
    elif not params["keep_ratio"]:
        # keep_ratio=False
        assert apply_params["scale"]["x"] != apply_params["scale"]["y"]
    else:
        # keep_ratio=True
        assert apply_params["scale"]["x"] == apply_params["scale"]["y"]


@pytest.mark.parametrize(
    ["params"],
    [
        [{"scale": {"x": (0.5, 1.0), "y": (1.0, 1.5)}, "keep_ratio": True}],
        [{"scale": {"x": 0.5, "y": 1.0}, "keep_ratio": True}],
    ],
)
def test_affine_incorrect_scale_range(params):
    with pytest.raises(ValueError):
        A.Affine(**params)


@pytest.mark.parametrize(
    ["angle", "targets", "expected"],
    [
        [
            -10,
            {
                "bboxes": [
                    [0, 0, 5, 5, 0],
                    [195, 0, 200, 5, 0],
                    [195, 95, 200, 100, 0],
                    [0, 95, 5, 99, 0],
                ],
                "keypoints": [
                    [0, 0, 0, 0],
                    [199, 0, 10, 10],
                    [199, 99, 20, 20],
                    [0, 99, 30, 30],
                ],
            },
            {
                "bboxes": [
                    [15.65896994771262, 0.2946228229078849, 21.047137067150473, 4.617219579173327, 0],
                    [194.29851584295034, 25.564320319214918, 199.68668296238818, 29.88691707548036, 0],
                    [178.9528629328495, 95.38278042082668, 184.34103005228735, 99.70537717709212, 0],
                    [0.47485022613917677, 70.11308292451965, 5.701484157049652, 73.70074852182076, 0],
                ],
                "keypoints": [
                    [16.466635890349504, 0.2946228229078849, 147.04220486917677, 0.0],
                    [198.770582727028, 26.08267308836993, 157.04220486917674, 9.30232558139535],
                    [182.77879706281766, 98.84085782583904, 167.04220486917674, 18.6046511627907],
                    [0.4748502261391767, 73.05280756037699, 177.04220486917674, 27.90697674418604],
                ],
            },
        ],
        [
            10,
            {
                "bboxes": [
                    [0, 0, 5, 5, 0],
                    [195, 0, 200, 5, 0],
                    [195, 95, 200, 100, 0],
                    [0, 95, 5, 99, 0],
                ],
                "keypoints": [
                    [0, 0, 0, 0],
                    [199, 0, 10, 10],
                    [199, 99, 20, 20],
                    [0, 99, 30, 30],
                ],
            },
            {
                "bboxes": [
                    [0.3133170376117963, 25.564320319214918, 5.701484157049649, 29.88691707548036, 0],
                    [178.9528629328495, 0.2946228229078862, 184.34103005228735, 4.617219579173327, 0],
                    [194.29851584295034, 70.11308292451965, 199.68668296238818, 74.43567968078509, 0],
                    [15.658969947712617, 95.38278042082668, 20.88560387862309, 98.97044601812779, 0],
                ],
                "keypoints": [
                    [0.3133170376117963, 26.212261280658684, 212.95779513082323, 0.0],
                    [182.6172638742903, 0.42421101519664006, 222.95779513082323, 9.30232558139535],
                    [198.60904953850064, 73.18239575266574, 232.9577951308232, 18.6046511627907],
                    [16.305102701822126, 98.97044601812779, 242.9577951308232, 27.906976744186046],
                ],
            },
        ],
    ],
)
def test_safe_rotate(angle: float, targets: dict, expected: dict):
    image = np.empty([100, 200, 3], dtype=np.uint8)
    t = A.Compose(
        [
            A.SafeRotate(limit=(angle, angle), border_mode=0, value=0, p=1),
        ],
        bbox_params=A.BboxParams(format="pascal_voc", min_visibility=0.0),
        keypoint_params=A.KeypointParams("xyas"),
        p=1,
    )
    res = t(image=image, **targets)

    for key, value in expected.items():
        assert np.allclose(np.array(value), np.array(res[key])), key


@pytest.mark.parametrize(
    "aug_cls",
    [
        (lambda rotate: A.Affine(rotate=rotate, p=1, mode=cv2.BORDER_CONSTANT, cval=0)),
        (
            lambda rotate: A.ShiftScaleRotate(
                shift_limit=(0, 0),
                scale_limit=(0, 0),
                rotate_limit=rotate,
                p=1,
                border_mode=cv2.BORDER_CONSTANT,
                value=0,
            )
        ),
    ],
)
@pytest.mark.parametrize(
    "img",
    [
        np.random.randint(0, 256, [100, 100, 3], np.uint8),
        np.random.randint(0, 256, [25, 100, 3], np.uint8),
        np.random.randint(0, 256, [100, 25, 3], np.uint8),
    ],
)
@pytest.mark.parametrize("angle", list(range(-360, 360, 15)))
def test_rotate_equal(img, aug_cls, angle):
    set_seed(0)

    height, width = img.shape[:2]
    kp = [[random.randint(0, width - 1), random.randint(0, height - 1), random.randint(0, 360)] for _ in range(50)]
    kp += [
        [round(width * 0.2), int(height * 0.3), 90],
        [int(width * 0.2), int(height * 0.3), 90],
        [int(width * 0.2), int(height * 0.3), 90],
        [int(width * 0.2), int(height * 0.3), 90],
        [0, 0, 0],
        [width - 1, height - 1, 0],
    ]
    keypoint_params = A.KeypointParams("xya", remove_invisible=False)

    a = A.Compose([aug_cls(rotate=(angle, angle))], keypoint_params=keypoint_params)
    b = A.Compose(
        [A.Rotate((angle, angle), border_mode=cv2.BORDER_CONSTANT, value=0, p=1)], keypoint_params=keypoint_params
    )

    res_a = a(image=img, keypoints=kp)
    res_b = b(image=img, keypoints=kp)
    assert np.allclose(res_a["image"], res_b["image"])
    res_a = np.array(res_a["keypoints"])
    res_b = np.array(res_b["keypoints"])
    diff = np.round(np.abs(res_a - res_b))
    assert diff[:, :2].max() <= 2
    assert (diff[:, -1] % 360).max() <= 1

@pytest.mark.parametrize("seed", list(range(10)))
def test_motion_blur_allow_shifted(seed):
    set_seed(seed)

    transform = A.MotionBlur(allow_shifted=False)
    kernel = transform.get_params()["kernel"]

    center = kernel.shape[0] / 2 - 0.5

    def check_center(vector):
        start = None
        end = None

        for i, v in enumerate(vector):
            if start is None and v != 0:
                start = i
            elif start is not None and v == 0:
                end = i
                break
        if end is None:
            end = len(vector)

        assert (end + start - 1) / 2 == center

    check_center(kernel.sum(axis=0))
    check_center(kernel.sum(axis=1))


@pytest.mark.parametrize(
    "augmentation",
    [
        A.RandomGravel(),
        A.RandomSnow(),
        A.RandomRain(),
        A.RandomFog(),
        A.RandomSunFlare(),
        A.RandomShadow(),
        A.Spatter(),
        A.ChromaticAberration(),
    ],
)
@pytest.mark.parametrize("img_channels", [1, 6])
def test_non_rgb_transform_warning(augmentation, img_channels):
    img = np.random.randint(0, 256, (512, 512, img_channels), dtype=np.uint8)

    with pytest.raises(ValueError) as exc_info:
        augmentation(image=img, force_apply=True)

    message = "This transformation expects 3-channel images"
    assert str(exc_info.value).startswith(message)

@pytest.mark.parametrize("height, width", [(100, 200), (200, 100)])
@pytest.mark.parametrize("scale", [(0.08, 1.0), (0.5, 1.0)])
@pytest.mark.parametrize("ratio", [(0.75, 1.33), (1.0, 1.0)])
def test_random_crop_interfaces_vs_torchvision(height, width, scale, ratio):
    # NOTE: below will fail when height, width is no longer expected as first two positional arguments
    transform_albu = A.RandomResizedCrop(height, width, scale=scale, ratio=ratio, p=1)
    transform_albu_new = A.RandomResizedCrop(size=(height, width), scale=scale, ratio=ratio, p=1)

    image = np.random.randint(0, 256, (224, 224, 3), dtype=np.uint8)
    transformed_image_albu = transform_albu(image=image)['image']
    transformed_image_albu_new = transform_albu_new(image=image)['image']

    # PyTorch equivalent operation
    transform_pt = torch_transforms.RandomResizedCrop(size=(height, width), scale=scale, ratio=ratio)
    image_pil = torch_transforms.functional.to_pil_image(image)
    transformed_image_pt = transform_pt(image_pil)

    transformed_image_pt_np = np.array(transformed_image_pt)
    assert transformed_image_albu.shape == transformed_image_pt_np.shape
    assert transformed_image_albu_new.shape == transformed_image_pt_np.shape

    # NOTE: below will fail when height, width is no longer expected as second and third positional arguments
    transform_albu = A.RandomSizedCrop((128, 224), height, width, p=1.0)
    transform_albu_new = A.RandomSizedCrop(min_max_height=(128, 224), size=(height, width), p=1.0)
    transformed_image_albu = transform_albu(image=image)['image']
    transformed_image_albu_new = transform_albu_new(image=image)['image']
    assert transformed_image_albu.shape == transformed_image_pt_np.shape
    assert transformed_image_albu_new.shape == transformed_image_pt_np.shape

    # NOTE: below will fail when height, width is no longer expected as first two positional arguments
    transform_albu = A.RandomResizedCrop(height, width, scale=scale, ratio=ratio, p=1)
    transform_albu_height_is_size = A.RandomResizedCrop(size=height, width=width, scale=scale, ratio=ratio, p=1)

    image = np.random.randint(0, 256, (224, 224, 3), dtype=np.uint8)
    transformed_image_albu = transform_albu(image=image)['image']
    transform_albu_height_is_size = transform_albu_new(image=image)['image']
    assert transformed_image_albu.shape == transformed_image_pt_np.shape
    assert transform_albu_height_is_size.shape == transformed_image_pt_np.shape

@pytest.mark.parametrize("num_shadows_limit, num_shadows_lower, num_shadows_upper, expected_warning", [
    ((1, 1), None, None, None),
    ((1, 2), None, None, None),
    ((2, 3), None, None, None),
    ((1, 2), 1, None, DeprecationWarning),
    ((1, 2), None, 2, DeprecationWarning),
    ((1, 2), 1, 2, DeprecationWarning),
    ((2, 1), None, None, ValueError),
])
def test_deprecation_warnings_random_shadow(
    num_shadows_limit: Tuple[int, int],
    num_shadows_lower: Optional[int],
    num_shadows_upper: Optional[int],
    expected_warning: Optional[Type[Warning]],
) -> None:
    """
    Test deprecation warnings for RandomShadow
    """
    with warnings.catch_warnings(record=True) as w:
        warnings.simplefilter("always")  # Change the filter to capture all warnings
        if expected_warning == ValueError:
            with pytest.raises(ValueError):
                A.RandomShadow(num_shadows_limit=num_shadows_limit, num_shadows_lower=num_shadows_lower,
                               num_shadows_upper=num_shadows_upper, p=1)
        elif expected_warning is DeprecationWarning:
            A.RandomShadow(num_shadows_limit=num_shadows_limit, num_shadows_lower=num_shadows_lower,
                           num_shadows_upper=num_shadows_upper, p=1)
            for warning in w:
                print(f"Warning captured: {warning.category.__name__}, Message: '{warning.message}'")

                if warning.category is DeprecationWarning:
                    print(f"Deprecation Warning: {warning.message}")
            assert any(issubclass(warning.category, DeprecationWarning) for warning in w), \
                "No DeprecationWarning found"
        else:
            assert not w, "Unexpected warnings raised"

@pytest.mark.parametrize("image", IMAGES)
@pytest.mark.parametrize("grid", [
    (3, 3), (4, 4), (5, 7)
])
def test_grid_shuffle(image, grid):
    """
    As we reshuffle the grid, the mean and sum of the image and mask should remain the same,
    while the reshuffled image and mask should not be equal to the original image and mask.
    """
    set_seed(0)

    mask = image.copy()

    aug = A.Compose([A.RandomGridShuffle(grid=grid, p=1)])

    res = aug(image=image, mask=mask)
    assert res["image"].shape == image.shape
    assert res["mask"].shape == mask.shape

    assert not np.array_equal(res["image"], image)
    assert not np.array_equal(res["mask"], mask)

    np.testing.assert_allclose(res["image"].sum(axis=(0, 1)), image.sum(axis=(0, 1)), atol=0.04)
    np.testing.assert_allclose(res["mask"].sum(axis=(0, 1)), mask.sum(axis=(0, 1)), atol=0.03)

@pytest.mark.parametrize("image", IMAGES)
@pytest.mark.parametrize("crop_left, crop_right, crop_top, crop_bottom", [
    (0, 0, 0, 0),
    (0, 1, 0, 1),
    (1, 0, 1, 0),
    (0.5, 0.5, 0.5, 0.5),
    ( 0.1, 0.1, 0.1, 0.1 ),
                                                                          ( 0.3, 0.3, 0.3, 0.3 )])
def test_random_crop_from_borders(image, bboxes, keypoints, crop_left, crop_right, crop_top, crop_bottom):
    set_seed(0)
    aug = A.Compose([A.RandomCropFromBorders(crop_left=crop_left,
                                             crop_right=crop_right,
                                             crop_top=crop_top,
                                             crop_bottom=crop_bottom,
                                             p=1)],
                    bbox_params=A.BboxParams("pascal_voc"),
                    keypoint_params=A.KeypointParams("xy"))

    assert aug(image=image, mask=image, bboxes=bboxes, keypoints=keypoints)

@pytest.mark.parametrize("params, expected", [
    # Test default initialization values
    ({}, {"quality_range": (99, 100), "compression_type": ImageCompressionType.JPEG}),
    # Test custom quality range and compression type
    ({"quality_range": (10, 90), "compression_type": ImageCompressionType.WEBP},
     {"quality_range": (10, 90), "compression_type": ImageCompressionType.WEBP}),
    # Deprecated quality values handling
    ({"quality_lower": 75}, {"quality_range": (75, 100)}),
])
def test_image_compression_initialization(params, expected):
    img_comp = ImageCompression(**params)
    for key, value in expected.items():
        assert getattr(img_comp, key) == value, f"Failed on {key} with value {value}"

@pytest.mark.parametrize("params", [
    ({"quality_range": (101, 105)}),  # Invalid quality range
    ({"quality_range": (0, 0)}),  # Invalid range for JPEG
    ({"compression_type": "unknown"})  # Invalid compression type
])
def test_image_compression_invalid_input(params):
    with pytest.raises(Exception):
        ImageCompression(**params)


@pytest.mark.parametrize("params, expected", [
    # Default values
    ({}, {"num_holes_range": (1, 1), "hole_height_range": (8, 8), "hole_width_range": (8, 8)}),
    # Boundary values
    ({"num_holes_range": (2, 3)}, {"num_holes_range": (2, 3)}),
    ({"hole_height_range": (0.1, 0.1)}, {"hole_height_range": (0.1, 0.1)}),
    ({"hole_width_range": (0.1, 0.1)}, {"hole_width_range": (0.1, 0.1)}),
    # Random fill value
    ({"fill_value": 'random'}, {"fill_value": 'random'}),
    ({"fill_value": (255, 255, 255)}, {"fill_value": (255, 255, 255)}),
    # Deprecated values handling
    ({"min_holes": 1, "max_holes": 5}, {"num_holes_range": (1, 5)}),
    ({"min_height": 2, "max_height": 6}, {"hole_height_range": (2, 6)}),
    ({"min_width": 3, "max_width": 7}, {"hole_width_range": (3, 7)}),
])
def test_coarse_dropout_functionality(params, expected):
    aug = A.CoarseDropout(**params, p=1)
    aug_dict = aug.to_dict()["transform"]
    for key, value in expected.items():
        assert aug_dict[key] == value, f"Failed on {key} with value {value}"


@pytest.mark.parametrize("params", [
    ({"num_holes_range": (5, 1)}),  # Invalid range
    ({"num_holes_range": (0, 3)}),  # Invalid range
    ({"hole_height_range": (2.1, 3)}),  # Invalid type
    ({"hole_height_range": ('a', 'b')}),  # Invalid type
])
def test_coarse_dropout_invalid_input(params):
    with pytest.raises(Exception):
        aug = A.CoarseDropout(**params, p=1)


@pytest.mark.parametrize(
    ["augmentation_cls", "params"],
    get_transforms(
        custom_arguments={
            A.Crop: {"y_min": 0, "y_max": 10, "x_min": 0, "x_max": 10},
            A.CenterCrop: {"height": 10, "width": 10},
            A.CropNonEmptyMaskIfExists: {"height": 10, "width": 10},
            A.RandomCrop: {"height": 10, "width": 10},
            A.RandomResizedCrop: {"height": 10, "width": 10},
            A.RandomSizedCrop: {"min_max_height": (4, 8), "height": 10, "width": 10},
            A.CropAndPad: {"px": 10},
            A.Resize: {"height": 10, "width": 10},
            A.TemplateTransform: {
                "templates": np.random.randint(low=0, high=256, size=(100, 100, 3), dtype=np.uint8),
            },
            A.XYMasking: {
                "num_masks_x": (1, 3),
                "num_masks_y": (1, 3),
                "mask_x_length": 10,
                "mask_y_length": 10,
                "mask_fill_value": 1,
                "fill_value": 0,
            },
            A.Superpixels: {"p_replace": (1, 1),
                             "n_segments": (10, 10),
                             "max_size": 10
                            },
        },
        except_augmentations={
            A.RandomCropNearBBox,
            A.RandomSizedBBoxSafeCrop,
            A.BBoxSafeRandomCrop,
            A.CropNonEmptyMaskIfExists,
            A.FDA,
            A.HistogramMatching,
            A.PixelDistributionAdaptation,
            A.MaskDropout,
            A.MixUp,
            A.NoOp,
            A.Lambda,
            A.ToRGB,
            A.RandomRotate90,
            A.FancyPCA
        },
    ),
)
def test_change_image(augmentation_cls, params):
    """Checks whether transform performs changes to the image."""
    aug = A.Compose([augmentation_cls(p=1, **params)])
    image = SQUARE_UINT8_IMAGE
    assert not np.array_equal(aug(image=image)["image"], image)

@pytest.mark.parametrize(
    ["augmentation_cls", "params"],
    get_transforms(
        custom_arguments={
            A.XYMasking: {
                "num_masks_x": (1, 3),
                "num_masks_y": (1, 3),
                "mask_x_length": 10,
                "mask_y_length": 10,
                "mask_fill_value": 1,
                "fill_value": 0,
            },
            A.Superpixels: {"p_replace": (1, 1),
                             "n_segments": (10, 10),
                             "max_size": 10
                            },
            A.FancyPCA: {"alpha":1}
        },
        except_augmentations={
            A.Crop,
            A.CenterCrop,
            A.CropNonEmptyMaskIfExists,
            A.RandomCrop,
            A.RandomResizedCrop,
            A.RandomSizedCrop,
            A.CropAndPad,
            A.Resize,
            A.TemplateTransform,
            A.RandomCropNearBBox,
            A.RandomSizedBBoxSafeCrop,
            A.BBoxSafeRandomCrop,
            A.CropNonEmptyMaskIfExists,
            A.FDA,
            A.HistogramMatching,
            A.PixelDistributionAdaptation,
            A.MaskDropout,
            A.MixUp,
            A.NoOp,
            A.Lambda,
            A.ToRGB,
            A.ChannelDropout,
            A.LongestMaxSize,
            A.PadIfNeeded,
            A.RandomCropFromBorders,
            A.SmallestMaxSize,
            A.RandomScale,
            A.ChannelShuffle,
            A.ChromaticAberration,
            A.RandomRotate90,
            A.FancyPCA
        },
    ),
)
def test_selective_channel(augmentation_cls, params):
    set_seed(0)

    image = SQUARE_MULTI_UINT8_IMAGE
    channels = [3, 2, 4]

    aug = A.Compose(
        [A.SelectiveChannelTransform(transforms=[augmentation_cls(**params, always_apply=True, p=1)], channels=channels, always_apply=True, p=1)],
    )

    transformed_image = aug(image=image)["image"]

    for channel in range(image.shape[-1]):
        if channel in channels:
            assert not np.array_equal(image[..., channel], transformed_image[..., channel])
        else:
            assert np.array_equal(image[..., channel], transformed_image[..., channel])


@pytest.mark.parametrize("params, expected", [
    # Default values
    ({}, {"scale_range": (0.25, 0.25), "interpolation_pair": {"downscale": cv2.INTER_NEAREST, "upscale": cv2.INTER_NEAREST}}),
    # Boundary values
    ({"scale_range": (0.1, 0.9)}, {"scale_range": (0.1, 0.9)}),
    ({"interpolation_pair": {"downscale": cv2.INTER_LINEAR, "upscale": cv2.INTER_CUBIC}}, {"interpolation_pair": {"downscale": cv2.INTER_LINEAR, "upscale": cv2.INTER_CUBIC}}),
    # Deprecated values handling
    ({"scale_min": 0.1, "scale_max": 0.9}, {"scale_range": (0.1, 0.9)}),
    ({"interpolation": cv2.INTER_AREA}, {"interpolation_pair": {"downscale": cv2.INTER_AREA, "upscale": cv2.INTER_AREA}}),
])
def test_downscale_functionality(params, expected):
    aug = A.Downscale(**params, p=1)
    aug_dict = aug.get_transform_init_args()
    for key, value in expected.items():
        assert aug_dict[key] == value, f"Failed on {key} with value {value}"

@pytest.mark.parametrize("params", [
    ({"scale_range": (0.9, 0.1)}),  # Invalid range, max < min
    ({"scale_range": (1.1, 1.2)}),  # Values outside valid scale range (0, 1)
    ({"interpolation_pair": {"downscale": 9999, "upscale": 9999}}),  # Invalid interpolation method
])
def test_downscale_invalid_input(params):
    with pytest.raises(Exception):
        A.Downscale(**params, p=1)


@pytest.mark.parametrize("params, expected", [
    # Default values
    ({}, {"min_height": 1024, "min_width": 1024, "position": A.PadIfNeeded.PositionType.CENTER, "border_mode": cv2.BORDER_REFLECT_101}),
    # Boundary values
    ({"min_height": 800, "min_width": 800}, {"min_height": 800, "min_width": 800}),
    ({"pad_height_divisor": 10, "min_height": None, "pad_width_divisor": 10, "min_width": None},
     {"pad_height_divisor": 10, "min_height": None, "pad_width_divisor": 10, "min_width": None}),
    ({"position": "top_left"}, {"position": A.PadIfNeeded.PositionType.TOP_LEFT}),
    # Value handling when border_mode is BORDER_CONSTANT
    ({"border_mode": cv2.BORDER_CONSTANT, "value": 255}, {"border_mode": cv2.BORDER_CONSTANT, "value": 255}),
    ({"border_mode": cv2.BORDER_REFLECT_101, "value": 255}, {"border_mode": cv2.BORDER_CONSTANT, "value": 255}),
    ({"border_mode": cv2.BORDER_CONSTANT, "value": [0, 0, 0]}, {"border_mode": cv2.BORDER_CONSTANT, "value": [0, 0, 0]}),
    # Mask value handling
    ({"border_mode": cv2.BORDER_CONSTANT, "value": [0, 0, 0], "mask_value": 128}, {"border_mode": cv2.BORDER_CONSTANT, "mask_value": 128, "value": [0, 0, 0]}),
])
def test_pad_if_needed_functionality(params, expected):
    # Setup the augmentation with the provided parameters
    aug = A.PadIfNeeded(**params, p=1)
    # Get the initialization arguments to check against expected
    aug_dict = {key: getattr(aug, key) for key in expected.keys()}

    # Assert each expected key/value pair
    for key, value in expected.items():
        assert aug_dict[key] == value, f"Failed on {key} with value {value}"

<<<<<<< HEAD

@pytest.mark.parametrize("params, expected", [
    # Test default initialization values
    ({}, {"slant_range": (-10, 10)}),
    # Test custom quality range and compression type
    ({"slant_range": (-7, 4)},
     {"slant_range": (-7, 4)}),
    # Deprecated quality values handling
    ({"slant_lower": 2}, {"slant_range": (2, 10)}),
])
def test_image_compression_initialization(params, expected):
    img_rain = RandomRain(**params)
    for key, value in expected.items():
        assert getattr(img_rain, key) == value, f"Failed on {key} with value {value}"

@pytest.mark.parametrize("params", [
    ({"slant_range": (12, 8)}),  # Invalid slant range -> not increasing
    ({"slant_range": (-8, 32)}),  # invalis slant range -> 32 out of upper bound
])
def test_image_compression_invalid_input(params):
    with pytest.raises(Exception):
        RandomRain(**params)
=======
@pytest.mark.parametrize("params, expected", [
    # Test default initialization values
    ({}, {"snow_point_range": (0.1, 0.3)}),
    # Test snow point range
    ({"snow_point_range": (0.2, 0.6)},
     {"snow_point_range": (0.2, 0.6)}),
    # Deprecated quality values handling
    ({"snow_point_lower": 0.15}, {"snow_point_range": (0.15, 0.3)}),
    ({"snow_point_upper": 0.4}, {"snow_point_range": (0.1, 0.4)}),
])
def test_randomsnow_initialization(params, expected):
    img_comp = RandomSnow(**params)
    for key, value in expected.items():
        assert getattr(img_comp, key) == value, f"Failed on {key} with value {value}"

@pytest.mark.parametrize("params", [
    ({"snow_point_range": (1.2, 1.5)}),  # Invalid quality range -> upper bound
    ({"snow_point_range": (0.9, 0.7)}),  # Invalid range  -> not increasing
])
def test_randomsnow_invalid_input(params):
    with pytest.raises(Exception):
        a = RandomSnow(**params)
        print(a.snow_point_range)
>>>>>>> 381e0b6e
<|MERGE_RESOLUTION|>--- conflicted
+++ resolved
@@ -1511,8 +1511,6 @@
     for key, value in expected.items():
         assert aug_dict[key] == value, f"Failed on {key} with value {value}"
 
-<<<<<<< HEAD
-
 @pytest.mark.parametrize("params, expected", [
     # Test default initialization values
     ({}, {"slant_range": (-10, 10)}),
@@ -1534,7 +1532,7 @@
 def test_image_compression_invalid_input(params):
     with pytest.raises(Exception):
         RandomRain(**params)
-=======
+
 @pytest.mark.parametrize("params, expected", [
     # Test default initialization values
     ({}, {"snow_point_range": (0.1, 0.3)}),
@@ -1558,4 +1556,3 @@
     with pytest.raises(Exception):
         a = RandomSnow(**params)
         print(a.snow_point_range)
->>>>>>> 381e0b6e
