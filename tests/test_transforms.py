--- conflicted
+++ resolved
@@ -233,11 +233,8 @@
     [A.FromFloat, {}],
     [A.ChannelDropout, {}],
     [A.Solarize, {}],
-<<<<<<< HEAD
     [A.Posterize, {}],
-=======
     [A.Equalize, {}],
->>>>>>> 01ef0aa6
 ])
 def test_additional_targets_for_image_only(augmentation_cls, params):
     aug = A.Compose(
