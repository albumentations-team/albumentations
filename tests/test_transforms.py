import random
from functools import partial
from typing import Optional, Tuple, Type

import cv2
import numpy as np

import pytest
import warnings
from torchvision import transforms as torch_transforms

import albumentations as A
import albumentations.augmentations.functional as F
import albumentations.augmentations.geometric.functional as FGeometric
from albumentations.augmentations.blur.functional import gaussian_blur
from albumentations.random_utils import get_random_seed
from tests.conftest import IMAGES, SQUARE_MULTI_UINT8_IMAGE, SQUARE_UINT8_IMAGE

from .utils import get_dual_transforms, get_image_only_transforms, get_transforms, set_seed



def test_transpose_both_image_and_mask():
    image = np.ones((8, 6, 3))
    mask = np.ones((8, 6))
    augmentation = A.Transpose(p=1)
    augmented = augmentation(image=image, mask=mask)
    assert augmented["image"].shape == (6, 8, 3)
    assert augmented["mask"].shape == (6, 8)


@pytest.mark.parametrize("interpolation", [cv2.INTER_NEAREST, cv2.INTER_LINEAR, cv2.INTER_CUBIC])
def test_rotate_interpolation(interpolation):
    image = np.random.randint(low=0, high=256, size=(100, 100, 3), dtype=np.uint8)
    mask = np.random.randint(low=0, high=2, size=(100, 100), dtype=np.uint8)
    aug = A.Rotate(limit=(45, 45), interpolation=interpolation, p=1)
    data = aug(image=image, mask=mask)
    expected_image = FGeometric.rotate(image, 45, interpolation=interpolation, border_mode=cv2.BORDER_REFLECT_101)
    expected_mask = FGeometric.rotate(mask, 45, interpolation=cv2.INTER_NEAREST, border_mode=cv2.BORDER_REFLECT_101)
    assert np.array_equal(data["image"], expected_image)
    assert np.array_equal(data["mask"], expected_mask)


def test_rotate_crop_border():
    image = np.random.randint(low=100, high=256, size=(100, 100, 3), dtype=np.uint8)
    border_value = 13
    aug = A.Rotate(limit=(45, 45), p=1, value=border_value, border_mode=cv2.BORDER_CONSTANT, crop_border=True)
    aug_img = aug(image=image)["image"]
    expected_size = int(np.round(100 / np.sqrt(2)))
    assert aug_img.shape[0] == expected_size
    assert (aug_img == border_value).sum() == 0


@pytest.mark.parametrize("interpolation", [cv2.INTER_NEAREST, cv2.INTER_LINEAR, cv2.INTER_CUBIC])
def test_optical_distortion_interpolation(interpolation):
    image = np.random.randint(low=0, high=256, size=(100, 100, 3), dtype=np.uint8)
    mask = np.random.randint(low=0, high=2, size=(100, 100), dtype=np.uint8)
    aug = A.OpticalDistortion(distort_limit=(0.05, 0.05), shift_limit=(0, 0), interpolation=interpolation, p=1)
    data = aug(image=image, mask=mask)
    expected_image = FGeometric.optical_distortion(
        image, k=0.05, dx=0, dy=0, interpolation=interpolation, border_mode=cv2.BORDER_REFLECT_101
    )
    expected_mask = FGeometric.optical_distortion(
        mask, k=0.05, dx=0, dy=0, interpolation=cv2.INTER_NEAREST, border_mode=cv2.BORDER_REFLECT_101
    )
    assert np.array_equal(data["image"], expected_image)
    assert np.array_equal(data["mask"], expected_mask)


@pytest.mark.parametrize("interpolation", [cv2.INTER_NEAREST, cv2.INTER_LINEAR, cv2.INTER_CUBIC])
def test_grid_distortion_interpolation(interpolation):
    image = np.random.randint(low=0, high=256, size=(100, 100, 3), dtype=np.uint8)
    mask = np.random.randint(low=0, high=2, size=(100, 100), dtype=np.uint8)
    aug = A.GridDistortion(num_steps=1, distort_limit=(0.3, 0.3), interpolation=interpolation, p=1)
    data = aug(image=image, mask=mask)
    expected_image = FGeometric.grid_distortion(
        image, num_steps=1, xsteps=[1.3], ysteps=[1.3], interpolation=interpolation, border_mode=cv2.BORDER_REFLECT_101
    )
    expected_mask = FGeometric.grid_distortion(
        mask,
        num_steps=1,
        xsteps=[1.3],
        ysteps=[1.3],
        interpolation=cv2.INTER_NEAREST,
        border_mode=cv2.BORDER_REFLECT_101,
    )
    assert np.array_equal(data["image"], expected_image)
    assert np.array_equal(data["mask"], expected_mask)


@pytest.mark.parametrize("size", [17, 21, 33])
def test_grid_distortion_steps(size):
    image = np.random.rand(size, size, 3)
    aug = A.GridDistortion(num_steps=size - 2, p=1)
    data = aug(image=image)
    assert np.array_equal(data["image"].shape, (size, size, 3))


@pytest.mark.parametrize("interpolation", [cv2.INTER_NEAREST, cv2.INTER_LINEAR, cv2.INTER_CUBIC])
def test_elastic_transform_interpolation(monkeypatch, interpolation):
    image = np.random.randint(low=0, high=256, size=(100, 100, 3), dtype=np.uint8)
    mask = np.random.randint(low=0, high=2, size=(100, 100), dtype=np.uint8)

    random_seed = get_random_seed()

    monkeypatch.setattr(
        "albumentations.augmentations.geometric.ElasticTransform.get_params", lambda *_: {"random_seed": random_seed}
    )

    aug = A.ElasticTransform(alpha=1, sigma=50, alpha_affine=50, interpolation=interpolation, p=1)

    data = aug(image=image, mask=mask)
    expected_image = FGeometric.elastic_transform(
        image,
        alpha=1,
        sigma=50,
        alpha_affine=50,
        interpolation=interpolation,
        border_mode=cv2.BORDER_REFLECT_101,
        random_state=np.random.RandomState(random_seed),
    )
    expected_mask = FGeometric.elastic_transform(
        mask,
        alpha=1,
        sigma=50,
        alpha_affine=50,
        interpolation=cv2.INTER_NEAREST,
        border_mode=cv2.BORDER_REFLECT_101,
        random_state=np.random.RandomState(random_seed),
    )
    assert np.array_equal(data["image"], expected_image)
    assert np.array_equal(data["mask"], expected_mask)


@pytest.mark.parametrize(
    ["augmentation_cls", "params"],
    get_dual_transforms(
        custom_arguments={
            A.Crop: {"y_min": 0, "y_max": 10, "x_min": 0, "x_max": 10},
            A.CenterCrop: {"height": 10, "width": 10},
            A.CropNonEmptyMaskIfExists: {"height": 10, "width": 10},
            A.RandomCrop: {"height": 10, "width": 10},
            A.RandomResizedCrop: {"height": 10, "width": 10},
            A.RandomSizedCrop: {"min_max_height": (4, 8), "height": 10, "width": 10},
            A.CropAndPad: {"px": 10},
            A.Resize: {"height": 10, "width": 10},
            A.PixelDropout: {"dropout_prob": 0.5, "mask_drop_value": 10, "drop_value": 20},
            A.XYMasking: {
                "num_masks_x": (1, 3),
                "num_masks_y": (1, 3),
                "mask_x_length": 10,
                "mask_y_length": 10,
                "mask_fill_value": 1,
                "fill_value": 0,
            },
            A.D4: {},
        },
        except_augmentations={A.RandomCropNearBBox, A.RandomSizedBBoxSafeCrop, A.BBoxSafeRandomCrop, A.PixelDropout,
                              A.MixUp},
    ),
)
def test_binary_mask_interpolation(augmentation_cls, params):
    """Checks whether transformations based on DualTransform does not introduce a mask interpolation artifacts"""
    aug = augmentation_cls(p=1, **params)
    image = np.random.randint(low=0, high=256, size=(100, 100, 3), dtype=np.uint8)
    mask = np.random.randint(low=0, high=2, size=(100, 100), dtype=np.uint8)
    data = aug(image=image, mask=mask)
    assert np.array_equal(np.unique(data["mask"]), np.array([0, 1]))


@pytest.mark.parametrize(
    ["augmentation_cls", "params"],
    get_dual_transforms(
        custom_arguments={
            A.Crop: {"y_min": 0, "y_max": 10, "x_min": 0, "x_max": 10},
            A.CenterCrop: {"height": 10, "width": 10},
            A.CropNonEmptyMaskIfExists: {"height": 10, "width": 10},
            A.RandomCrop: {"height": 10, "width": 10},
            A.RandomResizedCrop: {"height": 10, "width": 10},
            A.RandomSizedCrop: {"min_max_height": (4, 8), "height": 10, "width": 10},
            A.Resize: {"height": 10, "width": 10},
            A.PixelDropout: {"dropout_prob": 0.5, "mask_drop_value": 10, "drop_value": 20},
        },
        except_augmentations={
            A.RandomCropNearBBox,
            A.RandomSizedBBoxSafeCrop,
            A.BBoxSafeRandomCrop,
            A.CropAndPad,
            A.PixelDropout,
            A.MixUp,
            A.XYMasking
        },
    ),
)
def test_semantic_mask_interpolation(augmentation_cls, params):
    """Checks whether transformations based on DualTransform does not introduce a mask interpolation artifacts."""
    aug = augmentation_cls(p=1, **params)
    image = np.random.randint(low=0, high=256, size=(100, 100, 3), dtype=np.uint8)
    mask = np.random.randint(low=0, high=4, size=(100, 100), dtype=np.uint8) * 64

    data = aug(image=image, mask=mask)
    assert np.array_equal(np.unique(data["mask"]), np.array([0, 64, 128, 192]))


def __test_multiprocessing_support_proc(args):
    x, transform = args
    return transform(image=x)


@pytest.mark.parametrize(
    ["augmentation_cls", "params"],
    get_transforms(
        custom_arguments={
            A.Crop: {"y_min": 0, "y_max": 10, "x_min": 0, "x_max": 10},
            A.CenterCrop: {"height": 10, "width": 10},
            A.CropNonEmptyMaskIfExists: {"height": 10, "width": 10},
            A.RandomCrop: {"height": 10, "width": 10},
            A.RandomResizedCrop: {"height": 10, "width": 10},
            A.RandomSizedCrop: {"min_max_height": (4, 8), "height": 10, "width": 10},
            A.CropAndPad: {"px": 10},
            A.Resize: {"height": 10, "width": 10},
            A.TemplateTransform: {
                "templates": np.random.randint(low=0, high=256, size=(100, 100, 3), dtype=np.uint8),
            },
            A.XYMasking: {
                "num_masks_x": (1, 3),
                "num_masks_y": (1, 3),
                "mask_x_length": 10,
                "mask_y_length": 10,
                "mask_fill_value": 1,
                "fill_value": 0,
            },
        },
        except_augmentations={
            A.RandomCropNearBBox,
            A.RandomSizedBBoxSafeCrop,
            A.BBoxSafeRandomCrop,
            A.CropNonEmptyMaskIfExists,
            A.FDA,
            A.HistogramMatching,
            A.PixelDistributionAdaptation,
            A.MaskDropout,
            A.MixUp
        },
    ),
)
def test_multiprocessing_support(mp_pool, augmentation_cls, params):
    """Checks whether we can use augmentations in multiprocessing environments"""
    aug = augmentation_cls(p=1, **params)
    image = np.random.randint(low=0, high=256, size=(100, 100, 3), dtype=np.uint8)

    mp_pool.map(__test_multiprocessing_support_proc, map(lambda x: (x, aug), [image] * 10))


def test_force_apply():
    """
    Unit test for https://github.com/albumentations-team/albumentations/issues/189
    """
    aug = A.Compose(
        [
            A.OneOrOther(
                A.Compose(
                    [
                        A.RandomSizedCrop(min_max_height=(256, 1025), height=512, width=512, p=1),
                        A.OneOf(
                            [
                                A.RandomSizedCrop(min_max_height=(256, 512), height=384, width=384, p=0.5),
                                A.RandomSizedCrop(min_max_height=(256, 512), height=512, width=512, p=0.5),
                            ]
                        ),
                    ]
                ),
                A.Compose(
                    [
                        A.RandomSizedCrop(min_max_height=(256, 1025), height=256, width=256, p=1),
                        A.OneOf([A.HueSaturationValue(p=0.5), A.RGBShift(p=0.7)], p=1),
                    ]
                ),
            ),
            A.HorizontalFlip(p=1),
            A.RandomBrightnessContrast(p=0.5),
        ]
    )

    res = aug(image=np.zeros((1248, 1248, 3), dtype=np.uint8))
    assert res["image"].shape[0] in (256, 384, 512)
    assert res["image"].shape[1] in (256, 384, 512)


@pytest.mark.parametrize(
    ["augmentation_cls", "params"],
    get_image_only_transforms(
        custom_arguments={
            A.HistogramMatching: {
                "reference_images": [np.random.randint(0, 256, [100, 100, 3], dtype=np.uint8)],
                "read_fn": lambda x: x,
            },
            A.FDA: {
                "reference_images": [np.random.randint(0, 256, [100, 100, 3], dtype=np.uint8)],
                "read_fn": lambda x: x,
            },
            A.PixelDistributionAdaptation: {
                "reference_images": [np.random.randint(0, 256, [100, 100, 3], dtype=np.uint8)],
                "read_fn": lambda x: x,
                "transform_type": "standard",
            },
            A.TemplateTransform: {
                "templates": np.random.randint(low=0, high=256, size=(100, 100, 3), dtype=np.uint8),
            },
        },
    ),
)
def test_additional_targets_for_image_only(augmentation_cls, params):
    aug = A.Compose([augmentation_cls(always_apply=True, **params)], additional_targets={"image2": "image"})
    for _i in range(10):
        image1 = np.random.randint(low=0, high=256, size=(100, 100, 3), dtype=np.uint8)
        image2 = image1.copy()
        res = aug(image=image1, image2=image2)
        aug1 = res["image"]
        aug2 = res["image2"]
        assert np.array_equal(aug1, aug2)

    aug = A.Compose([augmentation_cls(always_apply=True, **params)])
    aug.add_targets(additional_targets={"image2": "image"})
    for _ in range(10):
        image1 = np.random.randint(low=0, high=256, size=(100, 100, 3), dtype=np.uint8)
        image2 = image1.copy()
        res = aug(image=image1, image2=image2)
        aug1 = res["image"]
        aug2 = res["image2"]
        assert np.array_equal(aug1, aug2)

def test_image_invert():
    for _ in range(10):
        # test for np.uint8 dtype
        image1 = np.random.randint(low=0, high=256, size=(100, 100, 3), dtype=np.uint8)
        image2 = A.to_float(image1)
        r_int = F.invert(F.invert(image1))
        r_float = F.invert(F.invert(image2))
        r_to_float = A.to_float(r_int)
        assert np.allclose(r_float, r_to_float, atol=0.01)


def test_lambda_transform():
    def negate_image(image, **kwargs):
        return -image

    def one_hot_mask(mask, num_channels, **kwargs):
        new_mask = np.eye(num_channels, dtype=np.uint8)[mask]
        return new_mask

    def vflip_bbox(bbox, **kwargs):
        return FGeometric.bbox_vflip(bbox, **kwargs)

    def vflip_keypoint(keypoint, **kwargs):
        return FGeometric.keypoint_vflip(keypoint, **kwargs)

    aug = A.Lambda(
        image=negate_image, mask=partial(one_hot_mask, num_channels=16), bbox=vflip_bbox, keypoint=vflip_keypoint, p=1
    )

    output = aug(
        image=np.ones((10, 10, 3), dtype=np.float32),
        mask=np.tile(np.arange(0, 10), (10, 1)),
        bboxes=[(10, 15, 25, 35)],
        keypoints=[(20, 30, 40, 50)],
    )
    assert (output["image"] < 0).all()
    assert output["mask"].shape[2] == 16  # num_channels
    assert output["bboxes"] == [FGeometric.bbox_vflip((10, 15, 25, 35), 10, 10)]
    assert output["keypoints"] == [FGeometric.keypoint_vflip((20, 30, 40, 50), 10, 10)]


def test_channel_droput():
    img = np.ones((10, 10, 3), dtype=np.float32)

    aug = A.ChannelDropout(channel_drop_range=(1, 1), always_apply=True)  # Drop one channel

    transformed = aug(image=img)["image"]

    assert sum(transformed[:, :, c].max() for c in range(img.shape[2])) == 2

    aug = A.ChannelDropout(channel_drop_range=(2, 2), always_apply=True)  # Drop two channels
    transformed = aug(image=img)["image"]

    assert sum(transformed[:, :, c].max() for c in range(img.shape[2])) == 1


def test_equalize():
    aug = A.Equalize(p=1)

    img = np.random.randint(0, 256, 256 * 256 * 3, np.uint8).reshape((256, 256, 3))
    a = aug(image=img)["image"]
    b = F.equalize(img)
    assert np.all(a == b)

    mask = np.random.randint(0, 2, 256 * 256, np.uint8).reshape((256, 256))
    aug = A.Equalize(mask=mask, p=1)
    a = aug(image=img)["image"]
    b = F.equalize(img, mask=mask)
    assert np.all(a == b)

    def mask_func(image, test):  # skipcq: PYL-W0613
        return mask

    aug = A.Equalize(mask=mask_func, mask_params=["test"], p=1)
    assert np.all(aug(image=img, test=mask)["image"] == F.equalize(img, mask=mask))


def test_crop_non_empty_mask():
    def _test_crop(mask, crop, aug, n=1):
        for _ in range(n):
            augmented = aug(image=mask, mask=mask)
            np.testing.assert_array_equal(augmented["image"], crop)
            np.testing.assert_array_equal(augmented["mask"], crop)

    def _test_crops(masks, crops, aug, n=1):
        for _ in range(n):
            augmented = aug(image=masks[0], masks=masks)
            for crop, augment in zip(crops, augmented["masks"]):
                np.testing.assert_array_equal(augment, crop)

    # test general case
    mask_1 = np.zeros([10, 10], dtype=np.uint8)  # uint8 required for passing mask_1 as `masks` (which uses bitwise or)
    mask_1[0, 0] = 1
    crop_1 = np.array([[1]])
    aug_1 = A.CropNonEmptyMaskIfExists(1, 1)

    # test empty mask
    mask_2 = np.zeros([10, 10], dtype=np.uint8)  # uint8 required for passing mask_2 as `masks` (which uses bitwise or)
    crop_2 = np.array([[0]])
    aug_2 = A.CropNonEmptyMaskIfExists(1, 1)

    # test ignore values
    mask_3 = np.ones([2, 2])
    mask_3[0, 0] = 2
    crop_3 = np.array([[2]])
    aug_3 = A.CropNonEmptyMaskIfExists(1, 1, ignore_values=[1])

    # test ignore channels
    mask_4 = np.zeros([2, 2, 2])
    mask_4[0, 0, 0] = 1
    mask_4[1, 1, 1] = 2
    crop_4 = np.array([[[1, 0]]])
    aug_4 = A.CropNonEmptyMaskIfExists(1, 1, ignore_channels=[1])

    # test full size crop
    mask_5 = np.random.random([10, 10, 3])
    crop_5 = mask_5
    aug_5 = A.CropNonEmptyMaskIfExists(10, 10)

    mask_6 = np.zeros([10, 10, 3])
    mask_6[0, 0, 0] = 0
    crop_6 = mask_6
    aug_6 = A.CropNonEmptyMaskIfExists(10, 10, ignore_values=[1])

    _test_crop(mask_1, crop_1, aug_1, n=1)
    _test_crop(mask_2, crop_2, aug_2, n=1)
    _test_crop(mask_3, crop_3, aug_3, n=5)
    _test_crop(mask_4, crop_4, aug_4, n=5)
    _test_crop(mask_5, crop_5, aug_5, n=1)
    _test_crop(mask_6, crop_6, aug_6, n=10)
    _test_crops([mask_2, mask_1], [crop_2, crop_1], aug_1, n=1)


@pytest.mark.parametrize("interpolation", [cv2.INTER_NEAREST, cv2.INTER_LINEAR, cv2.INTER_CUBIC])
def test_downscale(interpolation):
    img_float = np.random.rand(100, 100, 3)
    img_uint = (img_float * 255).astype("uint8")

    aug = A.Downscale(scale_min=0.5, scale_max=0.5, interpolation=interpolation, always_apply=True)

    for img in (img_float, img_uint):
        transformed = aug(image=img)["image"]
        func_applied = F.downscale(img, scale=0.5, down_interpolation=interpolation, up_interpolation=interpolation)
        np.testing.assert_almost_equal(transformed, func_applied)


def test_crop_keypoints():
    image = np.random.randint(0, 256, (100, 100), np.uint8)
    keypoints = [(50, 50, 0, 0)]

    aug = A.Crop(0, 0, 80, 80, p=1)
    result = aug(image=image, keypoints=keypoints)
    assert result["keypoints"] == keypoints

    aug = A.Crop(50, 50, 100, 100, p=1)
    result = aug(image=image, keypoints=keypoints)
    assert result["keypoints"] == [(0, 0, 0, 0)]


def test_longest_max_size_keypoints():
    img = np.random.randint(0, 256, [50, 10], np.uint8)
    keypoints = [(9, 5, 0, 0)]

    aug = A.LongestMaxSize(max_size=100, p=1)
    result = aug(image=img, keypoints=keypoints)
    assert result["keypoints"] == [(18, 10, 0, 0)]

    aug = A.LongestMaxSize(max_size=5, p=1)
    result = aug(image=img, keypoints=keypoints)
    assert result["keypoints"] == [(0.9, 0.5, 0, 0)]

    aug = A.LongestMaxSize(max_size=50, p=1)
    result = aug(image=img, keypoints=keypoints)
    assert result["keypoints"] == [(9, 5, 0, 0)]


def test_smallest_max_size_keypoints():
    img = np.random.randint(0, 256, [50, 10], np.uint8)
    keypoints = [(9, 5, 0, 0)]

    aug = A.SmallestMaxSize(max_size=100, p=1)
    result = aug(image=img, keypoints=keypoints)
    assert result["keypoints"] == [(90, 50, 0, 0)]

    aug = A.SmallestMaxSize(max_size=5, p=1)
    result = aug(image=img, keypoints=keypoints)
    assert result["keypoints"] == [(4.5, 2.5, 0, 0)]

    aug = A.SmallestMaxSize(max_size=10, p=1)
    result = aug(image=img, keypoints=keypoints)
    assert result["keypoints"] == [(9, 5, 0, 0)]


def test_resize_keypoints():
    img = np.random.randint(0, 256, [50, 10], np.uint8)
    keypoints = [(9, 5, 0, 0)]

    aug = A.Resize(height=100, width=5, p=1)
    result = aug(image=img, keypoints=keypoints)
    assert result["keypoints"] == [(4.5, 10, 0, 0)]

    aug = A.Resize(height=50, width=10, p=1)
    result = aug(image=img, keypoints=keypoints)
    assert result["keypoints"] == [(9, 5, 0, 0)]


@pytest.mark.parametrize(
    "image",
    [
        np.random.randint(0, 256, [256, 320], np.uint8),
        np.random.random([256, 320]).astype(np.float32),
        np.random.randint(0, 256, [256, 320, 1], np.uint8),
        np.random.random([256, 320, 1]).astype(np.float32),
    ],
)
def test_multiplicative_noise_grayscale(image):
    m = 0.5
    aug = A.MultiplicativeNoise((m, m), p=1)
    result = aug(image=image)["image"]
    image = F.clip(image * m, image.dtype, F.MAX_VALUES_BY_DTYPE[image.dtype])
    assert np.allclose(image, result)

    aug = A.MultiplicativeNoise(elementwise=True, p=1)
    params = aug.get_params_dependent_on_targets({"image": image})
    mul = params["multiplier"]
    assert mul.shape == image.shape
    result = aug.apply(image, mul)
    dtype = image.dtype
    image = image.astype(np.float32) * mul
    image = F.clip(image, dtype, F.MAX_VALUES_BY_DTYPE[dtype])
    assert np.allclose(image, result)


@pytest.mark.parametrize(
    "image", [np.random.randint(0, 256, [256, 320, 3], np.uint8), np.random.random([256, 320, 3]).astype(np.float32)]
)
def test_multiplicative_noise_rgb(image):
    dtype = image.dtype

    m = 0.5
    aug = A.MultiplicativeNoise((m, m), p=1)
    result = aug(image=image)["image"]
    image = F.clip(image * m, dtype, F.MAX_VALUES_BY_DTYPE[dtype])
    assert np.allclose(image, result)

    aug = A.MultiplicativeNoise(elementwise=True, p=1)
    params = aug.get_params_dependent_on_targets({"image": image})
    mul = params["multiplier"]
    assert mul.shape == image.shape[:2] + (1,)
    result = aug.apply(image, mul)
    image = F.clip(image.astype(np.float32) * mul, dtype, F.MAX_VALUES_BY_DTYPE[dtype])
    assert np.allclose(image, result)

    aug = A.MultiplicativeNoise(per_channel=True, p=1)
    params = aug.get_params_dependent_on_targets({"image": image})
    mul = params["multiplier"]
    assert mul.shape == (3,)
    result = aug.apply(image, mul)
    image = F.clip(image.astype(np.float32) * mul, dtype, F.MAX_VALUES_BY_DTYPE[dtype])
    assert np.allclose(image, result)

    aug = A.MultiplicativeNoise(elementwise=True, per_channel=True, p=1)
    params = aug.get_params_dependent_on_targets({"image": image})
    mul = params["multiplier"]
    assert mul.shape == image.shape
    result = aug.apply(image, mul)
    image = F.clip(image.astype(np.float32) * mul, image.dtype, F.MAX_VALUES_BY_DTYPE[image.dtype])
    assert np.allclose(image, result)


def test_mask_dropout():
    # In this case we have mask with all ones, so MaskDropout wipe entire mask and image
    img = np.random.randint(0, 256, [50, 10], np.uint8)
    mask = np.ones([50, 10], dtype=np.int64)

    aug = A.MaskDropout(p=1)
    result = aug(image=img, mask=mask)
    assert np.all(result["image"] == 0)
    assert np.all(result["mask"] == 0)

    # In this case we have mask with zeros , so MaskDropout will make no changes
    img = np.random.randint(0, 256, [50, 10], np.uint8)
    mask = np.zeros([50, 10], dtype=np.int64)

    aug = A.MaskDropout(p=1)
    result = aug(image=img, mask=mask)
    assert np.all(result["image"] == img)
    assert np.all(result["mask"] == 0)


@pytest.mark.parametrize(
    "image", [np.random.randint(0, 256, [256, 320, 3], np.uint8), np.random.random([256, 320, 3]).astype(np.float32)]
)
def test_grid_dropout_mask(image):
    mask = np.ones([256, 320], dtype=np.uint8)
    aug = A.GridDropout(p=1, mask_fill_value=0)
    result = aug(image=image, mask=mask)
    # with mask on ones and fill_value = 0 the sum of pixels is smaller
    assert result["image"].sum() < image.sum()
    assert result["image"].shape == image.shape
    assert result["mask"].sum() < mask.sum()
    assert result["mask"].shape == mask.shape

    # with mask of zeros and fill_value = 0 mask should not change
    mask = np.zeros([256, 320], dtype=np.uint8)
    aug = A.GridDropout(p=1, mask_fill_value=0)
    result = aug(image=image, mask=mask)
    assert result["image"].sum() < image.sum()
    assert np.all(result["mask"] == 0)

    # with mask mask_fill_value=100, mask sum is larger
    mask = np.random.randint(0, 10, [256, 320], np.uint8)
    aug = A.GridDropout(p=1, mask_fill_value=100)
    result = aug(image=image, mask=mask)
    assert result["image"].sum() < image.sum()
    assert result["mask"].sum() > mask.sum()

    # with mask mask_fill_value=None, mask is not changed
    mask = np.ones([256, 320], dtype=np.uint8)
    aug = A.GridDropout(p=1, mask_fill_value=None)
    result = aug(image=image, mask=mask)
    assert result["image"].sum() < image.sum()
    assert result["mask"].sum() == mask.sum()


@pytest.mark.parametrize(
    ["ratio", "holes_number_x", "holes_number_y", "unit_size_min", "unit_size_max", "shift_x", "shift_y"],
    [
        (0.00001, 10, 10, 100, 100, 50, 50),
        (0.9, 100, None, 200, None, 0, 0),
        (0.4556, 10, 20, None, 200, 0, 0),
        (0.00004, None, None, 2, 100, 0, 0),
    ],
)
def test_grid_dropout_params(ratio, holes_number_x, holes_number_y, unit_size_min, unit_size_max, shift_x, shift_y):
    img = np.random.randint(0, 256, [256, 320], np.uint8)

    aug = A.GridDropout(
        ratio=ratio,
        unit_size_min=unit_size_min,
        unit_size_max=unit_size_max,
        holes_number_x=holes_number_x,
        holes_number_y=holes_number_y,
        shift_x=shift_x,
        shift_y=shift_y,
        random_offset=False,
        fill_value=0,
        p=1,
    )
    result = aug(image=img)["image"]
    # with fill_value = 0 the sum of pixels is smaller
    assert result.sum() < img.sum()
    assert result.shape == img.shape
    params = aug.get_params_dependent_on_targets({"image": img})
    holes = params["holes"]
    assert len(holes[0]) == 4
    # check grid offsets
    if shift_x:
        assert holes[0][0] == shift_x
    else:
        assert holes[0][0] == 0
    if shift_y:
        assert holes[0][1] == shift_y
    else:
        assert holes[0][1] == 0
    # for grid set with limits
    if unit_size_min and unit_size_max:
        assert max(1, unit_size_min * ratio) <= (holes[0][2] - holes[0][0]) <= min(max(1, unit_size_max * ratio), 256)
    elif holes_number_x and holes_number_y:
        assert (holes[0][2] - holes[0][0]) == max(1, int(ratio * 320 // holes_number_x))
        assert (holes[0][3] - holes[0][1]) == max(1, int(ratio * 256 // holes_number_y))


@pytest.mark.parametrize(
    ["blur_limit", "sigma", "result_blur", "result_sigma"],
    [
        [[0, 0], [1, 1], 0, 1],
        [[1, 1], [0, 0], 1, 0],
        [[1, 1], [1, 1], 1, 1],
    ],
)
def test_unsharp_mask_limits(blur_limit, sigma, result_blur, result_sigma):
    img = np.zeros([100, 100, 3], dtype=np.uint8)

    aug = A.Compose([A.UnsharpMask(blur_limit=blur_limit, sigma_limit=sigma, p=1)])

    res = aug(image=img)["image"]
    assert np.allclose(res, F.unsharp_mask(img, result_blur, result_sigma))


@pytest.mark.parametrize(["val_uint8"], [[0], [1], [128], [255]])
def test_unsharp_mask_float_uint8_diff_less_than_two(val_uint8):
    x_uint8 = np.zeros((5, 5)).astype(np.uint8)
    x_uint8[2, 2] = val_uint8

    x_float32 = np.zeros((5, 5)).astype(np.float32)
    x_float32[2, 2] = val_uint8 / 255.0

    unsharpmask = A.UnsharpMask(blur_limit=3, always_apply=True, p=1)

    set_seed(0)
    usm_uint8 = unsharpmask(image=x_uint8)["image"]

    set_seed(0)
    usm_float32 = unsharpmask(image=x_float32)["image"]

    # Before comparison, rescale the usm_float32 to [0, 255]
    diff = np.abs(usm_uint8 - usm_float32 * 255)

    # The difference between the results of float32 and uint8 will be at most 2.
    assert np.all(diff <= 2.0)


@pytest.mark.parametrize(
    ["brightness", "contrast", "saturation", "hue"],
    [
        [1, 1, 1, 0],
        [0.123, 1, 1, 0],
        [1.321, 1, 1, 0],
        [1, 0.234, 1, 0],
        [1, 1.432, 1, 0],
        [1, 1, 0.345, 0],
        [1, 1, 1.543, 0],
        [1, 1, 1, 0.456],
        [1, 1, 1, -0.432],
    ],
)
def test_color_jitter_float_uint8_equal(brightness, contrast, saturation, hue):
    img = np.random.randint(0, 256, [100, 100, 3], dtype=np.uint8)

    transform = A.Compose(
        [
            A.ColorJitter(
                brightness=[brightness, brightness],
                contrast=[contrast, contrast],
                saturation=[saturation, saturation],
                hue=[hue, hue],
                p=1,
            )
        ]
    )

    res1 = transform(image=img)["image"]
    res2 = (transform(image=img.astype(np.float32) / 255.0)["image"] * 255).astype(np.uint8)

    _max = np.abs(res1.astype(np.int16) - res2.astype(np.int16)).max()

    if hue != 0:
        assert _max <= 10, f"Max: {_max}"
    else:
        assert _max <= 2, f"Max: {_max}"


@pytest.mark.parametrize(["hue", "sat", "val"], [[13, 17, 23], [14, 18, 24], [131, 143, 151], [132, 144, 152]])
def test_hue_saturation_value_float_uint8_equal(hue, sat, val):
    img = np.random.randint(0, 256, [100, 100, 3], dtype=np.uint8)

    for i in range(2):
        sign = 1 if i == 0 else -1
        for i in range(4):
            if i == 0:
                _hue = hue * sign
                _sat = 0
                _val = 0
            elif i == 1:
                _hue = 0
                _sat = sat * sign
                _val = 0
            elif i == 2:
                _hue = 0
                _sat = 0
                _val = val * sign
            else:
                _hue = hue * sign
                _sat = sat * sign
                _val = val * sign

            t1 = A.Compose(
                [
                    A.HueSaturationValue(
                        hue_shift_limit=[_hue, _hue], sat_shift_limit=[_sat, _sat], val_shift_limit=[_val, _val], p=1
                    )
                ]
            )
            t2 = A.Compose(
                [
                    A.HueSaturationValue(
                        hue_shift_limit=[_hue / 180 * 360, _hue / 180 * 360],
                        sat_shift_limit=[_sat / 255, _sat / 255],
                        val_shift_limit=[_val / 255, _val / 255],
                        p=1,
                    )
                ]
            )

            res1 = t1(image=img)["image"]
            res2 = (t2(image=img.astype(np.float32) / 255.0)["image"] * 255).astype(np.uint8)

            _max = np.abs(res1.astype(np.int32) - res2).max()
            assert _max <= 10, f"Max value: {_max}"


def test_perspective_keep_size():
    h, w = 100, 100
    img = np.zeros([h, w, 3], dtype=np.uint8)
    bboxes = []
    for _ in range(10):
        x1 = np.random.randint(0, w - 1)
        y1 = np.random.randint(0, h - 1)
        x2 = np.random.randint(x1 + 1, w)
        y2 = np.random.randint(y1 + 1, h)
        bboxes.append([x1, y1, x2, y2])
    keypoints = [(np.random.randint(0, w), np.random.randint(0, h), np.random.random()) for _ in range(10)]

    transform_1 = A.Compose(
        [A.Perspective(keep_size=True, p=1)],
        keypoint_params=A.KeypointParams("xys"),
        bbox_params=A.BboxParams("pascal_voc", label_fields=["labels"]),
    )
    transform_2 = A.Compose(
        [A.Perspective(keep_size=False, p=1), A.Resize(h, w, p=1)],
        keypoint_params=A.KeypointParams("xys"),
        bbox_params=A.BboxParams("pascal_voc", label_fields=["labels"]),
    )

    set_seed(0)
    res_1 = transform_1(image=img, bboxes=bboxes, keypoints=keypoints, labels=[0] * len(bboxes))
    set_seed(0)
    res_2 = transform_2(image=img, bboxes=bboxes, keypoints=keypoints, labels=[0] * len(bboxes))

    assert np.allclose(res_1["bboxes"], res_2["bboxes"], atol=0.2)
    assert np.allclose(res_1["keypoints"], res_2["keypoints"])


def test_longest_max_size_list():
    img = np.random.randint(0, 256, [50, 10], np.uint8)
    keypoints = [(9, 5, 0, 0)]

    aug = A.LongestMaxSize(max_size=[5, 10], p=1)
    result = aug(image=img, keypoints=keypoints)
    assert result["image"].shape in [(10, 2), (5, 1)]
    assert result["keypoints"] in [[(0.9, 0.5, 0, 0)], [(1.8, 1, 0, 0)]]


def test_smallest_max_size_list():
    img = np.random.randint(0, 256, [50, 10], np.uint8)
    keypoints = [(9, 5, 0, 0)]

    aug = A.SmallestMaxSize(max_size=[50, 100], p=1)
    result = aug(image=img, keypoints=keypoints)
    assert result["image"].shape in [(250, 50), (500, 100)]
    assert result["keypoints"] in [[(45, 25, 0, 0)], [(90, 50, 0, 0)]]


@pytest.mark.parametrize(
    ["img_weight", "template_weight", "template_transform", "image_size", "template_size"],
    [
        (0.5, 0.5, A.RandomSizedCrop((50, 200), size=(513, 450), always_apply=True), (513, 450), (224, 224)),
        (0.3, 0.5, A.RandomResizedCrop(size=(513, 450), always_apply=True), (513, 450), (224, 224)),
        (1.0, 0.5, A.CenterCrop(500, 450, always_apply=True), (500, 450, 3), (512, 512, 3)),
        (0.5, 0.8, A.Resize(513, 450, always_apply=True), (513, 450), (512, 512)),
        (0.5, 0.2, A.NoOp(), (224, 224), (224, 224)),
        (0.5, 0.9, A.NoOp(), (512, 512, 3), (512, 512, 3)),
        (0.5, 0.5, None, (512, 512), (512, 512)),
        (0.8, 0.7, None, (512, 512, 3), (512, 512, 3)),
        (
            0.5,
            0.5,
            A.Compose([A.Blur(always_apply=True), A.RandomSizedCrop((50, 200), size=(512, 512), always_apply=True), A.HorizontalFlip(always_apply=True)]),
            (512, 512),
            (512, 512),
        ),
    ],
)
def test_template_transform(img_weight, template_weight, template_transform, image_size, template_size):
    img = np.random.randint(0, 256, image_size, np.uint8)
    template = np.random.randint(0, 256, template_size, np.uint8)

    aug = A.TemplateTransform(template, img_weight, template_weight, template_transform)
    result = aug(image=img)["image"]

    assert result.shape == img.shape

    params = aug.get_params_dependent_on_targets({"image": img})
    template = params["template"]
    assert template.shape == img.shape
    assert template.dtype == img.dtype


def test_template_transform_incorrect_size(template):
    image = np.random.randint(0, 256, (512, 512, 3), np.uint8)
    with pytest.raises(ValueError) as exc_info:
        transform = A.TemplateTransform(template, always_apply=True)
        transform(image=image)

    message = f"Image and template must be the same size, got {image.shape[:2]} and {template.shape[:2]}"
    assert str(exc_info.value) == message


@pytest.mark.parametrize(["img_channels", "template_channels"], [(1, 3), (6, 3)])
def test_template_transform_incorrect_channels(img_channels, template_channels):
    img = np.random.randint(0, 256, [512, 512, img_channels], np.uint8)
    template = np.random.randint(0, 256, [512, 512, template_channels], np.uint8)

    with pytest.raises(ValueError) as exc_info:
        transform = A.TemplateTransform(template, always_apply=True)
        transform(image=img)

    message = (
        "Template must be a single channel or has the same number of channels "
        "as input image ({}), got {}".format(img_channels, template.shape[-1])
    )
    assert str(exc_info.value) == message


@pytest.mark.parametrize(
    ["params"],
    [
        [{"scale": (0.5, 1.0)}],
        [{"scale": (0.5, 1.0), "keep_ratio": False}],
        [{"scale": (0.5, 1.0), "keep_ratio": True}],
    ],
)
def test_affine_scale_ratio(params):
    set_seed(0)
    aug = A.Affine(**params, p=1.0)
    image = np.random.randint(low=0, high=256, size=(100, 100, 3), dtype=np.uint8)
    target = {"image": image}
    apply_params = aug.get_params_dependent_on_targets(target)

    if "keep_ratio" not in params:
        # default(keep_ratio=False)
        assert apply_params["scale"]["x"] != apply_params["scale"]["y"]
    elif not params["keep_ratio"]:
        # keep_ratio=False
        assert apply_params["scale"]["x"] != apply_params["scale"]["y"]
    else:
        # keep_ratio=True
        assert apply_params["scale"]["x"] == apply_params["scale"]["y"]


@pytest.mark.parametrize(
    ["params"],
    [
        [{"scale": {"x": (0.5, 1.0), "y": (1.0, 1.5)}, "keep_ratio": True}],
        [{"scale": {"x": 0.5, "y": 1.0}, "keep_ratio": True}],
    ],
)
def test_affine_incorrect_scale_range(params):
    with pytest.raises(ValueError):
        A.Affine(**params)


@pytest.mark.parametrize(
    ["angle", "targets", "expected"],
    [
        [
            -10,
            {
                "bboxes": [
                    [0, 0, 5, 5, 0],
                    [195, 0, 200, 5, 0],
                    [195, 95, 200, 100, 0],
                    [0, 95, 5, 99, 0],
                ],
                "keypoints": [
                    [0, 0, 0, 0],
                    [199, 0, 10, 10],
                    [199, 99, 20, 20],
                    [0, 99, 30, 30],
                ],
            },
            {
                "bboxes": [
                    [15.65896994771262, 0.2946228229078849, 21.047137067150473, 4.617219579173327, 0],
                    [194.29851584295034, 25.564320319214918, 199, 29.88691707548036, 0],
                    [178.9528629328495, 95.38278042082668, 184.34103005228735, 99, 0],
                    [0.47485022613917677, 70.11308292451965, 5.701484157049652, 73.70074852182076, 0],
                ],
                "keypoints": [
                    [16.466635890349504, 0.2946228229078849, 147.04220486917677, 0.0],
                    [198.770582727028, 26.08267308836993, 157.04220486917674, 9.30232558139535],
                    [182.77879706281766, 98.84085782583904, 167.04220486917674, 18.6046511627907],
                    [0.4748502261391767, 73.05280756037699, 177.04220486917674, 27.90697674418604],
                ],
            },
        ],
        [
            10,
            {
                "bboxes": [
                    [0, 0, 5, 5, 0],
                    [195, 0, 200, 5, 0],
                    [195, 95, 200, 100, 0],
                    [0, 95, 5, 99, 0],
                ],
                "keypoints": [
                    [0, 0, 0, 0],
                    [199, 0, 10, 10],
                    [199, 99, 20, 20],
                    [0, 99, 30, 30],
                ],
            },
            {
                "bboxes": [
                    [0.3133170376117963, 25.564320319214918, 5.701484157049649, 29.88691707548036, 0],
                    [178.9528629328495, 0.2946228229078862, 184.34103005228735, 4.617219579173327, 0],
                    [194.29851584295034, 70.11308292451965, 199, 74.43567968078509, 0],
                    [15.658969947712617, 95.38278042082668, 20.88560387862309, 98.97044601812779, 0],
                ],
                "keypoints": [
                    [0.3133170376117963, 26.212261280658684, 212.95779513082323, 0.0],
                    [182.6172638742903, 0.42421101519664006, 222.95779513082323, 9.30232558139535],
                    [198.60904953850064, 73.18239575266574, 232.9577951308232, 18.6046511627907],
                    [16.305102701822126, 98.97044601812779, 242.9577951308232, 27.906976744186046],
                ],
            },
        ],
    ],
)
def test_safe_rotate(angle: float, targets: dict, expected: dict):
    image = np.empty([100, 200, 3], dtype=np.uint8)
    t = A.Compose(
        [
            A.SafeRotate(limit=(angle, angle), border_mode=0, value=0, p=1),
        ],
        bbox_params=A.BboxParams(format="pascal_voc", min_visibility=0.0),
        keypoint_params=A.KeypointParams("xyas"),
        p=1,
    )
    res = t(image=image, **targets)

    for key, value in expected.items():
        assert np.allclose(np.array(value), np.array(res[key])), key


@pytest.mark.parametrize(
    "aug_cls",
    [
        (lambda rotate: A.Affine(rotate=rotate, p=1, mode=cv2.BORDER_CONSTANT, cval=0)),
        (
            lambda rotate: A.ShiftScaleRotate(
                shift_limit=(0, 0),
                scale_limit=(0, 0),
                rotate_limit=rotate,
                p=1,
                border_mode=cv2.BORDER_CONSTANT,
                value=0,
            )
        ),
    ],
)
@pytest.mark.parametrize(
    "img",
    [
        np.random.randint(0, 256, [100, 100, 3], np.uint8),
        np.random.randint(0, 256, [25, 100, 3], np.uint8),
        np.random.randint(0, 256, [100, 25, 3], np.uint8),
    ],
)
@pytest.mark.parametrize("angle", list(range(-360, 360, 15)))
def test_rotate_equal(img, aug_cls, angle):
    set_seed(0)

    height, width = img.shape[:2]
    kp = [[random.randint(0, width - 1), random.randint(0, height - 1), random.randint(0, 360)] for _ in range(50)]
    kp += [
        [round(width * 0.2), int(height * 0.3), 90],
        [int(width * 0.2), int(height * 0.3), 90],
        [int(width * 0.2), int(height * 0.3), 90],
        [int(width * 0.2), int(height * 0.3), 90],
        [0, 0, 0],
        [width - 1, height - 1, 0],
    ]
    keypoint_params = A.KeypointParams("xya", remove_invisible=False)

    a = A.Compose([aug_cls(rotate=(angle, angle))], keypoint_params=keypoint_params)
    b = A.Compose(
        [A.Rotate((angle, angle), border_mode=cv2.BORDER_CONSTANT, value=0, p=1)], keypoint_params=keypoint_params
    )

    res_a = a(image=img, keypoints=kp)
    res_b = b(image=img, keypoints=kp)
    assert np.allclose(res_a["image"], res_b["image"])
    res_a = np.array(res_a["keypoints"])
    res_b = np.array(res_b["keypoints"])
    diff = np.round(np.abs(res_a - res_b))
    assert diff[:, :2].max() <= 2
    assert (diff[:, -1] % 360).max() <= 1

@pytest.mark.parametrize(
    "get_transform",
    [
        lambda sign: A.Affine(translate_px=sign * 2),
        lambda sign: A.ShiftScaleRotate(shift_limit=(sign * 0.02, sign * 0.02), scale_limit=0, rotate_limit=0),
    ],
)
@pytest.mark.parametrize(
    ["bboxes", "expected", "min_visibility", "sign"],
    [
        [[(0, 0, 10, 10, 1)], [], 0.9, -1],
        [[(0, 0, 10, 10, 1)], [(0, 0, 8, 8, 1)], 0.6, -1],
        [[(90, 90, 100, 100, 1)], [], 0.9, 1],
        [[(90, 90, 100, 100, 1)], [(92, 92, 99, 99, 1)], 0.49, 1],
    ],
)
def test_bbox_clipping(get_transform, bboxes, expected, min_visibility: float, sign: int):
    image = np.zeros([100, 100, 3], dtype=np.uint8)
    transform = get_transform(sign)
    transform.p = 1
    transform = A.Compose([transform], bbox_params=A.BboxParams(format="pascal_voc", min_visibility=min_visibility))

    res = transform(image=image, bboxes=bboxes)["bboxes"]
    assert res == expected


def test_bbox_clipping_perspective():
    set_seed(0)
    transform = A.Compose(
        [A.Perspective(scale=(0.05, 0.05), p=1)], bbox_params=A.BboxParams(format="pascal_voc", min_visibility=0.6)
    )

    image = np.empty([1000, 1000, 3], dtype=np.uint8)
    bboxes = np.array([[0, 0, 100, 100, 1]])
    res = transform(image=image, bboxes=bboxes)["bboxes"]
    assert len(res) == 0


@pytest.mark.parametrize("seed", list(range(10)))
def test_motion_blur_allow_shifted(seed):
    set_seed(seed)

    transform = A.MotionBlur(allow_shifted=False)
    kernel = transform.get_params()["kernel"]

    center = kernel.shape[0] / 2 - 0.5

    def check_center(vector):
        start = None
        end = None

        for i, v in enumerate(vector):
            if start is None and v != 0:
                start = i
            elif start is not None and v == 0:
                end = i
                break
        if end is None:
            end = len(vector)

        assert (end + start - 1) / 2 == center

    check_center(kernel.sum(axis=0))
    check_center(kernel.sum(axis=1))


@pytest.mark.parametrize(
    "augmentation",
    [
        A.RandomGravel(),
        A.RandomSnow(),
        A.RandomRain(),
        A.RandomFog(),
        A.RandomSunFlare(),
        A.RandomShadow(),
        A.Spatter(),
        A.ChromaticAberration(),
    ],
)
@pytest.mark.parametrize("img_channels", [1, 6])
def test_non_rgb_transform_warning(augmentation, img_channels):
    img = np.random.randint(0, 256, (512, 512, img_channels), dtype=np.uint8)

    with pytest.raises(ValueError) as exc_info:
        augmentation(image=img, force_apply=True)

    message = "This transformation expects 3-channel images"
    assert str(exc_info.value).startswith(message)

@pytest.mark.parametrize("height, width", [(100, 200), (200, 100)])
@pytest.mark.parametrize("scale", [(0.08, 1.0), (0.5, 1.0)])
@pytest.mark.parametrize("ratio", [(0.75, 1.33), (1.0, 1.0)])
def test_random_crop_interfaces_vs_torchvision(height, width, scale, ratio):
    # NOTE: below will fail when height, width is no longer expected as first two positional arguments
    transform_albu = A.RandomResizedCrop(height, width, scale=scale, ratio=ratio, p=1)
    transform_albu_new = A.RandomResizedCrop(size=(height, width), scale=scale, ratio=ratio, p=1)

    image = np.random.randint(0, 256, (224, 224, 3), dtype=np.uint8)
    transformed_image_albu = transform_albu(image=image)['image']
    transformed_image_albu_new = transform_albu_new(image=image)['image']

    # PyTorch equivalent operation
    transform_pt = torch_transforms.RandomResizedCrop(size=(height, width), scale=scale, ratio=ratio)
    image_pil = torch_transforms.functional.to_pil_image(image)
    transformed_image_pt = transform_pt(image_pil)

    transformed_image_pt_np = np.array(transformed_image_pt)
    assert transformed_image_albu.shape == transformed_image_pt_np.shape
    assert transformed_image_albu_new.shape == transformed_image_pt_np.shape

    # NOTE: below will fail when height, width is no longer expected as second and third positional arguments
    transform_albu = A.RandomSizedCrop((128, 224), height, width, p=1.0)
    transform_albu_new = A.RandomSizedCrop(min_max_height=(128, 224), size=(height, width), p=1.0)
    transformed_image_albu = transform_albu(image=image)['image']
    transformed_image_albu_new = transform_albu_new(image=image)['image']
    assert transformed_image_albu.shape == transformed_image_pt_np.shape
    assert transformed_image_albu_new.shape == transformed_image_pt_np.shape

    # NOTE: below will fail when height, width is no longer expected as first two positional arguments
    transform_albu = A.RandomResizedCrop(height, width, scale=scale, ratio=ratio, p=1)
    transform_albu_height_is_size = A.RandomResizedCrop(size=height, width=width, scale=scale, ratio=ratio, p=1)

    image = np.random.randint(0, 256, (224, 224, 3), dtype=np.uint8)
    transformed_image_albu = transform_albu(image=image)['image']
    transform_albu_height_is_size = transform_albu_new(image=image)['image']
    assert transformed_image_albu.shape == transformed_image_pt_np.shape
    assert transform_albu_height_is_size.shape == transformed_image_pt_np.shape

@pytest.mark.parametrize("num_shadows_limit, num_shadows_lower, num_shadows_upper, expected_warning", [
    ((1, 1), None, None, None),
    ((1, 2), None, None, None),
    ((2, 3), None, None, None),
    ((1, 2), 1, None, DeprecationWarning),
    ((1, 2), None, 2, DeprecationWarning),
    ((1, 2), 1, 2, DeprecationWarning),
    ((2, 1), None, None, ValueError),
])
def test_deprecation_warnings_random_shadow(
    num_shadows_limit: Tuple[int, int],
    num_shadows_lower: Optional[int],
    num_shadows_upper: Optional[int],
    expected_warning: Optional[Type[Warning]],
) -> None:
    """
    Test deprecation warnings for RandomShadow
    """
    with warnings.catch_warnings(record=True) as w:
        warnings.simplefilter("always")  # Change the filter to capture all warnings
        if expected_warning == ValueError:
            with pytest.raises(ValueError):
                A.RandomShadow(num_shadows_limit=num_shadows_limit, num_shadows_lower=num_shadows_lower,
                               num_shadows_upper=num_shadows_upper, p=1)
        elif expected_warning is DeprecationWarning:
            A.RandomShadow(num_shadows_limit=num_shadows_limit, num_shadows_lower=num_shadows_lower,
                           num_shadows_upper=num_shadows_upper, p=1)
            for warning in w:
                print(f"Warning captured: {warning.category.__name__}, Message: '{warning.message}'")

                if warning.category is DeprecationWarning:
                    print(f"Deprecation Warning: {warning.message}")
            assert any(issubclass(warning.category, DeprecationWarning) for warning in w), \
                "No DeprecationWarning found"
        else:
            assert not w, "Unexpected warnings raised"

@pytest.mark.parametrize("image", IMAGES)
@pytest.mark.parametrize("grid", [
    (3, 3), (4, 4), (5, 7)
])
def test_grid_shuffle(image, grid):
    """
    As we reshuffle the grid, the mean and sum of the image and mask should remain the same,
    while the reshuffled image and mask should not be equal to the original image and mask.
    """
    set_seed(0)

    mask = image.copy()

    aug = A.Compose([A.RandomGridShuffle(grid=grid, p=1)])

    res = aug(image=image, mask=mask)
    assert res["image"].shape == image.shape
    assert res["mask"].shape == mask.shape

    assert not np.array_equal(res["image"], image)
    assert not np.array_equal(res["mask"], mask)

    np.testing.assert_allclose(res["image"].sum(axis=(0, 1)), image.sum(axis=(0, 1)), atol=0.03)
    np.testing.assert_allclose(res["mask"].sum(axis=(0, 1)), mask.sum(axis=(0, 1)), atol=0.03)

@pytest.mark.parametrize("image", IMAGES)
@pytest.mark.parametrize("crop_left, crop_right, crop_top, crop_bottom", [
    (0, 0, 0, 0),
    (0, 1, 0, 1),
    (1, 0, 1, 0),
    (0.5, 0.5, 0.5, 0.5),
    ( 0.1, 0.1, 0.1, 0.1 ),
                                                                          ( 0.3, 0.3, 0.3, 0.3 )])
def test_random_crop_from_borders(image, bboxes, keypoints, crop_left, crop_right, crop_top, crop_bottom):
    set_seed(0)
    aug = A.Compose([A.RandomCropFromBorders(crop_left=crop_left,
                                             crop_right=crop_right,
                                             crop_top=crop_top,
                                             crop_bottom=crop_bottom,
                                             p=1)],
                    bbox_params=A.BboxParams("pascal_voc"),
                    keypoint_params=A.KeypointParams("xy"))

    assert aug(image=image, mask=image, bboxes=bboxes, keypoints=keypoints)

<<<<<<< HEAD
@pytest.mark.parametrize("lower, upper", [
    (50,80),
    (99,100),
    (1,100),
])
def test_image_compression_interfaces_deprecation_warning(lower, upper):
    range = (lower, upper)
    list = [lower, upper]
    with warnings.catch_warnings(record=True) as w:
        # DeprecationWarning expected
        transform_albu = A.ImageCompression(quality_lower=lower, quality_upper=upper)
        assert issubclass(w[-1].category, DeprecationWarning)

        # DeprecationWarning expected
        transform_albu_implicit = A.ImageCompression(lower, upper)
        assert issubclass(w[-1].category, DeprecationWarning)

        # No deprecation warning expected
        transform_albu_range = A.ImageCompression(quality_range=range)

        # No deprecation warning expected
        transform_albu_list = A.ImageCompression(quality_range=list)

        #check parameter assignment
        assert transform_albu.quality_range == (lower, upper)
        assert transform_albu_implicit.quality_range == (lower, upper)
        assert transform_albu_range.quality_range == range
        assert transform_albu_range.quality_range == range
    warnings.resetwarnings()

@pytest.mark.parametrize("lower, upper", [
    (50,101), # upper bound too high
    (-1,50), # lower bound too low
    (70,50), # lower bound > upper bound
    (None, 50) # parameter missing
])
def test_image_compression_unvalid_bounds_values(lower, upper):
    with pytest.raises(ValueError):
        with warnings.catch_warnings(record=True) as w:
            A.ImageCompression(quality_lower=lower, quality_upper=upper)
            assert issubclass(w[-1].category, DeprecationWarning)

    with pytest.raises(ValueError):
        range = (lower, upper)
        A.ImageCompression(quality_range=range)

@pytest.mark.parametrize("test", [None])
def test_image_compression_default_use(test):
    with warnings.catch_warnings(record=True) as w:
        transform_albu_def = A.ImageCompression()
        assert transform_albu_def.quality_range == (99,100)

=======
>>>>>>> 16a55aef
@pytest.mark.parametrize("params, expected", [
    # Default values
    ({}, {"num_holes_range": (1, 1), "hole_height_range": (8, 8), "hole_width_range": (8, 8)}),
    # Boundary values
    ({"num_holes_range": (2, 3)}, {"num_holes_range": (2, 3)}),
    ({"hole_height_range": (0.1, 0.1)}, {"hole_height_range": (0.1, 0.1)}),
    ({"hole_width_range": (0.1, 0.1)}, {"hole_width_range": (0.1, 0.1)}),
    # Random fill value
    ({"fill_value": 'random'}, {"fill_value": 'random'}),
    ({"fill_value": (255, 255, 255)}, {"fill_value": (255, 255, 255)}),
    # Deprecated values handling
    ({"min_holes": 1, "max_holes": 5}, {"num_holes_range": (1, 5)}),
    ({"min_height": 2, "max_height": 6}, {"hole_height_range": (2, 6)}),
    ({"min_width": 3, "max_width": 7}, {"hole_width_range": (3, 7)}),
])
def test_coarse_dropout_functionality(params, expected):
    aug = A.CoarseDropout(**params, p=1)
    aug_dict = aug.to_dict()["transform"]
    for key, value in expected.items():
        assert aug_dict[key] == value, f"Failed on {key} with value {value}"


@pytest.mark.parametrize("params", [
    ({"num_holes_range": (5, 1)}),  # Invalid range
    ({"num_holes_range": (0, 3)}),  # Invalid range
    ({"hole_height_range": (2.1, 3)}),  # Invalid type
    ({"hole_height_range": ('a', 'b')}),  # Invalid type
])
def test_coarse_dropout_invalid_input(params):
    with pytest.raises(Exception):
        aug = A.CoarseDropout(**params, p=1)


@pytest.mark.parametrize(
    ["augmentation_cls", "params"],
    get_transforms(
        custom_arguments={
            A.Crop: {"y_min": 0, "y_max": 10, "x_min": 0, "x_max": 10},
            A.CenterCrop: {"height": 10, "width": 10},
            A.CropNonEmptyMaskIfExists: {"height": 10, "width": 10},
            A.RandomCrop: {"height": 10, "width": 10},
            A.RandomResizedCrop: {"height": 10, "width": 10},
            A.RandomSizedCrop: {"min_max_height": (4, 8), "height": 10, "width": 10},
            A.CropAndPad: {"px": 10},
            A.Resize: {"height": 10, "width": 10},
            A.TemplateTransform: {
                "templates": np.random.randint(low=0, high=256, size=(100, 100, 3), dtype=np.uint8),
            },
            A.XYMasking: {
                "num_masks_x": (1, 3),
                "num_masks_y": (1, 3),
                "mask_x_length": 10,
                "mask_y_length": 10,
                "mask_fill_value": 1,
                "fill_value": 0,
            },
            A.Superpixels: {"p_replace": (1, 1),
                             "n_segments": (10, 10),
                             "max_size": 10
                            },
        },
        except_augmentations={
            A.RandomCropNearBBox,
            A.RandomSizedBBoxSafeCrop,
            A.BBoxSafeRandomCrop,
            A.CropNonEmptyMaskIfExists,
            A.FDA,
            A.HistogramMatching,
            A.PixelDistributionAdaptation,
            A.MaskDropout,
            A.MixUp,
            A.NoOp,
            A.Lambda,
            A.ToRGB,
            A.RandomRotate90,
            A.FancyPCA
        },
    ),
)
def test_change_image(augmentation_cls, params):
    """Checks whether transform performs changes to the image."""
    aug = A.Compose([augmentation_cls(p=1, **params)])
    image = SQUARE_UINT8_IMAGE
    assert not np.array_equal(aug(image=image)["image"], image)

@pytest.mark.parametrize(
    ["augmentation_cls", "params"],
    get_transforms(
        custom_arguments={
            A.XYMasking: {
                "num_masks_x": (1, 3),
                "num_masks_y": (1, 3),
                "mask_x_length": 10,
                "mask_y_length": 10,
                "mask_fill_value": 1,
                "fill_value": 0,
            },
            A.Superpixels: {"p_replace": (1, 1),
                             "n_segments": (10, 10),
                             "max_size": 10
                            },
            A.FancyPCA: {"alpha":1}
        },
        except_augmentations={
            A.Crop,
            A.CenterCrop,
            A.CropNonEmptyMaskIfExists,
            A.RandomCrop,
            A.RandomResizedCrop,
            A.RandomSizedCrop,
            A.CropAndPad,
            A.Resize,
            A.TemplateTransform,
            A.RandomCropNearBBox,
            A.RandomSizedBBoxSafeCrop,
            A.BBoxSafeRandomCrop,
            A.CropNonEmptyMaskIfExists,
            A.FDA,
            A.HistogramMatching,
            A.PixelDistributionAdaptation,
            A.MaskDropout,
            A.MixUp,
            A.NoOp,
            A.Lambda,
            A.ToRGB,
            A.ChannelDropout,
            A.LongestMaxSize,
            A.PadIfNeeded,
            A.RandomCropFromBorders,
            A.SmallestMaxSize,
            A.RandomScale,
            A.ChannelShuffle,
            A.ChromaticAberration,
            A.RandomRotate90,
            A.FancyPCA
        },
    ),
)
def test_selective_channel(augmentation_cls, params):
    set_seed(0)

    image = SQUARE_MULTI_UINT8_IMAGE
    channels = [3, 2, 4]

    aug = A.Compose(
        [A.SelectiveChannelTransform(transforms=[augmentation_cls(**params, always_apply=True, p=1)], channels=channels, always_apply=True, p=1)],
    )

    transformed_image = aug(image=image)["image"]

    for channel in range(image.shape[-1]):
        if channel in channels:
            assert not np.array_equal(image[..., channel], transformed_image[..., channel])
        else:
            assert np.array_equal(image[..., channel], transformed_image[..., channel])


@pytest.mark.parametrize("params, expected", [
    # Default values
    ({}, {"scale_range": (0.25, 0.25), "interpolation_pair": {"downscale": cv2.INTER_NEAREST, "upscale": cv2.INTER_NEAREST}}),
    # Boundary values
    ({"scale_range": (0.1, 0.9)}, {"scale_range": (0.1, 0.9)}),
    ({"interpolation_pair": {"downscale": cv2.INTER_LINEAR, "upscale": cv2.INTER_CUBIC}}, {"interpolation_pair": {"downscale": cv2.INTER_LINEAR, "upscale": cv2.INTER_CUBIC}}),
    # Deprecated values handling
    ({"scale_min": 0.1, "scale_max": 0.9}, {"scale_range": (0.1, 0.9)}),
    ({"interpolation": cv2.INTER_AREA}, {"interpolation_pair": {"downscale": cv2.INTER_AREA, "upscale": cv2.INTER_AREA}}),
])
def test_downscale_functionality(params, expected):
    aug = A.Downscale(**params, p=1)
    aug_dict = aug.get_transform_init_args()
    for key, value in expected.items():
        assert aug_dict[key] == value, f"Failed on {key} with value {value}"

@pytest.mark.parametrize("params", [
    ({"scale_range": (0.9, 0.1)}),  # Invalid range, max < min
    ({"scale_range": (1.1, 1.2)}),  # Values outside valid scale range (0, 1)
    ({"interpolation_pair": {"downscale": 9999, "upscale": 9999}}),  # Invalid interpolation method
])
def test_downscale_invalid_input(params):
    with pytest.raises(Exception):
        aug = A.Downscale(**params, p=1)<|MERGE_RESOLUTION|>--- conflicted
+++ resolved
@@ -1330,7 +1330,6 @@
 
     assert aug(image=image, mask=image, bboxes=bboxes, keypoints=keypoints)
 
-<<<<<<< HEAD
 @pytest.mark.parametrize("lower, upper", [
     (50,80),
     (99,100),
@@ -1383,8 +1382,6 @@
         transform_albu_def = A.ImageCompression()
         assert transform_albu_def.quality_range == (99,100)
 
-=======
->>>>>>> 16a55aef
 @pytest.mark.parametrize("params, expected", [
     # Default values
     ({}, {"num_holes_range": (1, 1), "hole_height_range": (8, 8), "hole_width_range": (8, 8)}),
