from functools import partial

import cv2
import numpy as np
import pytest

import albumentations as A
import albumentations.augmentations.functional as F

from torchvision.transforms import ColorJitter
from PIL import Image


def test_transpose_both_image_and_mask():
    image = np.ones((8, 6, 3))
    mask = np.ones((8, 6))
    augmentation = A.Transpose(p=1)
    augmented = augmentation(image=image, mask=mask)
    assert augmented["image"].shape == (6, 8, 3)
    assert augmented["mask"].shape == (6, 8)


@pytest.mark.parametrize("interpolation", [cv2.INTER_NEAREST, cv2.INTER_LINEAR, cv2.INTER_CUBIC])
def test_rotate_interpolation(interpolation):
    image = np.random.randint(low=0, high=256, size=(100, 100, 3), dtype=np.uint8)
    mask = np.random.randint(low=0, high=2, size=(100, 100), dtype=np.uint8)
    aug = A.Rotate(limit=(45, 45), interpolation=interpolation, p=1)
    data = aug(image=image, mask=mask)
    expected_image = F.rotate(image, 45, interpolation=interpolation, border_mode=cv2.BORDER_REFLECT_101)
    expected_mask = F.rotate(mask, 45, interpolation=cv2.INTER_NEAREST, border_mode=cv2.BORDER_REFLECT_101)
    assert np.array_equal(data["image"], expected_image)
    assert np.array_equal(data["mask"], expected_mask)


@pytest.mark.parametrize("interpolation", [cv2.INTER_NEAREST, cv2.INTER_LINEAR, cv2.INTER_CUBIC])
def test_shift_scale_rotate_interpolation(interpolation):
    image = np.random.randint(low=0, high=256, size=(100, 100, 3), dtype=np.uint8)
    mask = np.random.randint(low=0, high=2, size=(100, 100), dtype=np.uint8)
    aug = A.ShiftScaleRotate(
        shift_limit=(0.2, 0.2), scale_limit=(1.1, 1.1), rotate_limit=(45, 45), interpolation=interpolation, p=1
    )
    data = aug(image=image, mask=mask)
    expected_image = F.shift_scale_rotate(
        image, angle=45, scale=2.1, dx=0.2, dy=0.2, interpolation=interpolation, border_mode=cv2.BORDER_REFLECT_101
    )
    expected_mask = F.shift_scale_rotate(
        mask, angle=45, scale=2.1, dx=0.2, dy=0.2, interpolation=cv2.INTER_NEAREST, border_mode=cv2.BORDER_REFLECT_101
    )
    assert np.array_equal(data["image"], expected_image)
    assert np.array_equal(data["mask"], expected_mask)


@pytest.mark.parametrize("interpolation", [cv2.INTER_NEAREST, cv2.INTER_LINEAR, cv2.INTER_CUBIC])
def test_optical_distortion_interpolation(interpolation):
    image = np.random.randint(low=0, high=256, size=(100, 100, 3), dtype=np.uint8)
    mask = np.random.randint(low=0, high=2, size=(100, 100), dtype=np.uint8)
    aug = A.OpticalDistortion(distort_limit=(0.05, 0.05), shift_limit=(0, 0), interpolation=interpolation, p=1)
    data = aug(image=image, mask=mask)
    expected_image = F.optical_distortion(
        image, k=0.05, dx=0, dy=0, interpolation=interpolation, border_mode=cv2.BORDER_REFLECT_101
    )
    expected_mask = F.optical_distortion(
        mask, k=0.05, dx=0, dy=0, interpolation=cv2.INTER_NEAREST, border_mode=cv2.BORDER_REFLECT_101
    )
    assert np.array_equal(data["image"], expected_image)
    assert np.array_equal(data["mask"], expected_mask)


@pytest.mark.parametrize("interpolation", [cv2.INTER_NEAREST, cv2.INTER_LINEAR, cv2.INTER_CUBIC])
def test_grid_distortion_interpolation(interpolation):
    image = np.random.randint(low=0, high=256, size=(100, 100, 3), dtype=np.uint8)
    mask = np.random.randint(low=0, high=2, size=(100, 100), dtype=np.uint8)
    aug = A.GridDistortion(num_steps=1, distort_limit=(0.3, 0.3), interpolation=interpolation, p=1)
    data = aug(image=image, mask=mask)
    expected_image = F.grid_distortion(
        image, num_steps=1, xsteps=[1.3], ysteps=[1.3], interpolation=interpolation, border_mode=cv2.BORDER_REFLECT_101
    )
    expected_mask = F.grid_distortion(
        mask,
        num_steps=1,
        xsteps=[1.3],
        ysteps=[1.3],
        interpolation=cv2.INTER_NEAREST,
        border_mode=cv2.BORDER_REFLECT_101,
    )
    assert np.array_equal(data["image"], expected_image)
    assert np.array_equal(data["mask"], expected_mask)


@pytest.mark.parametrize("size", [17, 21, 33])
def test_grid_distortion_steps(size):
    image = np.random.rand(size, size, 3)
    aug = A.GridDistortion(num_steps=size - 2, p=1)
    data = aug(image=image)
    assert np.array_equal(data["image"].shape, (size, size, 3))


@pytest.mark.parametrize("interpolation", [cv2.INTER_NEAREST, cv2.INTER_LINEAR, cv2.INTER_CUBIC])
def test_elastic_transform_interpolation(monkeypatch, interpolation):
    image = np.random.randint(low=0, high=256, size=(100, 100, 3), dtype=np.uint8)
    mask = np.random.randint(low=0, high=2, size=(100, 100), dtype=np.uint8)
    monkeypatch.setattr(
        "albumentations.augmentations.transforms.ElasticTransform.get_params", lambda *_: {"random_state": 1111}
    )
    aug = A.ElasticTransform(alpha=1, sigma=50, alpha_affine=50, interpolation=interpolation, p=1)
    data = aug(image=image, mask=mask)
    expected_image = F.elastic_transform(
        image,
        alpha=1,
        sigma=50,
        alpha_affine=50,
        interpolation=interpolation,
        border_mode=cv2.BORDER_REFLECT_101,
        random_state=np.random.RandomState(1111),
    )
    expected_mask = F.elastic_transform(
        mask,
        alpha=1,
        sigma=50,
        alpha_affine=50,
        interpolation=cv2.INTER_NEAREST,
        border_mode=cv2.BORDER_REFLECT_101,
        random_state=np.random.RandomState(1111),
    )
    assert np.array_equal(data["image"], expected_image)
    assert np.array_equal(data["mask"], expected_mask)


@pytest.mark.parametrize(
    ["augmentation_cls", "params"],
    [
        [A.ElasticTransform, {}],
        [A.GridDistortion, {}],
        [A.ShiftScaleRotate, {"rotate_limit": 45}],
        [A.RandomScale, {"scale_limit": 0.5}],
        [A.RandomSizedCrop, {"min_max_height": (80, 90), "height": 100, "width": 100}],
        [A.LongestMaxSize, {"max_size": 50}],
        [A.Rotate, {}],
        [A.OpticalDistortion, {}],
        [A.IAAAffine, {"scale": 1.5}],
        [A.IAAPiecewiseAffine, {"scale": 1.5}],
        [A.IAAPerspective, {}],
        [A.GlassBlur, {}],
    ],
)
def test_binary_mask_interpolation(augmentation_cls, params):
    """Checks whether transformations based on DualTransform does not introduce a mask interpolation artifacts"""
    aug = augmentation_cls(p=1, **params)
    image = np.random.randint(low=0, high=256, size=(100, 100, 3), dtype=np.uint8)
    mask = np.random.randint(low=0, high=2, size=(100, 100), dtype=np.uint8)
    data = aug(image=image, mask=mask)
    assert np.array_equal(np.unique(data["mask"]), np.array([0, 1]))


@pytest.mark.parametrize(
    ["augmentation_cls", "params"],
    [
        [A.ElasticTransform, {}],
        [A.GridDistortion, {}],
        [A.ShiftScaleRotate, {"rotate_limit": 45}],
        [A.RandomScale, {"scale_limit": 0.5}],
        [A.RandomSizedCrop, {"min_max_height": (80, 90), "height": 100, "width": 100}],
        [A.LongestMaxSize, {"max_size": 50}],
        [A.Rotate, {}],
        [A.Resize, {"height": 80, "width": 90}],
        [A.Resize, {"height": 120, "width": 130}],
        [A.OpticalDistortion, {}],
        [A.GlassBlur, {}],
    ],
)
def test_semantic_mask_interpolation(augmentation_cls, params):
    """Checks whether transformations based on DualTransform does not introduce a mask interpolation artifacts.
    Note: IAAAffine, IAAPiecewiseAffine, IAAPerspective does not properly operate if mask has values other than {0;1}
    """
    aug = augmentation_cls(p=1, **params)
    image = np.random.randint(low=0, high=256, size=(100, 100, 3), dtype=np.uint8)
    mask = np.random.randint(low=0, high=4, size=(100, 100), dtype=np.uint8) * 64

    data = aug(image=image, mask=mask)
    assert np.array_equal(np.unique(data["mask"]), np.array([0, 64, 128, 192]))


def __test_multiprocessing_support_proc(args):
    x, transform = args
    return transform(image=x)


@pytest.mark.parametrize(
    ["augmentation_cls", "params"],
    [
        [A.ElasticTransform, {}],
        [A.GridDistortion, {}],
        [A.ShiftScaleRotate, {"rotate_limit": 45}],
        [A.RandomScale, {"scale_limit": 0.5}],
        [A.RandomSizedCrop, {"min_max_height": (80, 90), "height": 100, "width": 100}],
        [A.LongestMaxSize, {"max_size": 50}],
        [A.Rotate, {}],
        [A.OpticalDistortion, {}],
        [A.IAAAffine, {"scale": 1.5}],
        [A.IAAPiecewiseAffine, {"scale": 1.5}],
        [A.IAAPerspective, {}],
        [A.IAASharpen, {}],
        [A.FancyPCA, {}],
        [A.GlassBlur, {}],
    ],
)
def test_multiprocessing_support(augmentation_cls, params, multiprocessing_context):
    """Checks whether we can use augmentations in multiprocessing environments"""
    aug = augmentation_cls(p=1, **params)
    image = np.random.randint(low=0, high=256, size=(100, 100, 3), dtype=np.uint8)

    pool = multiprocessing_context.Pool(8)
    pool.map(__test_multiprocessing_support_proc, map(lambda x: (x, aug), [image] * 100))
    pool.close()
    pool.join()


def test_force_apply():
    """
    Unit test for https://github.com/albumentations-team/albumentations/issues/189
    """
    aug = A.Compose(
        [
            A.OneOrOther(
                A.Compose(
                    [
                        A.RandomSizedCrop(min_max_height=(256, 1025), height=512, width=512, p=1),
                        A.OneOf(
                            [
                                A.RandomSizedCrop(min_max_height=(256, 512), height=384, width=384, p=0.5),
                                A.RandomSizedCrop(min_max_height=(256, 512), height=512, width=512, p=0.5),
                            ]
                        ),
                    ]
                ),
                A.Compose(
                    [
                        A.RandomSizedCrop(min_max_height=(256, 1025), height=256, width=256, p=1),
                        A.OneOf([A.HueSaturationValue(p=0.5), A.RGBShift(p=0.7)], p=1),
                    ]
                ),
            ),
            A.HorizontalFlip(p=1),
            A.RandomBrightnessContrast(p=0.5),
        ]
    )

    res = aug(image=np.zeros((1248, 1248, 3), dtype=np.uint8))
    assert res["image"].shape[0] in (256, 384, 512)
    assert res["image"].shape[1] in (256, 384, 512)


@pytest.mark.parametrize(
    ["augmentation_cls", "params"],
    [
        [A.ChannelShuffle, {}],
        [A.GaussNoise, {}],
        [A.Cutout, {}],
        [A.CoarseDropout, {}],
        [A.ImageCompression, {}],
        [A.HueSaturationValue, {}],
        [A.RGBShift, {}],
        [A.RandomBrightnessContrast, {}],
        [A.Blur, {}],
        [A.MotionBlur, {}],
        [A.MedianBlur, {}],
        [A.CLAHE, {}],
        [A.InvertImg, {}],
        [A.RandomGamma, {}],
        [A.ToGray, {}],
        [A.VerticalFlip, {}],
        [A.HorizontalFlip, {}],
        [A.Flip, {}],
        [A.Transpose, {}],
        [A.RandomRotate90, {}],
        [A.Rotate, {}],
        [A.OpticalDistortion, {}],
        [A.GridDistortion, {}],
        [A.ElasticTransform, {}],
        [A.Normalize, {}],
        [A.ToFloat, {}],
        [A.FromFloat, {}],
        [A.ChannelDropout, {}],
        [A.Solarize, {}],
        [A.Posterize, {}],
        [A.Equalize, {}],
        [A.MultiplicativeNoise, {}],
        [A.FancyPCA, {}],
        [A.GlassBlur, {}],
        [A.GridDropout, {}],
        [A.ColorJitter, {}],
    ],
)
def test_additional_targets_for_image_only(augmentation_cls, params):
    aug = A.Compose([augmentation_cls(always_apply=True, **params)], additional_targets={"image2": "image"})
    for _i in range(10):
        image1 = np.random.randint(low=0, high=256, size=(100, 100, 3), dtype=np.uint8)
        image2 = image1.copy()
        res = aug(image=image1, image2=image2)
        aug1 = res["image"]
        aug2 = res["image2"]
        assert np.array_equal(aug1, aug2)


def test_lambda_transform():
    def negate_image(image, **kwargs):
        return -image

    def one_hot_mask(mask, num_channels, **kwargs):
        new_mask = np.eye(num_channels, dtype=np.uint8)[mask]
        return new_mask

    def vflip_bbox(bbox, **kwargs):
        return F.bbox_vflip(bbox, **kwargs)

    def vflip_keypoint(keypoint, **kwargs):
        return F.keypoint_vflip(keypoint, **kwargs)

    aug = A.Lambda(
        image=negate_image, mask=partial(one_hot_mask, num_channels=16), bbox=vflip_bbox, keypoint=vflip_keypoint, p=1
    )

    output = aug(
        image=np.ones((10, 10, 3), dtype=np.float32),
        mask=np.tile(np.arange(0, 10), (10, 1)),
        bboxes=[(10, 15, 25, 35)],
        keypoints=[(20, 30, 40, 50)],
    )
    assert (output["image"] < 0).all()
    assert output["mask"].shape[2] == 16  # num_channels
    assert output["bboxes"] == [F.bbox_vflip((10, 15, 25, 35), 10, 10)]
    assert output["keypoints"] == [F.keypoint_vflip((20, 30, 40, 50), 10, 10)]


def test_channel_droput():
    img = np.ones((10, 10, 3), dtype=np.float32)

    aug = A.ChannelDropout(channel_drop_range=(1, 1), always_apply=True)  # Drop one channel

    transformed = aug(image=img)["image"]

    assert sum(transformed[:, :, c].max() for c in range(img.shape[2])) == 2

    aug = A.ChannelDropout(channel_drop_range=(2, 2), always_apply=True)  # Drop two channels
    transformed = aug(image=img)["image"]

    assert sum(transformed[:, :, c].max() for c in range(img.shape[2])) == 1


def test_equalize():
    aug = A.Equalize(p=1)

    img = np.random.randint(0, 256, 256 * 256 * 3, np.uint8).reshape((256, 256, 3))
    a = aug(image=img)["image"]
    b = F.equalize(img)
    assert np.all(a == b)

    mask = np.random.randint(0, 2, 256 * 256, np.uint8).reshape((256, 256))
    aug = A.Equalize(mask=mask, p=1)
    a = aug(image=img)["image"]
    b = F.equalize(img, mask=mask)
    assert np.all(a == b)

    def mask_func(image, test):  # skipcq: PYL-W0613
        return mask

    aug = A.Equalize(mask=mask_func, mask_params=["test"], p=1)
    assert np.all(aug(image=img, test=mask)["image"] == F.equalize(img, mask=mask))


def test_crop_non_empty_mask():
    def _test_crop(mask, crop, aug, n=1):
        for _ in range(n):
            augmented = aug(image=mask, mask=mask)
            np.testing.assert_array_equal(augmented["image"], crop)
            np.testing.assert_array_equal(augmented["mask"], crop)

    # test general case
    mask_1 = np.zeros([10, 10])
    mask_1[0, 0] = 1
    crop_1 = np.array([[1]])
    aug_1 = A.CropNonEmptyMaskIfExists(1, 1)

    # test empty mask
    mask_2 = np.zeros([10, 10])
    crop_2 = np.array([[0]])
    aug_2 = A.CropNonEmptyMaskIfExists(1, 1)

    # test ignore values
    mask_3 = np.ones([2, 2])
    mask_3[0, 0] = 2
    crop_3 = np.array([[2]])
    aug_3 = A.CropNonEmptyMaskIfExists(1, 1, ignore_values=[1])

    # test ignore channels
    mask_4 = np.zeros([2, 2, 2])
    mask_4[0, 0, 0] = 1
    mask_4[1, 1, 1] = 2
    crop_4 = np.array([[[1, 0]]])
    aug_4 = A.CropNonEmptyMaskIfExists(1, 1, ignore_channels=[1])

    # test full size crop
    mask_5 = np.random.random([10, 10, 3])
    crop_5 = mask_5
    aug_5 = A.CropNonEmptyMaskIfExists(10, 10)

    mask_6 = np.zeros([10, 10, 3])
    mask_6[0, 0, 0] = 0
    crop_6 = mask_6
    aug_6 = A.CropNonEmptyMaskIfExists(10, 10, ignore_values=[1])

    _test_crop(mask_1, crop_1, aug_1, n=1)
    _test_crop(mask_2, crop_2, aug_2, n=1)
    _test_crop(mask_3, crop_3, aug_3, n=5)
    _test_crop(mask_4, crop_4, aug_4, n=5)
    _test_crop(mask_5, crop_5, aug_5, n=1)
    _test_crop(mask_6, crop_6, aug_6, n=10)


@pytest.mark.parametrize("interpolation", [cv2.INTER_NEAREST, cv2.INTER_LINEAR, cv2.INTER_CUBIC])
def test_downscale(interpolation):
    img_float = np.random.rand(100, 100, 3)
    img_uint = (img_float * 255).astype("uint8")

    aug = A.Downscale(scale_min=0.5, scale_max=0.5, interpolation=interpolation, always_apply=True)

    for img in (img_float, img_uint):
        transformed = aug(image=img)["image"]
        func_applied = F.downscale(img, scale=0.5, interpolation=interpolation)
        np.testing.assert_almost_equal(transformed, func_applied)


def test_crop_keypoints():
    image = np.random.randint(0, 256, (100, 100), np.uint8)
    keypoints = [(50, 50, 0, 0)]

    aug = A.Crop(0, 0, 80, 80, p=1)
    result = aug(image=image, keypoints=keypoints)
    assert result["keypoints"] == keypoints

    aug = A.Crop(50, 50, 100, 100, p=1)
    result = aug(image=image, keypoints=keypoints)
    assert result["keypoints"] == [(0, 0, 0, 0)]


def test_longest_max_size_keypoints():
    img = np.random.randint(0, 256, [50, 10], np.uint8)
    keypoints = [(9, 5, 0, 0)]

    aug = A.LongestMaxSize(max_size=100, p=1)
    result = aug(image=img, keypoints=keypoints)
    assert result["keypoints"] == [(18, 10, 0, 0)]

    aug = A.LongestMaxSize(max_size=5, p=1)
    result = aug(image=img, keypoints=keypoints)
    assert result["keypoints"] == [(0.9, 0.5, 0, 0)]

    aug = A.LongestMaxSize(max_size=50, p=1)
    result = aug(image=img, keypoints=keypoints)
    assert result["keypoints"] == [(9, 5, 0, 0)]


def test_smallest_max_size_keypoints():
    img = np.random.randint(0, 256, [50, 10], np.uint8)
    keypoints = [(9, 5, 0, 0)]

    aug = A.SmallestMaxSize(max_size=100, p=1)
    result = aug(image=img, keypoints=keypoints)
    assert result["keypoints"] == [(90, 50, 0, 0)]

    aug = A.SmallestMaxSize(max_size=5, p=1)
    result = aug(image=img, keypoints=keypoints)
    assert result["keypoints"] == [(4.5, 2.5, 0, 0)]

    aug = A.SmallestMaxSize(max_size=10, p=1)
    result = aug(image=img, keypoints=keypoints)
    assert result["keypoints"] == [(9, 5, 0, 0)]


def test_resize_keypoints():
    img = np.random.randint(0, 256, [50, 10], np.uint8)
    keypoints = [(9, 5, 0, 0)]

    aug = A.Resize(height=100, width=5, p=1)
    result = aug(image=img, keypoints=keypoints)
    assert result["keypoints"] == [(4.5, 10, 0, 0)]

    aug = A.Resize(height=50, width=10, p=1)
    result = aug(image=img, keypoints=keypoints)
    assert result["keypoints"] == [(9, 5, 0, 0)]


@pytest.mark.parametrize(
    "image", [np.random.randint(0, 256, [256, 320], np.uint8), np.random.random([256, 320]).astype(np.float32)]
)
def test_multiplicative_noise_grayscale(image):
    m = 0.5
    aug = A.MultiplicativeNoise(m, p=1)
    result = aug(image=image)["image"]
    image = F.clip(image * m, image.dtype, F.MAX_VALUES_BY_DTYPE[image.dtype])
    assert np.allclose(image, result)

    aug = A.MultiplicativeNoise(elementwise=True, p=1)
    params = aug.get_params_dependent_on_targets({"image": image})
    mul = params["multiplier"]
    assert mul.shape == image.shape
    result = aug.apply(image, mul)
    dtype = image.dtype
    image = image.astype(np.float32) * mul
    image = F.clip(image, dtype, F.MAX_VALUES_BY_DTYPE[dtype])
    assert np.allclose(image, result)


@pytest.mark.parametrize(
    "image", [np.random.randint(0, 256, [256, 320, 3], np.uint8), np.random.random([256, 320, 3]).astype(np.float32)]
)
def test_multiplicative_noise_rgb(image):
    dtype = image.dtype

    m = 0.5
    aug = A.MultiplicativeNoise(m, p=1)
    result = aug(image=image)["image"]
    image = F.clip(image * m, dtype, F.MAX_VALUES_BY_DTYPE[dtype])
    assert np.allclose(image, result)

    aug = A.MultiplicativeNoise(elementwise=True, p=1)
    params = aug.get_params_dependent_on_targets({"image": image})
    mul = params["multiplier"]
    assert mul.shape == image.shape[:2] + (1,)
    result = aug.apply(image, mul)
    image = F.clip(image.astype(np.float32) * mul, dtype, F.MAX_VALUES_BY_DTYPE[dtype])
    assert np.allclose(image, result)

    aug = A.MultiplicativeNoise(per_channel=True, p=1)
    params = aug.get_params_dependent_on_targets({"image": image})
    mul = params["multiplier"]
    assert mul.shape == (3,)
    result = aug.apply(image, mul)
    image = F.clip(image.astype(np.float32) * mul, dtype, F.MAX_VALUES_BY_DTYPE[dtype])
    assert np.allclose(image, result)

    aug = A.MultiplicativeNoise(elementwise=True, per_channel=True, p=1)
    params = aug.get_params_dependent_on_targets({"image": image})
    mul = params["multiplier"]
    assert mul.shape == image.shape
    result = aug.apply(image, mul)
    image = F.clip(image.astype(np.float32) * mul, image.dtype, F.MAX_VALUES_BY_DTYPE[image.dtype])
    assert np.allclose(image, result)


def test_mask_dropout():
    # In this case we have mask with all ones, so MaskDropout wipe entire mask and image
    img = np.random.randint(0, 256, [50, 10], np.uint8)
    mask = np.ones([50, 10], dtype=np.long)

    aug = A.MaskDropout(p=1)
    result = aug(image=img, mask=mask)
    assert np.all(result["image"] == 0)
    assert np.all(result["mask"] == 0)

    # In this case we have mask with zeros , so MaskDropout will make no changes
    img = np.random.randint(0, 256, [50, 10], np.uint8)
    mask = np.zeros([50, 10], dtype=np.long)

    aug = A.MaskDropout(p=1)
    result = aug(image=img, mask=mask)
    assert np.all(result["image"] == img)
    assert np.all(result["mask"] == 0)


@pytest.mark.parametrize(
    "image", [np.random.randint(0, 256, [256, 320, 3], np.uint8), np.random.random([256, 320, 3]).astype(np.float32)]
)
def test_grid_dropout_mask(image):
    mask = np.ones([256, 320], dtype=np.uint8)
    aug = A.GridDropout(p=1, mask_fill_value=0)
    result = aug(image=image, mask=mask)
    # with mask on ones and fill_value = 0 the sum of pixels is smaller
    assert result["image"].sum() < image.sum()
    assert result["image"].shape == image.shape
    assert result["mask"].sum() < mask.sum()
    assert result["mask"].shape == mask.shape

    # with mask of zeros and fill_value = 0 mask should not change
    mask = np.zeros([256, 320], dtype=np.uint8)
    aug = A.GridDropout(p=1, mask_fill_value=0)
    result = aug(image=image, mask=mask)
    assert result["image"].sum() < image.sum()
    assert np.all(result["mask"] == 0)

    # with mask mask_fill_value=100, mask sum is larger
    mask = np.random.randint(0, 10, [256, 320], np.uint8)
    aug = A.GridDropout(p=1, mask_fill_value=100)
    result = aug(image=image, mask=mask)
    assert result["image"].sum() < image.sum()
    assert result["mask"].sum() > mask.sum()

    # with mask mask_fill_value=None, mask is not changed
    mask = np.ones([256, 320], dtype=np.uint8)
    aug = A.GridDropout(p=1, mask_fill_value=None)
    result = aug(image=image, mask=mask)
    assert result["image"].sum() < image.sum()
    assert result["mask"].sum() == mask.sum()


@pytest.mark.parametrize(
    ["ratio", "holes_number_x", "holes_number_y", "unit_size_min", "unit_size_max", "shift_x", "shift_y"],
    [
        (0.00001, 10, 10, 100, 100, 50, 50),
        (0.9, 100, None, 200, None, 0, 0),
        (0.4556, 10, 20, None, 200, 0, 0),
        (0.00004, None, None, 2, 100, None, None),
    ],
)
def test_grid_dropout_params(ratio, holes_number_x, holes_number_y, unit_size_min, unit_size_max, shift_x, shift_y):
    img = np.random.randint(0, 256, [256, 320], np.uint8)

    aug = A.GridDropout(
        ratio=ratio,
        unit_size_min=unit_size_min,
        unit_size_max=unit_size_max,
        holes_number_x=holes_number_x,
        holes_number_y=holes_number_y,
        shift_x=shift_x,
        shift_y=shift_y,
        random_offset=False,
        fill_value=0,
        p=1,
    )
    result = aug(image=img)["image"]
    # with fill_value = 0 the sum of pixels is smaller
    assert result.sum() < img.sum()
    assert result.shape == img.shape
    params = aug.get_params_dependent_on_targets({"image": img})
    holes = params["holes"]
    assert len(holes[0]) == 4
    # check grid offsets
    if shift_x:
        assert holes[0][0] == shift_x
    else:
        assert holes[0][0] == 0
    if shift_y:
        assert holes[0][1] == shift_y
    else:
        assert holes[0][1] == 0
    # for grid set with limits
    if unit_size_min and unit_size_max:
        assert max(1, unit_size_min * ratio) <= (holes[0][2] - holes[0][0]) <= min(max(1, unit_size_max * ratio), 256)
    elif holes_number_x and holes_number_y:
        assert (holes[0][2] - holes[0][0]) == max(1, int(ratio * 320 // holes_number_x))
        assert (holes[0][3] - holes[0][1]) == max(1, int(ratio * 256 // holes_number_y))


def test_gauss_noise_incorrect_var_limit_type():
    with pytest.raises(TypeError) as exc_info:
        A.GaussNoise(var_limit={"low": 70, "high": 90})
    message = "Expected var_limit type to be one of (int, float, tuple, list), got <class 'dict'>"
    assert str(exc_info.value) == message


@pytest.mark.parametrize(
    ["blur_limit", "sigma", "result_blur", "result_sigma"],
    [
        [[0, 0], [1, 1], 0, 1],
        [[1, 1], [0, 0], 1, 0],
        [[1, 1], [1, 1], 1, 1],
        [[0, 0], [0, 0], 3, 0],
        [[0, 3], [0, 0], 3, 0],
        [[0, 3], [0.1, 0.1], 3, 0.1],
    ],
)
def test_gaus_blur_limits(blur_limit, sigma, result_blur, result_sigma):
    img = np.zeros([100, 100, 3], dtype=np.uint8)

    aug = A.Compose([A.GaussianBlur(blur_limit=blur_limit, sigma_limit=sigma, p=1)])

    res = aug(image=img)["image"]
    assert np.allclose(res, F.gaussian_blur(img, result_blur, result_sigma))


<<<<<<< HEAD
@pytest.mark.parametrize(
    ["brightness", "contrast", "saturation", "hue"],
    [
        [1, 1, 1, 0],
        [0.123, 1, 1, 0],
        [1.321, 1, 1, 0],
        [1, 0.234, 1, 0],
        [1, 1.432, 1, 0],
        [1, 1, 0.345, 0],
        [1, 1, 1.543, 0],
    ],
)
def test_color_jitter(brightness, contrast, saturation, hue):
    np.random.seed(0)
    img = np.random.randint(0, 256, [100, 100, 3], dtype=np.uint8)
    pil_image = Image.fromarray(img)

    transform = A.Compose(
        [
            A.ColorJitter(
                brightness=[brightness, brightness],
                contrast=[contrast, contrast],
                saturation=[saturation, saturation],
                hue=[hue, hue],
                p=1,
            )
        ]
    )

    pil_transform = ColorJitter(
        brightness=[brightness, brightness],
        contrast=[contrast, contrast],
        saturation=[saturation, saturation],
        hue=[hue, hue],
    )

    res1 = transform(image=img)["image"]
    res2 = np.array(pil_transform(pil_image))

    _max = np.abs(res1.astype(np.int16) - res2.astype(np.int16)).max()
    assert _max <= 2, "Max: {}".format(_max)


@pytest.mark.parametrize(
    ["brightness", "contrast", "saturation", "hue"],
    [
        [1, 1, 1, 0],
        [0.123, 1, 1, 0],
        [1.321, 1, 1, 0],
        [1, 0.234, 1, 0],
        [1, 1.432, 1, 0],
        [1, 1, 0.345, 0],
        [1, 1, 1.543, 0],
        [1, 1, 1, 0.456],
        [1, 1, 1, -0.432],
    ],
)
def test_color_jitter_float_uint8_equal(brightness, contrast, saturation, hue):
    img = np.random.randint(0, 256, [100, 100, 3], dtype=np.uint8)

    transform = A.Compose(
        [
            A.ColorJitter(
                brightness=[brightness, brightness],
                contrast=[contrast, contrast],
                saturation=[saturation, saturation],
                hue=[hue, hue],
                p=1,
            )
        ]
    )

    res1 = transform(image=img)["image"]
    res2 = (transform(image=img.astype(np.float32) / 255.0)["image"] * 255).astype(np.uint8)

    _max = np.abs(res1.astype(np.int16) - res2.astype(np.int16)).max()

    if hue != 0:
        assert _max <= 10, "Max: {}".format(_max)
    else:
        assert _max <= 2, "Max: {}".format(_max)
=======
@pytest.mark.parametrize(["hue", "sat", "val"], [[13, 17, 23], [14, 18, 24], [131, 143, 151], [132, 144, 152]])
def test_hue_saturation_value_float_uint8_equal(hue, sat, val):
    img = np.random.randint(0, 256, [100, 100, 3], dtype=np.uint8)

    for i in range(2):
        sign = 1 if i == 0 else -1
        for i in range(4):
            if i == 0:
                _hue = hue * sign
                _sat = 0
                _val = 0
            elif i == 1:
                _hue = 0
                _sat = sat * sign
                _val = 0
            elif i == 2:
                _hue = 0
                _sat = 0
                _val = val * sign
            else:
                _hue = hue * sign
                _sat = sat * sign
                _val = val * sign

            t1 = A.Compose(
                [
                    A.HueSaturationValue(
                        hue_shift_limit=[_hue, _hue], sat_shift_limit=[_sat, _sat], val_shift_limit=[_val, _val], p=1
                    )
                ]
            )
            t2 = A.Compose(
                [
                    A.HueSaturationValue(
                        hue_shift_limit=[_hue / 180 * 360, _hue / 180 * 360],
                        sat_shift_limit=[_sat / 255, _sat / 255],
                        val_shift_limit=[_val / 255, _val / 255],
                        p=1,
                    )
                ]
            )

            res1 = t1(image=img)["image"]
            res2 = (t2(image=img.astype(np.float32) / 255.0)["image"] * 255).astype(np.uint8)

            _max = np.abs(res1.astype(np.int) - res2).max()
            assert _max <= 10, "Max value: {}".format(_max)
>>>>>>> 6b3c63b7
<|MERGE_RESOLUTION|>--- conflicted
+++ resolved
@@ -678,7 +678,6 @@
     assert np.allclose(res, F.gaussian_blur(img, result_blur, result_sigma))
 
 
-<<<<<<< HEAD
 @pytest.mark.parametrize(
     ["brightness", "contrast", "saturation", "hue"],
     [
@@ -760,7 +759,8 @@
         assert _max <= 10, "Max: {}".format(_max)
     else:
         assert _max <= 2, "Max: {}".format(_max)
-=======
+
+
 @pytest.mark.parametrize(["hue", "sat", "val"], [[13, 17, 23], [14, 18, 24], [131, 143, 151], [132, 144, 152]])
 def test_hue_saturation_value_float_uint8_equal(hue, sat, val):
     img = np.random.randint(0, 256, [100, 100, 3], dtype=np.uint8)
@@ -807,5 +807,4 @@
             res2 = (t2(image=img.astype(np.float32) / 255.0)["image"] * 255).astype(np.uint8)
 
             _max = np.abs(res1.astype(np.int) - res2).max()
-            assert _max <= 10, "Max value: {}".format(_max)
->>>>>>> 6b3c63b7
+            assert _max <= 10, "Max value: {}".format(_max)