import random
from functools import partial

import cv2
import numpy as np
import pytest

import albumentations as A
import albumentations.augmentations.functional as F
import albumentations.augmentations.geometric.functional as FGeometric

from .utils import get_dual_transforms, get_image_only_transforms, get_transforms


def set_seed(seed=0):
    random.seed(seed)
    np.random.seed(seed)


def test_transpose_both_image_and_mask():
    image = np.ones((8, 6, 3))
    mask = np.ones((8, 6))
    augmentation = A.Transpose(p=1)
    augmented = augmentation(image=image, mask=mask)
    assert augmented["image"].shape == (6, 8, 3)
    assert augmented["mask"].shape == (6, 8)


@pytest.mark.parametrize("interpolation", [cv2.INTER_NEAREST, cv2.INTER_LINEAR, cv2.INTER_CUBIC])
def test_rotate_interpolation(interpolation):
    image = np.random.randint(low=0, high=256, size=(100, 100, 3), dtype=np.uint8)
    mask = np.random.randint(low=0, high=2, size=(100, 100), dtype=np.uint8)
    aug = A.Rotate(limit=(45, 45), interpolation=interpolation, p=1)
    data = aug(image=image, mask=mask)
    expected_image = FGeometric.rotate(image, 45, interpolation=interpolation, border_mode=cv2.BORDER_REFLECT_101)
    expected_mask = FGeometric.rotate(mask, 45, interpolation=cv2.INTER_NEAREST, border_mode=cv2.BORDER_REFLECT_101)
    assert np.array_equal(data["image"], expected_image)
    assert np.array_equal(data["mask"], expected_mask)


def test_rotate_crop_border():
    image = np.random.randint(low=100, high=256, size=(100, 100, 3), dtype=np.uint8)
    border_value = 13
    aug = A.Rotate(limit=(45, 45), p=1, value=border_value, border_mode=cv2.BORDER_CONSTANT, crop_border=True)
    aug_img = aug(image=image)["image"]
    expected_size = int(np.round(100 / np.sqrt(2)))
    assert aug_img.shape[0] == expected_size
    assert (aug_img == border_value).sum() == 0


@pytest.mark.parametrize("interpolation", [cv2.INTER_NEAREST, cv2.INTER_LINEAR, cv2.INTER_CUBIC])
def test_shift_scale_rotate_interpolation(interpolation):
    image = np.random.randint(low=0, high=256, size=(100, 100, 3), dtype=np.uint8)
    mask = np.random.randint(low=0, high=2, size=(100, 100), dtype=np.uint8)
    aug = A.ShiftScaleRotate(
        shift_limit=(0.2, 0.2), scale_limit=(1.1, 1.1), rotate_limit=(45, 45), interpolation=interpolation, p=1
    )
    data = aug(image=image, mask=mask)
    expected_image = FGeometric.shift_scale_rotate(
        image, angle=45, scale=2.1, dx=0.2, dy=0.2, interpolation=interpolation, border_mode=cv2.BORDER_REFLECT_101
    )
    expected_mask = FGeometric.shift_scale_rotate(
        mask, angle=45, scale=2.1, dx=0.2, dy=0.2, interpolation=cv2.INTER_NEAREST, border_mode=cv2.BORDER_REFLECT_101
    )
    assert np.array_equal(data["image"], expected_image)
    assert np.array_equal(data["mask"], expected_mask)


@pytest.mark.parametrize("interpolation", [cv2.INTER_NEAREST, cv2.INTER_LINEAR, cv2.INTER_CUBIC])
def test_optical_distortion_interpolation(interpolation):
    image = np.random.randint(low=0, high=256, size=(100, 100, 3), dtype=np.uint8)
    mask = np.random.randint(low=0, high=2, size=(100, 100), dtype=np.uint8)
    aug = A.OpticalDistortion(distort_limit=(0.05, 0.05), shift_limit=(0, 0), interpolation=interpolation, p=1)
    data = aug(image=image, mask=mask)
    expected_image = FGeometric.optical_distortion(
        image, k=0.05, dx=0, dy=0, interpolation=interpolation, border_mode=cv2.BORDER_REFLECT_101
    )
    expected_mask = FGeometric.optical_distortion(
        mask, k=0.05, dx=0, dy=0, interpolation=cv2.INTER_NEAREST, border_mode=cv2.BORDER_REFLECT_101
    )
    assert np.array_equal(data["image"], expected_image)
    assert np.array_equal(data["mask"], expected_mask)


@pytest.mark.parametrize("interpolation", [cv2.INTER_NEAREST, cv2.INTER_LINEAR, cv2.INTER_CUBIC])
def test_grid_distortion_interpolation(interpolation):
    image = np.random.randint(low=0, high=256, size=(100, 100, 3), dtype=np.uint8)
    mask = np.random.randint(low=0, high=2, size=(100, 100), dtype=np.uint8)
    aug = A.GridDistortion(num_steps=1, distort_limit=(0.3, 0.3), interpolation=interpolation, p=1)
    data = aug(image=image, mask=mask)
    expected_image = FGeometric.grid_distortion(
        image, num_steps=1, xsteps=[1.3], ysteps=[1.3], interpolation=interpolation, border_mode=cv2.BORDER_REFLECT_101
    )
    expected_mask = FGeometric.grid_distortion(
        mask,
        num_steps=1,
        xsteps=[1.3],
        ysteps=[1.3],
        interpolation=cv2.INTER_NEAREST,
        border_mode=cv2.BORDER_REFLECT_101,
    )
    assert np.array_equal(data["image"], expected_image)
    assert np.array_equal(data["mask"], expected_mask)


@pytest.mark.parametrize("size", [17, 21, 33])
def test_grid_distortion_steps(size):
    image = np.random.rand(size, size, 3)
    aug = A.GridDistortion(num_steps=size - 2, p=1)
    data = aug(image=image)
    assert np.array_equal(data["image"].shape, (size, size, 3))


@pytest.mark.parametrize("interpolation", [cv2.INTER_NEAREST, cv2.INTER_LINEAR, cv2.INTER_CUBIC])
def test_elastic_transform_interpolation(monkeypatch, interpolation):
    image = np.random.randint(low=0, high=256, size=(100, 100, 3), dtype=np.uint8)
    mask = np.random.randint(low=0, high=2, size=(100, 100), dtype=np.uint8)
    monkeypatch.setattr(
        "albumentations.augmentations.geometric.ElasticTransform.get_params", lambda *_: {"random_state": 1111}
    )
    aug = A.ElasticTransform(alpha=1, sigma=50, alpha_affine=50, interpolation=interpolation, p=1)
    data = aug(image=image, mask=mask)
    expected_image = FGeometric.elastic_transform(
        image,
        alpha=1,
        sigma=50,
        alpha_affine=50,
        interpolation=interpolation,
        border_mode=cv2.BORDER_REFLECT_101,
        random_state=np.random.RandomState(1111),
    )
    expected_mask = FGeometric.elastic_transform(
        mask,
        alpha=1,
        sigma=50,
        alpha_affine=50,
        interpolation=cv2.INTER_NEAREST,
        border_mode=cv2.BORDER_REFLECT_101,
        random_state=np.random.RandomState(1111),
    )
    assert np.array_equal(data["image"], expected_image)
    assert np.array_equal(data["mask"], expected_mask)


@pytest.mark.parametrize(
    ["augmentation_cls", "params"],
    get_dual_transforms(
        custom_arguments={
            A.Crop: {"y_min": 0, "y_max": 10, "x_min": 0, "x_max": 10},
            A.CenterCrop: {"height": 10, "width": 10},
            A.CropNonEmptyMaskIfExists: {"height": 10, "width": 10},
            A.RandomCrop: {"height": 10, "width": 10},
            A.RandomResizedCrop: {"height": 10, "width": 10},
            A.RandomSizedCrop: {"min_max_height": (4, 8), "height": 10, "width": 10},
            A.CropAndPad: {"px": 10},
            A.Resize: {"height": 10, "width": 10},
            A.PixelDropout: {"dropout_prob": 0.5, "mask_drop_value": 10, "drop_value": 20},
        },
        except_augmentations={A.RandomCropNearBBox, A.RandomSizedBBoxSafeCrop, A.PixelDropout},
    ),
)
def test_binary_mask_interpolation(augmentation_cls, params):
    """Checks whether transformations based on DualTransform does not introduce a mask interpolation artifacts"""
    aug = augmentation_cls(p=1, **params)
    image = np.random.randint(low=0, high=256, size=(100, 100, 3), dtype=np.uint8)
    mask = np.random.randint(low=0, high=2, size=(100, 100), dtype=np.uint8)
    data = aug(image=image, mask=mask)
    assert np.array_equal(np.unique(data["mask"]), np.array([0, 1]))


@pytest.mark.parametrize(
    ["augmentation_cls", "params"],
    get_dual_transforms(
        custom_arguments={
            A.Crop: {"y_min": 0, "y_max": 10, "x_min": 0, "x_max": 10},
            A.CenterCrop: {"height": 10, "width": 10},
            A.CropNonEmptyMaskIfExists: {"height": 10, "width": 10},
            A.RandomCrop: {"height": 10, "width": 10},
            A.RandomResizedCrop: {"height": 10, "width": 10},
            A.RandomSizedCrop: {"min_max_height": (4, 8), "height": 10, "width": 10},
            A.Resize: {"height": 10, "width": 10},
            A.PixelDropout: {"dropout_prob": 0.5, "mask_drop_value": 10, "drop_value": 20},
        },
        except_augmentations={A.RandomCropNearBBox, A.RandomSizedBBoxSafeCrop, A.CropAndPad, A.PixelDropout},
    ),
)
def test_semantic_mask_interpolation(augmentation_cls, params):
    """Checks whether transformations based on DualTransform does not introduce a mask interpolation artifacts.
    Note: IAAAffine, IAAPiecewiseAffine, IAAPerspective does not properly operate if mask has values other than {0;1}
    """
    aug = augmentation_cls(p=1, **params)
    image = np.random.randint(low=0, high=256, size=(100, 100, 3), dtype=np.uint8)
    mask = np.random.randint(low=0, high=4, size=(100, 100), dtype=np.uint8) * 64

    data = aug(image=image, mask=mask)
    assert np.array_equal(np.unique(data["mask"]), np.array([0, 64, 128, 192]))


def __test_multiprocessing_support_proc(args):
    x, transform = args
    return transform(image=x)


@pytest.mark.parametrize(
    ["augmentation_cls", "params"],
    get_transforms(
        custom_arguments={
            A.Crop: {"y_min": 0, "y_max": 10, "x_min": 0, "x_max": 10},
            A.CenterCrop: {"height": 10, "width": 10},
            A.CropNonEmptyMaskIfExists: {"height": 10, "width": 10},
            A.RandomCrop: {"height": 10, "width": 10},
            A.RandomResizedCrop: {"height": 10, "width": 10},
            A.RandomSizedCrop: {"min_max_height": (4, 8), "height": 10, "width": 10},
            A.CropAndPad: {"px": 10},
            A.Resize: {"height": 10, "width": 10},
            A.TemplateTransform: {
                "templates": np.random.randint(low=0, high=256, size=(100, 100, 3), dtype=np.uint8),
            },
        },
        except_augmentations={
            A.RandomCropNearBBox,
            A.RandomSizedBBoxSafeCrop,
            A.CropNonEmptyMaskIfExists,
            A.FDA,
            A.HistogramMatching,
            A.PixelDistributionAdaptation,
            A.MaskDropout,
        },
    ),
)
def test_multiprocessing_support(mp_pool, augmentation_cls, params):
    """Checks whether we can use augmentations in multiprocessing environments"""
    aug = augmentation_cls(p=1, **params)
    image = np.random.randint(low=0, high=256, size=(100, 100, 3), dtype=np.uint8)

    mp_pool.map(__test_multiprocessing_support_proc, map(lambda x: (x, aug), [image] * 10))


def test_force_apply():
    """
    Unit test for https://github.com/albumentations-team/albumentations/issues/189
    """
    aug = A.Compose(
        [
            A.OneOrOther(
                A.Compose(
                    [
                        A.RandomSizedCrop(min_max_height=(256, 1025), height=512, width=512, p=1),
                        A.OneOf(
                            [
                                A.RandomSizedCrop(min_max_height=(256, 512), height=384, width=384, p=0.5),
                                A.RandomSizedCrop(min_max_height=(256, 512), height=512, width=512, p=0.5),
                            ]
                        ),
                    ]
                ),
                A.Compose(
                    [
                        A.RandomSizedCrop(min_max_height=(256, 1025), height=256, width=256, p=1),
                        A.OneOf([A.HueSaturationValue(p=0.5), A.RGBShift(p=0.7)], p=1),
                    ]
                ),
            ),
            A.HorizontalFlip(p=1),
            A.RandomBrightnessContrast(p=0.5),
        ]
    )

    res = aug(image=np.zeros((1248, 1248, 3), dtype=np.uint8))
    assert res["image"].shape[0] in (256, 384, 512)
    assert res["image"].shape[1] in (256, 384, 512)


@pytest.mark.parametrize(
    ["augmentation_cls", "params"],
    get_image_only_transforms(
        custom_arguments={
            A.HistogramMatching: {
                "reference_images": [np.random.randint(0, 256, [100, 100, 3], dtype=np.uint8)],
                "read_fn": lambda x: x,
            },
            A.FDA: {
                "reference_images": [np.random.randint(0, 256, [100, 100, 3], dtype=np.uint8)],
                "read_fn": lambda x: x,
            },
            A.PixelDistributionAdaptation: {
                "reference_images": [np.random.randint(0, 256, [100, 100, 3], dtype=np.uint8)],
                "read_fn": lambda x: x,
                "transform_type": "standard",
            },
            A.TemplateTransform: {
                "templates": np.random.randint(low=0, high=256, size=(100, 100, 3), dtype=np.uint8),
            },
        },
    ),
)
def test_additional_targets_for_image_only(augmentation_cls, params):
    aug = A.Compose([augmentation_cls(always_apply=True, **params)], additional_targets={"image2": "image"})
    for _i in range(10):
        image1 = np.random.randint(low=0, high=256, size=(100, 100, 3), dtype=np.uint8)
        image2 = image1.copy()
        res = aug(image=image1, image2=image2)
        aug1 = res["image"]
        aug2 = res["image2"]
        assert np.array_equal(aug1, aug2)


def test_lambda_transform():
    def negate_image(image, **kwargs):
        return -image

    def one_hot_mask(mask, num_channels, **kwargs):
        new_mask = np.eye(num_channels, dtype=np.uint8)[mask]
        return new_mask

    def vflip_bbox(bbox, **kwargs):
        return FGeometric.bbox_vflip(bbox, **kwargs)

    def vflip_keypoint(keypoint, **kwargs):
        return FGeometric.keypoint_vflip(keypoint, **kwargs)

    aug = A.Lambda(
        image=negate_image, mask=partial(one_hot_mask, num_channels=16), bbox=vflip_bbox, keypoint=vflip_keypoint, p=1
    )

    output = aug(
        image=np.ones((10, 10, 3), dtype=np.float32),
        mask=np.tile(np.arange(0, 10), (10, 1)),
        bboxes=[(10, 15, 25, 35)],
        keypoints=[(20, 30, 40, 50)],
    )
    assert (output["image"] < 0).all()
    assert output["mask"].shape[2] == 16  # num_channels
    assert output["bboxes"] == [FGeometric.bbox_vflip((10, 15, 25, 35), 10, 10)]
    assert output["keypoints"] == [FGeometric.keypoint_vflip((20, 30, 40, 50), 10, 10)]


def test_channel_droput():
    img = np.ones((10, 10, 3), dtype=np.float32)

    aug = A.ChannelDropout(channel_drop_range=(1, 1), always_apply=True)  # Drop one channel

    transformed = aug(image=img)["image"]

    assert sum(transformed[:, :, c].max() for c in range(img.shape[2])) == 2

    aug = A.ChannelDropout(channel_drop_range=(2, 2), always_apply=True)  # Drop two channels
    transformed = aug(image=img)["image"]

    assert sum(transformed[:, :, c].max() for c in range(img.shape[2])) == 1


def test_equalize():
    aug = A.Equalize(p=1)

    img = np.random.randint(0, 256, 256 * 256 * 3, np.uint8).reshape((256, 256, 3))
    a = aug(image=img)["image"]
    b = F.equalize(img)
    assert np.all(a == b)

    mask = np.random.randint(0, 2, 256 * 256, np.uint8).reshape((256, 256))
    aug = A.Equalize(mask=mask, p=1)
    a = aug(image=img)["image"]
    b = F.equalize(img, mask=mask)
    assert np.all(a == b)

    def mask_func(image, test):  # skipcq: PYL-W0613
        return mask

    aug = A.Equalize(mask=mask_func, mask_params=["test"], p=1)
    assert np.all(aug(image=img, test=mask)["image"] == F.equalize(img, mask=mask))


def test_crop_non_empty_mask():
    def _test_crop(mask, crop, aug, n=1):
        for _ in range(n):
            augmented = aug(image=mask, mask=mask)
            np.testing.assert_array_equal(augmented["image"], crop)
            np.testing.assert_array_equal(augmented["mask"], crop)

    def _test_crops(masks, crops, aug, n=1):
        for _ in range(n):
            augmented = aug(image=masks[0], masks=masks)
            for crop, augment in zip(crops, augmented["masks"]):
                np.testing.assert_array_equal(augment, crop)

    # test general case
    mask_1 = np.zeros([10, 10], dtype=np.uint8)  # uint8 required for passing mask_1 as `masks` (which uses bitwise or)
    mask_1[0, 0] = 1
    crop_1 = np.array([[1]])
    aug_1 = A.CropNonEmptyMaskIfExists(1, 1)

    # test empty mask
    mask_2 = np.zeros([10, 10], dtype=np.uint8)  # uint8 required for passing mask_2 as `masks` (which uses bitwise or)
    crop_2 = np.array([[0]])
    aug_2 = A.CropNonEmptyMaskIfExists(1, 1)

    # test ignore values
    mask_3 = np.ones([2, 2])
    mask_3[0, 0] = 2
    crop_3 = np.array([[2]])
    aug_3 = A.CropNonEmptyMaskIfExists(1, 1, ignore_values=[1])

    # test ignore channels
    mask_4 = np.zeros([2, 2, 2])
    mask_4[0, 0, 0] = 1
    mask_4[1, 1, 1] = 2
    crop_4 = np.array([[[1, 0]]])
    aug_4 = A.CropNonEmptyMaskIfExists(1, 1, ignore_channels=[1])

    # test full size crop
    mask_5 = np.random.random([10, 10, 3])
    crop_5 = mask_5
    aug_5 = A.CropNonEmptyMaskIfExists(10, 10)

    mask_6 = np.zeros([10, 10, 3])
    mask_6[0, 0, 0] = 0
    crop_6 = mask_6
    aug_6 = A.CropNonEmptyMaskIfExists(10, 10, ignore_values=[1])

    _test_crop(mask_1, crop_1, aug_1, n=1)
    _test_crop(mask_2, crop_2, aug_2, n=1)
    _test_crop(mask_3, crop_3, aug_3, n=5)
    _test_crop(mask_4, crop_4, aug_4, n=5)
    _test_crop(mask_5, crop_5, aug_5, n=1)
    _test_crop(mask_6, crop_6, aug_6, n=10)
    _test_crops([mask_2, mask_1], [crop_2, crop_1], aug_1, n=1)


@pytest.mark.parametrize("interpolation", [cv2.INTER_NEAREST, cv2.INTER_LINEAR, cv2.INTER_CUBIC])
def test_downscale(interpolation):
    img_float = np.random.rand(100, 100, 3)
    img_uint = (img_float * 255).astype("uint8")

    aug = A.Downscale(scale_min=0.5, scale_max=0.5, interpolation=interpolation, always_apply=True)

    for img in (img_float, img_uint):
        transformed = aug(image=img)["image"]
        func_applied = F.downscale(img, scale=0.5, interpolation=interpolation)
        np.testing.assert_almost_equal(transformed, func_applied)


def test_crop_keypoints():
    image = np.random.randint(0, 256, (100, 100), np.uint8)
    keypoints = [(50, 50, 0, 0)]

    aug = A.Crop(0, 0, 80, 80, p=1)
    result = aug(image=image, keypoints=keypoints)
    assert result["keypoints"] == keypoints

    aug = A.Crop(50, 50, 100, 100, p=1)
    result = aug(image=image, keypoints=keypoints)
    assert result["keypoints"] == [(0, 0, 0, 0)]


def test_longest_max_size_keypoints():
    img = np.random.randint(0, 256, [50, 10], np.uint8)
    keypoints = [(9, 5, 0, 0)]

    aug = A.LongestMaxSize(max_size=100, p=1)
    result = aug(image=img, keypoints=keypoints)
    assert result["keypoints"] == [(18, 10, 0, 0)]

    aug = A.LongestMaxSize(max_size=5, p=1)
    result = aug(image=img, keypoints=keypoints)
    assert result["keypoints"] == [(0.9, 0.5, 0, 0)]

    aug = A.LongestMaxSize(max_size=50, p=1)
    result = aug(image=img, keypoints=keypoints)
    assert result["keypoints"] == [(9, 5, 0, 0)]


def test_smallest_max_size_keypoints():
    img = np.random.randint(0, 256, [50, 10], np.uint8)
    keypoints = [(9, 5, 0, 0)]

    aug = A.SmallestMaxSize(max_size=100, p=1)
    result = aug(image=img, keypoints=keypoints)
    assert result["keypoints"] == [(90, 50, 0, 0)]

    aug = A.SmallestMaxSize(max_size=5, p=1)
    result = aug(image=img, keypoints=keypoints)
    assert result["keypoints"] == [(4.5, 2.5, 0, 0)]

    aug = A.SmallestMaxSize(max_size=10, p=1)
    result = aug(image=img, keypoints=keypoints)
    assert result["keypoints"] == [(9, 5, 0, 0)]


def test_resize_keypoints():
    img = np.random.randint(0, 256, [50, 10], np.uint8)
    keypoints = [(9, 5, 0, 0)]

    aug = A.Resize(height=100, width=5, p=1)
    result = aug(image=img, keypoints=keypoints)
    assert result["keypoints"] == [(4.5, 10, 0, 0)]

    aug = A.Resize(height=50, width=10, p=1)
    result = aug(image=img, keypoints=keypoints)
    assert result["keypoints"] == [(9, 5, 0, 0)]


@pytest.mark.parametrize(
    "image",
    [
        np.random.randint(0, 256, [256, 320], np.uint8),
        np.random.random([256, 320]).astype(np.float32),
        np.random.randint(0, 256, [256, 320, 1], np.uint8),
        np.random.random([256, 320, 1]).astype(np.float32),
    ],
)
def test_multiplicative_noise_grayscale(image):
    m = 0.5
    aug = A.MultiplicativeNoise(m, p=1)
    result = aug(image=image)["image"]
    image = F.clip(image * m, image.dtype, F.MAX_VALUES_BY_DTYPE[image.dtype])
    assert np.allclose(image, result)

    aug = A.MultiplicativeNoise(elementwise=True, p=1)
    params = aug.get_params_dependent_on_targets({"image": image})
    mul = params["multiplier"]
    assert mul.shape == image.shape
    result = aug.apply(image, mul)
    dtype = image.dtype
    image = image.astype(np.float32) * mul
    image = F.clip(image, dtype, F.MAX_VALUES_BY_DTYPE[dtype])
    assert np.allclose(image, result)


@pytest.mark.parametrize(
    "image", [np.random.randint(0, 256, [256, 320, 3], np.uint8), np.random.random([256, 320, 3]).astype(np.float32)]
)
def test_multiplicative_noise_rgb(image):
    dtype = image.dtype

    m = 0.5
    aug = A.MultiplicativeNoise(m, p=1)
    result = aug(image=image)["image"]
    image = F.clip(image * m, dtype, F.MAX_VALUES_BY_DTYPE[dtype])
    assert np.allclose(image, result)

    aug = A.MultiplicativeNoise(elementwise=True, p=1)
    params = aug.get_params_dependent_on_targets({"image": image})
    mul = params["multiplier"]
    assert mul.shape == image.shape[:2] + (1,)
    result = aug.apply(image, mul)
    image = F.clip(image.astype(np.float32) * mul, dtype, F.MAX_VALUES_BY_DTYPE[dtype])
    assert np.allclose(image, result)

    aug = A.MultiplicativeNoise(per_channel=True, p=1)
    params = aug.get_params_dependent_on_targets({"image": image})
    mul = params["multiplier"]
    assert mul.shape == (3,)
    result = aug.apply(image, mul)
    image = F.clip(image.astype(np.float32) * mul, dtype, F.MAX_VALUES_BY_DTYPE[dtype])
    assert np.allclose(image, result)

    aug = A.MultiplicativeNoise(elementwise=True, per_channel=True, p=1)
    params = aug.get_params_dependent_on_targets({"image": image})
    mul = params["multiplier"]
    assert mul.shape == image.shape
    result = aug.apply(image, mul)
    image = F.clip(image.astype(np.float32) * mul, image.dtype, F.MAX_VALUES_BY_DTYPE[image.dtype])
    assert np.allclose(image, result)


def test_mask_dropout():
    # In this case we have mask with all ones, so MaskDropout wipe entire mask and image
    img = np.random.randint(0, 256, [50, 10], np.uint8)
    mask = np.ones([50, 10], dtype=np.long)

    aug = A.MaskDropout(p=1)
    result = aug(image=img, mask=mask)
    assert np.all(result["image"] == 0)
    assert np.all(result["mask"] == 0)

    # In this case we have mask with zeros , so MaskDropout will make no changes
    img = np.random.randint(0, 256, [50, 10], np.uint8)
    mask = np.zeros([50, 10], dtype=np.long)

    aug = A.MaskDropout(p=1)
    result = aug(image=img, mask=mask)
    assert np.all(result["image"] == img)
    assert np.all(result["mask"] == 0)


@pytest.mark.parametrize(
    "image", [np.random.randint(0, 256, [256, 320, 3], np.uint8), np.random.random([256, 320, 3]).astype(np.float32)]
)
def test_grid_dropout_mask(image):
    mask = np.ones([256, 320], dtype=np.uint8)
    aug = A.GridDropout(p=1, mask_fill_value=0)
    result = aug(image=image, mask=mask)
    # with mask on ones and fill_value = 0 the sum of pixels is smaller
    assert result["image"].sum() < image.sum()
    assert result["image"].shape == image.shape
    assert result["mask"].sum() < mask.sum()
    assert result["mask"].shape == mask.shape

    # with mask of zeros and fill_value = 0 mask should not change
    mask = np.zeros([256, 320], dtype=np.uint8)
    aug = A.GridDropout(p=1, mask_fill_value=0)
    result = aug(image=image, mask=mask)
    assert result["image"].sum() < image.sum()
    assert np.all(result["mask"] == 0)

    # with mask mask_fill_value=100, mask sum is larger
    mask = np.random.randint(0, 10, [256, 320], np.uint8)
    aug = A.GridDropout(p=1, mask_fill_value=100)
    result = aug(image=image, mask=mask)
    assert result["image"].sum() < image.sum()
    assert result["mask"].sum() > mask.sum()

    # with mask mask_fill_value=None, mask is not changed
    mask = np.ones([256, 320], dtype=np.uint8)
    aug = A.GridDropout(p=1, mask_fill_value=None)
    result = aug(image=image, mask=mask)
    assert result["image"].sum() < image.sum()
    assert result["mask"].sum() == mask.sum()


@pytest.mark.parametrize(
    ["ratio", "holes_number_x", "holes_number_y", "unit_size_min", "unit_size_max", "shift_x", "shift_y"],
    [
        (0.00001, 10, 10, 100, 100, 50, 50),
        (0.9, 100, None, 200, None, 0, 0),
        (0.4556, 10, 20, None, 200, 0, 0),
        (0.00004, None, None, 2, 100, None, None),
    ],
)
def test_grid_dropout_params(ratio, holes_number_x, holes_number_y, unit_size_min, unit_size_max, shift_x, shift_y):
    img = np.random.randint(0, 256, [256, 320], np.uint8)

    aug = A.GridDropout(
        ratio=ratio,
        unit_size_min=unit_size_min,
        unit_size_max=unit_size_max,
        holes_number_x=holes_number_x,
        holes_number_y=holes_number_y,
        shift_x=shift_x,
        shift_y=shift_y,
        random_offset=False,
        fill_value=0,
        p=1,
    )
    result = aug(image=img)["image"]
    # with fill_value = 0 the sum of pixels is smaller
    assert result.sum() < img.sum()
    assert result.shape == img.shape
    params = aug.get_params_dependent_on_targets({"image": img})
    holes = params["holes"]
    assert len(holes[0]) == 4
    # check grid offsets
    if shift_x:
        assert holes[0][0] == shift_x
    else:
        assert holes[0][0] == 0
    if shift_y:
        assert holes[0][1] == shift_y
    else:
        assert holes[0][1] == 0
    # for grid set with limits
    if unit_size_min and unit_size_max:
        assert max(1, unit_size_min * ratio) <= (holes[0][2] - holes[0][0]) <= min(max(1, unit_size_max * ratio), 256)
    elif holes_number_x and holes_number_y:
        assert (holes[0][2] - holes[0][0]) == max(1, int(ratio * 320 // holes_number_x))
        assert (holes[0][3] - holes[0][1]) == max(1, int(ratio * 256 // holes_number_y))


def test_gauss_noise_incorrect_var_limit_type():
    with pytest.raises(TypeError) as exc_info:
        A.GaussNoise(var_limit={"low": 70, "high": 90})
    message = "Expected var_limit type to be one of (int, float, tuple, list), got <class 'dict'>"
    assert str(exc_info.value) == message


@pytest.mark.parametrize(
<<<<<<< HEAD
    "augmentation", [A.RandomSnow(), A.RandomRain(), A.RandomFog(), A.RandomSunFlare(), A.RandomShadow(), A.Spatter()]
)
@pytest.mark.parametrize("img_channels", [1, 6])
def test_non_rgb_transform_warning(augmentation, img_channels):
    img = np.random.randint(0, 256, (512, 512, img_channels), dtype=np.uint8)

    with pytest.raises(ValueError) as exc_info:
        augmentation(image=img, force_apply=True)

    message = "This transformation expects 3-channel images"
    assert str(exc_info.value).startswith(message)


def test_spatter_incorrect_mode(image):
    unsupported_mode = "unsupported"
    aug = A.Spatter(mode=unsupported_mode)

    with pytest.raises(ValueError) as exc_info:
        aug(image=image, force_apply=True)

    message = "Unsupported color mode: " + unsupported_mode
    assert str(exc_info.value).startswith(message)
=======
    ["blur_limit", "sigma", "result_blur", "result_sigma"],
    [
        [[0, 0], [1, 1], 0, 1],
        [[1, 1], [0, 0], 1, 0],
        [[1, 1], [1, 1], 1, 1],
        [[0, 0], [0, 0], 3, 0],
        [[0, 3], [0, 0], 3, 0],
        [[0, 3], [0.1, 0.1], 3, 0.1],
    ],
)
def test_gaus_blur_limits(blur_limit, sigma, result_blur, result_sigma):
    img = np.zeros([100, 100, 3], dtype=np.uint8)

    aug = A.Compose([A.GaussianBlur(blur_limit=blur_limit, sigma_limit=sigma, p=1)])

    res = aug(image=img)["image"]
    assert np.allclose(res, F.gaussian_blur(img, result_blur, result_sigma))


@pytest.mark.parametrize(
    ["blur_limit", "sigma", "result_blur", "result_sigma"],
    [
        [[0, 0], [1, 1], 0, 1],
        [[1, 1], [0, 0], 1, 0],
        [[1, 1], [1, 1], 1, 1],
    ],
)
def test_unsharp_mask_limits(blur_limit, sigma, result_blur, result_sigma):
    img = np.zeros([100, 100, 3], dtype=np.uint8)

    aug = A.Compose([A.UnsharpMask(blur_limit=blur_limit, sigma_limit=sigma, p=1)])

    res = aug(image=img)["image"]
    assert np.allclose(res, F.unsharp_mask(img, result_blur, result_sigma))


@pytest.mark.parametrize(["val_uint8"], [[0], [1], [128], [255]])
def test_unsharp_mask_float_uint8_diff_less_than_two(val_uint8):
    x_uint8 = np.zeros((5, 5)).astype(np.uint8)
    x_uint8[2, 2] = val_uint8

    x_float32 = np.zeros((5, 5)).astype(np.float32)
    x_float32[2, 2] = val_uint8 / 255.0

    unsharpmask = A.UnsharpMask(blur_limit=3, always_apply=True, p=1)

    random.seed(0)
    usm_uint8 = unsharpmask(image=x_uint8)["image"]

    random.seed(0)
    usm_float32 = unsharpmask(image=x_float32)["image"]

    # Before comparison, rescale the usm_float32 to [0, 255]
    diff = np.abs(usm_uint8 - usm_float32 * 255)

    # The difference between the results of float32 and uint8 will be at most 2.
    assert np.all(diff <= 2.0)


@pytest.mark.parametrize(
    ["brightness", "contrast", "saturation", "hue"],
    [
        [1, 1, 1, 0],
        [0.123, 1, 1, 0],
        [1.321, 1, 1, 0],
        [1, 0.234, 1, 0],
        [1, 1.432, 1, 0],
        [1, 1, 0.345, 0],
        [1, 1, 1.543, 0],
        [1, 1, 1, 0.456],
        [1, 1, 1, -0.432],
    ],
)
def test_color_jitter_float_uint8_equal(brightness, contrast, saturation, hue):
    img = np.random.randint(0, 256, [100, 100, 3], dtype=np.uint8)

    transform = A.Compose(
        [
            A.ColorJitter(
                brightness=[brightness, brightness],
                contrast=[contrast, contrast],
                saturation=[saturation, saturation],
                hue=[hue, hue],
                p=1,
            )
        ]
    )

    res1 = transform(image=img)["image"]
    res2 = (transform(image=img.astype(np.float32) / 255.0)["image"] * 255).astype(np.uint8)

    _max = np.abs(res1.astype(np.int16) - res2.astype(np.int16)).max()

    if hue != 0:
        assert _max <= 10, "Max: {}".format(_max)
    else:
        assert _max <= 2, "Max: {}".format(_max)


@pytest.mark.parametrize(["hue", "sat", "val"], [[13, 17, 23], [14, 18, 24], [131, 143, 151], [132, 144, 152]])
def test_hue_saturation_value_float_uint8_equal(hue, sat, val):
    img = np.random.randint(0, 256, [100, 100, 3], dtype=np.uint8)

    for i in range(2):
        sign = 1 if i == 0 else -1
        for i in range(4):
            if i == 0:
                _hue = hue * sign
                _sat = 0
                _val = 0
            elif i == 1:
                _hue = 0
                _sat = sat * sign
                _val = 0
            elif i == 2:
                _hue = 0
                _sat = 0
                _val = val * sign
            else:
                _hue = hue * sign
                _sat = sat * sign
                _val = val * sign

            t1 = A.Compose(
                [
                    A.HueSaturationValue(
                        hue_shift_limit=[_hue, _hue], sat_shift_limit=[_sat, _sat], val_shift_limit=[_val, _val], p=1
                    )
                ]
            )
            t2 = A.Compose(
                [
                    A.HueSaturationValue(
                        hue_shift_limit=[_hue / 180 * 360, _hue / 180 * 360],
                        sat_shift_limit=[_sat / 255, _sat / 255],
                        val_shift_limit=[_val / 255, _val / 255],
                        p=1,
                    )
                ]
            )

            res1 = t1(image=img)["image"]
            res2 = (t2(image=img.astype(np.float32) / 255.0)["image"] * 255).astype(np.uint8)

            _max = np.abs(res1.astype(np.int) - res2).max()
            assert _max <= 10, "Max value: {}".format(_max)


def test_shift_scale_separate_shift_x_shift_y(image, mask):
    aug = A.ShiftScaleRotate(shift_limit=(0.3, 0.3), shift_limit_y=(0.4, 0.4), scale_limit=0, rotate_limit=0, p=1)
    data = aug(image=image, mask=mask)
    expected_image = FGeometric.shift_scale_rotate(
        image, angle=0, scale=1, dx=0.3, dy=0.4, interpolation=cv2.INTER_LINEAR, border_mode=cv2.BORDER_REFLECT_101
    )
    expected_mask = FGeometric.shift_scale_rotate(
        mask, angle=0, scale=1, dx=0.3, dy=0.4, interpolation=cv2.INTER_NEAREST, border_mode=cv2.BORDER_REFLECT_101
    )
    assert np.array_equal(data["image"], expected_image)
    assert np.array_equal(data["mask"], expected_mask)


@pytest.mark.parametrize(["val_uint8"], [[0], [1], [128], [255]])
def test_glass_blur_float_uint8_diff_less_than_two(val_uint8):

    x_uint8 = np.zeros((5, 5)).astype(np.uint8)
    x_uint8[2, 2] = val_uint8

    x_float32 = np.zeros((5, 5)).astype(np.float32)
    x_float32[2, 2] = val_uint8 / 255.0

    glassblur = A.GlassBlur(always_apply=True, max_delta=1)

    random.seed(0)
    blur_uint8 = glassblur(image=x_uint8)["image"]

    random.seed(0)
    blur_float32 = glassblur(image=x_float32)["image"]

    # Before comparison, rescale the blur_float32 to [0, 255]
    diff = np.abs(blur_uint8 - blur_float32 * 255)

    # The difference between the results of float32 and uint8 will be at most 2.
    assert np.all(diff <= 2.0)


def test_perspective_keep_size():
    h, w = 100, 100
    img = np.zeros([h, w, 3], dtype=np.uint8)
    h, w = img.shape[:2]
    bboxes = []
    for _ in range(10):
        x1 = np.random.randint(0, w - 1)
        y1 = np.random.randint(0, h - 1)
        x2 = np.random.randint(x1 + 1, w)
        y2 = np.random.randint(y1 + 1, h)
        bboxes.append([x1, y1, x2, y2])
    keypoints = [(np.random.randint(0, w), np.random.randint(0, h), np.random.random()) for _ in range(10)]

    transform_1 = A.Compose(
        [A.Perspective(keep_size=True, p=1)],
        keypoint_params=A.KeypointParams("xys"),
        bbox_params=A.BboxParams("pascal_voc", label_fields=["labels"]),
    )
    transform_2 = A.Compose(
        [A.Perspective(keep_size=False, p=1), A.Resize(h, w)],
        keypoint_params=A.KeypointParams("xys"),
        bbox_params=A.BboxParams("pascal_voc", label_fields=["labels"]),
    )

    set_seed()
    res_1 = transform_1(image=img, bboxes=bboxes, keypoints=keypoints, labels=[0] * len(bboxes))
    set_seed()
    res_2 = transform_2(image=img, bboxes=bboxes, keypoints=keypoints, labels=[0] * len(bboxes))

    assert np.allclose(res_1["bboxes"], res_2["bboxes"])
    assert np.allclose(res_1["keypoints"], res_2["keypoints"])


def test_longest_max_size_list():
    img = np.random.randint(0, 256, [50, 10], np.uint8)
    keypoints = [(9, 5, 0, 0)]

    aug = A.LongestMaxSize(max_size=[5, 10], p=1)
    result = aug(image=img, keypoints=keypoints)
    assert result["image"].shape in [(10, 2), (5, 1)]
    assert result["keypoints"] in [[(0.9, 0.5, 0, 0)], [(1.8, 1, 0, 0)]]


def test_smallest_max_size_list():
    img = np.random.randint(0, 256, [50, 10], np.uint8)
    keypoints = [(9, 5, 0, 0)]

    aug = A.SmallestMaxSize(max_size=[50, 100], p=1)
    result = aug(image=img, keypoints=keypoints)
    assert result["image"].shape in [(250, 50), (500, 100)]
    assert result["keypoints"] in [[(45, 25, 0, 0)], [(90, 50, 0, 0)]]


@pytest.mark.parametrize(
    ["img_weight", "template_weight", "template_transform", "image_size", "template_size"],
    [
        (0.5, 0.5, A.RandomSizedCrop((50, 200), 513, 450, always_apply=True), (513, 450), (224, 224)),
        (0.3, 0.5, A.RandomResizedCrop(513, 450, always_apply=True), (513, 450), (224, 224)),
        (1.0, 0.5, A.CenterCrop(500, 450, always_apply=True), (500, 450, 3), (512, 512, 3)),
        (0.5, 0.8, A.Resize(513, 450, always_apply=True), (513, 450), (512, 512)),
        (0.5, 0.2, A.NoOp(), (224, 224), (224, 224)),
        (0.5, 0.9, A.NoOp(), (512, 512, 3), (512, 512, 3)),
        (0.5, 0.5, None, (512, 512), (512, 512)),
        (0.8, 0.7, None, (512, 512, 3), (512, 512, 3)),
        (
            0.5,
            0.5,
            A.Compose([A.Blur(), A.RandomSizedCrop((50, 200), 512, 512, always_apply=True), A.HorizontalFlip()]),
            (512, 512),
            (512, 512),
        ),
    ],
)
def test_template_transform(image, img_weight, template_weight, template_transform, image_size, template_size):
    img = np.random.randint(0, 256, image_size, np.uint8)
    template = np.random.randint(0, 256, template_size, np.uint8)

    aug = A.TemplateTransform(template, img_weight, template_weight, template_transform)
    result = aug(image=img)["image"]

    assert result.shape == img.shape

    params = aug.get_params_dependent_on_targets({"image": img})
    template = params["template"]
    assert template.shape == img.shape
    assert template.dtype == img.dtype


def test_template_transform_incorrect_size(template):
    image = np.random.randint(0, 256, (512, 512, 3), np.uint8)
    with pytest.raises(ValueError) as exc_info:
        transform = A.TemplateTransform(template, always_apply=True)
        transform(image=image)

    message = "Image and template must be the same size, got {} and {}".format(image.shape[:2], template.shape[:2])
    assert str(exc_info.value) == message


@pytest.mark.parametrize(["img_channels", "template_channels"], [(1, 3), (6, 3)])
def test_template_transform_incorrect_channels(img_channels, template_channels):
    img = np.random.randint(0, 256, [512, 512, img_channels], np.uint8)
    template = np.random.randint(0, 256, [512, 512, template_channels], np.uint8)

    with pytest.raises(ValueError) as exc_info:
        transform = A.TemplateTransform(template, always_apply=True)
        transform(image=img)

    message = (
        "Template must be a single channel or has the same number of channels "
        "as input image ({}), got {}".format(img_channels, template.shape[-1])
    )
    assert str(exc_info.value) == message


@pytest.mark.parametrize(["val_uint8"], [[0], [1], [128], [255]])
def test_advanced_blur_float_uint8_diff_less_than_two(val_uint8):
    x_uint8 = np.zeros((5, 5)).astype(np.uint8)
    x_uint8[2, 2] = val_uint8

    x_float32 = np.zeros((5, 5)).astype(np.float32)
    x_float32[2, 2] = val_uint8 / 255.0

    adv_blur = A.AdvancedBlur(blur_limit=(3, 5), always_apply=True)

    set_seed(0)
    adv_blur_uint8 = adv_blur(image=x_uint8)["image"]

    set_seed(0)
    adv_blur_float32 = adv_blur(image=x_float32)["image"]

    # Before comparison, rescale the adv_blur_float32 to [0, 255]
    diff = np.abs(adv_blur_uint8 - adv_blur_float32 * 255)

    # The difference between the results of float32 and uint8 will be at most 2.
    assert np.all(diff <= 2.0)


@pytest.mark.parametrize(
    ["params"],
    [
        [{"blur_limit": (2, 5)}],
        [{"blur_limit": (3, 6)}],
        [{"sigmaX_limit": (0.0, 1.0), "sigmaY_limit": (0.0, 1.0)}],
        [{"beta_limit": (0.1, 0.9)}],
        [{"beta_limit": (1.1, 8.0)}],
    ],
)
def test_advanced_blur_raises_on_incorrect_params(params):
    with pytest.raises(ValueError):
        A.AdvancedBlur(**params)


@pytest.mark.parametrize(
    ["params"],
    [
        [{"scale": (0.5, 1.0)}],
        [{"scale": (0.5, 1.0), "keep_ratio": False}],
        [{"scale": (0.5, 1.0), "keep_ratio": True}],
    ],
)
def test_affine_scale_ratio(params):
    set_seed(0)
    aug = A.Affine(**params, p=1.0)
    image = np.random.randint(low=0, high=256, size=(100, 100, 3), dtype=np.uint8)
    target = {"image": image}
    apply_params = aug.get_params_dependent_on_targets(target)

    if "keep_ratio" not in params:
        # default(keep_ratio=False)
        assert apply_params["scale"]["x"] != apply_params["scale"]["y"]
    elif not params["keep_ratio"]:
        # keep_ratio=False
        assert apply_params["scale"]["x"] != apply_params["scale"]["y"]
    else:
        # keep_ratio=True
        assert apply_params["scale"]["x"] == apply_params["scale"]["y"]


@pytest.mark.parametrize(
    ["params"],
    [
        [{"scale": {"x": (0.5, 1.0), "y": (1.0, 1.5)}, "keep_ratio": True}],
        [{"scale": {"x": 0.5, "y": 1.0}, "keep_ratio": True}],
    ],
)
def test_affine_incorrect_scale_range(params):
    with pytest.raises(ValueError):
        A.Affine(**params)


@pytest.mark.parametrize(
    ["angle", "targets", "expected"],
    [
        [
            -10,
            {
                "bboxes": [
                    [0, 0, 5, 5, 0],
                    [195, 0, 200, 5, 0],
                    [195, 95, 200, 100, 0],
                    [0, 95, 5, 99, 0],
                ],
                "keypoints": [
                    [0, 0, 0, 0],
                    [199, 0, 10, 10],
                    [199, 99, 20, 20],
                    [0, 99, 30, 30],
                ],
            },
            {
                "bboxes": [
                    [15.65896994771262, 0.2946228229078849, 21.047137067150473, 4.617219579173327, 0],
                    [194.29851584295034, 25.564320319214918, 199.68668296238818, 29.88691707548036, 0],
                    [178.9528629328495, 95.38278042082668, 184.34103005228735, 99.70537717709212, 0],
                    [0.47485022613917677, 70.11308292451965, 5.701484157049652, 73.70074852182076, 0],
                ],
                "keypoints": [
                    [16.466635890349504, 0.2946228229078849, 147.04220486917677, 0.0],
                    [198.770582727028, 26.08267308836993, 157.04220486917674, 9.30232558139535],
                    [182.77879706281766, 98.84085782583904, 167.04220486917674, 18.6046511627907],
                    [0.4748502261391767, 73.05280756037699, 177.04220486917674, 27.90697674418604],
                ],
            },
        ],
        [
            10,
            {
                "bboxes": [
                    [0, 0, 5, 5, 0],
                    [195, 0, 200, 5, 0],
                    [195, 95, 200, 100, 0],
                    [0, 95, 5, 99, 0],
                ],
                "keypoints": [
                    [0, 0, 0, 0],
                    [199, 0, 10, 10],
                    [199, 99, 20, 20],
                    [0, 99, 30, 30],
                ],
            },
            {
                "bboxes": [
                    [0.3133170376117963, 25.564320319214918, 5.701484157049649, 29.88691707548036, 0],
                    [178.9528629328495, 0.2946228229078862, 184.34103005228735, 4.617219579173327, 0],
                    [194.29851584295034, 70.11308292451965, 199.68668296238818, 74.43567968078509, 0],
                    [15.658969947712617, 95.38278042082668, 20.88560387862309, 98.97044601812779, 0],
                ],
                "keypoints": [
                    [0.3133170376117963, 26.212261280658684, 212.95779513082323, 0.0],
                    [182.6172638742903, 0.42421101519664006, 222.95779513082323, 9.30232558139535],
                    [198.60904953850064, 73.18239575266574, 232.9577951308232, 18.6046511627907],
                    [16.305102701822126, 98.97044601812779, 242.9577951308232, 27.906976744186046],
                ],
            },
        ],
    ],
)
def test_safe_rotate(angle: float, targets: dict, expected: dict):
    image = np.empty([100, 200, 3], dtype=np.uint8)
    t = A.Compose(
        [
            A.SafeRotate(limit=(angle, angle), border_mode=0, value=0, p=1),
        ],
        bbox_params=A.BboxParams(format="pascal_voc", min_visibility=0.0),
        keypoint_params=A.KeypointParams("xyas"),
        p=1,
    )
    res = t(image=image, **targets)

    for key, value in expected.items():
        assert np.allclose(np.array(value), np.array(res[key])), key


@pytest.mark.parametrize(
    "aug_cls",
    [
        (lambda rotate: A.Affine(rotate=rotate, p=1, mode=cv2.BORDER_CONSTANT, cval=0)),
        (
            lambda rotate: A.ShiftScaleRotate(
                shift_limit=(0, 0),
                scale_limit=(0, 0),
                rotate_limit=rotate,
                p=1,
                border_mode=cv2.BORDER_CONSTANT,
                value=0,
            )
        ),
    ],
)
@pytest.mark.parametrize(
    "img",
    [
        np.random.randint(0, 256, [100, 100, 3], np.uint8),
        np.random.randint(0, 256, [25, 100, 3], np.uint8),
        np.random.randint(0, 256, [100, 25, 3], np.uint8),
    ],
)
@pytest.mark.parametrize("angle", [i for i in range(-360, 360, 15)])
def test_rotate_equal(img, aug_cls, angle):
    random.seed(0)

    h, w = img.shape[:2]
    kp = [[random.randint(0, w - 1), random.randint(0, h - 1), random.randint(0, 360)] for _ in range(50)]
    kp += [
        [round(w * 0.2), int(h * 0.3), 90],
        [int(w * 0.2), int(h * 0.3), 90],
        [int(w * 0.2), int(h * 0.3), 90],
        [int(w * 0.2), int(h * 0.3), 90],
        [0, 0, 0],
        [w - 1, h - 1, 0],
    ]
    keypoint_params = A.KeypointParams("xya", remove_invisible=False)

    a = A.Compose([aug_cls(rotate=(angle, angle))], keypoint_params=keypoint_params)
    b = A.Compose(
        [A.Rotate((angle, angle), border_mode=cv2.BORDER_CONSTANT, value=0, p=1)], keypoint_params=keypoint_params
    )

    res_a = a(image=img, keypoints=kp)
    res_b = b(image=img, keypoints=kp)
    assert np.allclose(res_a["image"], res_b["image"])
    res_a = np.array(res_a["keypoints"])
    res_b = np.array(res_b["keypoints"])
    diff = np.round(np.abs(res_a - res_b))
    assert diff[:, :2].max() <= 2
    assert (diff[:, -1] % 360).max() <= 1


@pytest.mark.parametrize(
    "get_transform",
    [
        lambda sign: A.Affine(translate_px=sign * 2),
        lambda sign: A.ShiftScaleRotate(shift_limit=(sign * 0.02, sign * 0.02), scale_limit=0, rotate_limit=0),
    ],
)
@pytest.mark.parametrize(
    ["bboxes", "expected", "min_visibility", "sign"],
    [
        [[(0, 0, 10, 10, 1)], [], 0.9, -1],
        [[(0, 0, 10, 10, 1)], [(0, 0, 8, 8, 1)], 0.6, -1],
        [[(90, 90, 100, 100, 1)], [], 0.9, 1],
        [[(90, 90, 100, 100, 1)], [(92, 92, 100, 100, 1)], 0.6, 1],
    ],
)
def test_bbox_clipping(get_transform, image, bboxes, expected, min_visibility: float, sign: int):
    transform = get_transform(sign)
    transform.p = 1
    transform = A.Compose([transform], bbox_params=A.BboxParams(format="pascal_voc", min_visibility=min_visibility))

    res = transform(image=image, bboxes=bboxes)["bboxes"]
    assert res == expected


def test_bbox_clipping_perspective():
    random.seed(0)
    transform = A.Compose(
        [A.Perspective(scale=(0.05, 0.05), p=1)], bbox_params=A.BboxParams(format="pascal_voc", min_visibility=0.6)
    )

    image = np.empty([1000, 1000, 3], dtype=np.uint8)
    bboxes = np.array([[0, 0, 100, 100, 1]])
    res = transform(image=image, bboxes=bboxes)["bboxes"]
    assert len(res) == 0


@pytest.mark.parametrize("seed", [i for i in range(10)])
def test_motion_blur_allow_shifted(seed):
    random.seed(seed)

    transform = A.MotionBlur(allow_shifted=False)
    kernel = transform.get_params()["kernel"]

    center = kernel.shape[0] / 2 - 0.5

    def check_center(vector):
        start = None
        end = None

        for i, v in enumerate(vector):
            if start is None and v != 0:
                start = i
            elif start is not None and v == 0:
                end = i
                break
        if end is None:
            end = len(vector)

        assert (end + start - 1) / 2 == center

    check_center(kernel.sum(axis=0))
    check_center(kernel.sum(axis=1))
>>>>>>> fe4adaff
<|MERGE_RESOLUTION|>--- conflicted
+++ resolved
@@ -675,30 +675,6 @@
 
 
 @pytest.mark.parametrize(
-<<<<<<< HEAD
-    "augmentation", [A.RandomSnow(), A.RandomRain(), A.RandomFog(), A.RandomSunFlare(), A.RandomShadow(), A.Spatter()]
-)
-@pytest.mark.parametrize("img_channels", [1, 6])
-def test_non_rgb_transform_warning(augmentation, img_channels):
-    img = np.random.randint(0, 256, (512, 512, img_channels), dtype=np.uint8)
-
-    with pytest.raises(ValueError) as exc_info:
-        augmentation(image=img, force_apply=True)
-
-    message = "This transformation expects 3-channel images"
-    assert str(exc_info.value).startswith(message)
-
-
-def test_spatter_incorrect_mode(image):
-    unsupported_mode = "unsupported"
-    aug = A.Spatter(mode=unsupported_mode)
-
-    with pytest.raises(ValueError) as exc_info:
-        aug(image=image, force_apply=True)
-
-    message = "Unsupported color mode: " + unsupported_mode
-    assert str(exc_info.value).startswith(message)
-=======
     ["blur_limit", "sigma", "result_blur", "result_sigma"],
     [
         [[0, 0], [1, 1], 0, 1],
@@ -1275,4 +1251,28 @@
 
     check_center(kernel.sum(axis=0))
     check_center(kernel.sum(axis=1))
->>>>>>> fe4adaff
+
+
+@pytest.mark.parametrize(
+    "augmentation", [A.RandomSnow(), A.RandomRain(), A.RandomFog(), A.RandomSunFlare(), A.RandomShadow(), A.Spatter()]
+)
+@pytest.mark.parametrize("img_channels", [1, 6])
+def test_non_rgb_transform_warning(augmentation, img_channels):
+    img = np.random.randint(0, 256, (512, 512, img_channels), dtype=np.uint8)
+
+    with pytest.raises(ValueError) as exc_info:
+        augmentation(image=img, force_apply=True)
+
+    message = "This transformation expects 3-channel images"
+    assert str(exc_info.value).startswith(message)
+
+
+def test_spatter_incorrect_mode(image):
+    unsupported_mode = "unsupported"
+    aug = A.Spatter(mode=unsupported_mode)
+
+    with pytest.raises(ValueError) as exc_info:
+        aug(image=image, force_apply=True)
+
+    message = "Unsupported color mode: " + unsupported_mode
+    assert str(exc_info.value).startswith(message)