--- conflicted
+++ resolved
@@ -126,37 +126,6 @@
 
 
 @pytest.mark.parametrize(
-<<<<<<< HEAD
-    ["bbox", "bbox_format"],
-    [
-        ((20, 30, 40, 50), "coco"),
-        ((20, 30, 41, 51), "coco"),
-        ((21, 31, 40, 50), "coco"),
-        ((21, 31, 41, 51), "coco"),
-        ((20, 30, 60, 80), "pascal_voc"),
-        ((20, 30, 61, 81), "pascal_voc"),
-        ((21, 31, 60, 80), "pascal_voc"),
-        ((21, 31, 61, 81), "pascal_voc"),
-        ((0.01, 0.06, 0.41, 0.56), "yolo"),
-        ((0.02, 0.06, 0.42, 0.56), "yolo"),
-        ((0.01, 0.05, 0.41, 0.55), "yolo"),
-        ((0.02, 0.06, 0.41, 0.55), "yolo"),
-    ],
-)
-def test_convert_bbox_to_albumentations_and_back(bbox, bbox_format):
-    image = np.ones((100, 100, 3))
-    converted_bbox = convert_bbox_to_albumentations(
-        bbox, rows=image.shape[0], cols=image.shape[1], source_format=bbox_format
-    )
-    converted_back_bbox = convert_bbox_from_albumentations(
-        converted_bbox, rows=image.shape[0], cols=image.shape[1], target_format=bbox_format
-    )
-    assert np.all(np.isclose(converted_back_bbox, bbox))
-
-
-@pytest.mark.parametrize(
-=======
->>>>>>> eb03fcc9
     ["bboxes", "bbox_format"],
     [
         (
