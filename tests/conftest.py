--- conflicted
+++ resolved
@@ -37,14 +37,6 @@
 
 @pytest.fixture
 def binary_mask():
-<<<<<<< HEAD
-    return np.random.randint(low=0, high=2, size=(100, 100), dtype=np.uint8)
-
-
-@pytest.fixture
-def binary_mask():
-=======
->>>>>>> 1d54ac8d
     return np.random.randint(low=0, high=2, size=(100, 100), dtype=np.uint8)
 
 
