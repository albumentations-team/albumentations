--- conflicted
+++ resolved
@@ -158,7 +158,6 @@
 ### Spatial-level transforms
 Spatial-level transforms will simultaneously change both an input image as well as additional targets such as masks, bounding boxes, and keypoints. The following table shows which additional targets are supported by each transform.
 
-<<<<<<< HEAD
 | Transform                                                                                                                                                                       | Image | Masks | BBoxes | Keypoints |
 | ------------------------------------------------------------------------------------------------------------------------------------------------------------------------------- | :---: | :---: | :----: | :-------: |
 | [CenterCrop](https://albumentations.ai/docs/api_reference/augmentations/crops/transforms/#albumentations.augmentations.crops.transforms.CenterCrop)                             | ✓     | ✓     | ✓      | ✓         |
@@ -182,6 +181,7 @@
 | [NoOp](https://albumentations.ai/docs/api_reference/core/transforms_interface/#albumentations.core.transforms_interface.NoOp)                                                   | ✓     | ✓     | ✓      | ✓         |
 | [OpticalDistortion](https://albumentations.ai/docs/api_reference/augmentations/transforms/#albumentations.augmentations.transforms.OpticalDistortion)                           | ✓     | ✓     |        |           |
 | [PadIfNeeded](https://albumentations.ai/docs/api_reference/augmentations/transforms/#albumentations.augmentations.transforms.PadIfNeeded)                                       | ✓     | ✓     | ✓      | ✓         |
+| [Perspective](https://albumentations.ai/docs/api_reference/augmentations/geometric/transforms/#albumentations.augmentations.geometric.transforms.Perspective)                   | ✓     | ✓     | ✓      | ✓         |
 | [RandomCrop](https://albumentations.ai/docs/api_reference/augmentations/crops/transforms/#albumentations.augmentations.crops.transforms.RandomCrop)                             | ✓     | ✓     | ✓      | ✓         |
 | [RandomCropNearBBox](https://albumentations.ai/docs/api_reference/augmentations/crops/transforms/#albumentations.augmentations.crops.transforms.RandomCropNearBBox)             | ✓     | ✓     | ✓      | ✓         |
 | [RandomGridShuffle](https://albumentations.ai/docs/api_reference/augmentations/transforms/#albumentations.augmentations.transforms.RandomGridShuffle)                           | ✓     | ✓     |        |           |
@@ -196,47 +196,6 @@
 | [SmallestMaxSize](https://albumentations.ai/docs/api_reference/augmentations/geometric/resize/#albumentations.augmentations.geometric.resize.SmallestMaxSize)                   | ✓     | ✓     | ✓      | ✓         |
 | [Transpose](https://albumentations.ai/docs/api_reference/augmentations/transforms/#albumentations.augmentations.transforms.Transpose)                                           | ✓     | ✓     | ✓      | ✓         |
 | [VerticalFlip](https://albumentations.ai/docs/api_reference/augmentations/transforms/#albumentations.augmentations.transforms.VerticalFlip)                                     | ✓     | ✓     | ✓      | ✓         |
-=======
-| Transform                                                                                                                                                               | Image | Masks | BBoxes | Keypoints |
-| ----------------------------------------------------------------------------------------------------------------------------------------------------------------------- | :---: | :---: | :----: | :-------: |
-| [CenterCrop](https://albumentations.ai/docs/api_reference/augmentations/transforms/#albumentations.augmentations.transforms.CenterCrop)                                 | ✓     | ✓     | ✓      | ✓         |
-| [CoarseDropout](https://albumentations.ai/docs/api_reference/augmentations/transforms/#albumentations.augmentations.transforms.CoarseDropout)                           | ✓     | ✓     |        |           |
-| [Crop](https://albumentations.ai/docs/api_reference/augmentations/transforms/#albumentations.augmentations.transforms.Crop)                                             | ✓     | ✓     | ✓      | ✓         |
-| [CropNonEmptyMaskIfExists](https://albumentations.ai/docs/api_reference/augmentations/transforms/#albumentations.augmentations.transforms.CropNonEmptyMaskIfExists)     | ✓     | ✓     | ✓      | ✓         |
-| [ElasticTransform](https://albumentations.ai/docs/api_reference/augmentations/geometric/transforms/#albumentations.augmentations.geometric.transforms.ElasticTransform) | ✓     | ✓     |        |           |
-| [Flip](https://albumentations.ai/docs/api_reference/augmentations/transforms/#albumentations.augmentations.transforms.Flip)                                             | ✓     | ✓     | ✓      | ✓         |
-| [GridDistortion](https://albumentations.ai/docs/api_reference/augmentations/transforms/#albumentations.augmentations.transforms.GridDistortion)                         | ✓     | ✓     |        |           |
-| [GridDropout](https://albumentations.ai/docs/api_reference/augmentations/transforms/#albumentations.augmentations.transforms.GridDropout)                               | ✓     | ✓     |        |           |
-| [HorizontalFlip](https://albumentations.ai/docs/api_reference/augmentations/transforms/#albumentations.augmentations.transforms.HorizontalFlip)                         | ✓     | ✓     | ✓      | ✓         |
-| [IAAAffine](https://albumentations.ai/docs/api_reference/imgaug/transforms/#albumentations.imgaug.transforms.IAAAffine)                                                 | ✓     | ✓     | ✓      | ✓         |
-| [IAACropAndPad](https://albumentations.ai/docs/api_reference/imgaug/transforms/#albumentations.imgaug.transforms.IAACropAndPad)                                         | ✓     | ✓     | ✓      | ✓         |
-| [IAAFliplr](https://albumentations.ai/docs/api_reference/imgaug/transforms/#albumentations.imgaug.transforms.IAAFliplr)                                                 | ✓     | ✓     | ✓      | ✓         |
-| [IAAFlipud](https://albumentations.ai/docs/api_reference/imgaug/transforms/#albumentations.imgaug.transforms.IAAFlipud)                                                 | ✓     | ✓     | ✓      | ✓         |
-| [IAAPerspective](https://albumentations.ai/docs/api_reference/imgaug/transforms/#albumentations.imgaug.transforms.IAAPerspective)                                       | ✓     | ✓     | ✓      | ✓         |
-| [IAAPiecewiseAffine](https://albumentations.ai/docs/api_reference/imgaug/transforms/#albumentations.imgaug.transforms.IAAPiecewiseAffine)                               | ✓     | ✓     | ✓      | ✓         |
-| [Lambda](https://albumentations.ai/docs/api_reference/augmentations/transforms/#albumentations.augmentations.transforms.Lambda)                                         | ✓     | ✓     | ✓      | ✓         |
-| [LongestMaxSize](https://albumentations.ai/docs/api_reference/augmentations/geometric/resize/#albumentations.augmentations.geometric.resize.LongestMaxSize)             | ✓     | ✓     | ✓      | ✓         |
-| [MaskDropout](https://albumentations.ai/docs/api_reference/augmentations/transforms/#albumentations.augmentations.transforms.MaskDropout)                               | ✓     | ✓     |        |           |
-| [NoOp](https://albumentations.ai/docs/api_reference/core/transforms_interface/#albumentations.core.transforms_interface.NoOp)                                           | ✓     | ✓     | ✓      | ✓         |
-| [OpticalDistortion](https://albumentations.ai/docs/api_reference/augmentations/transforms/#albumentations.augmentations.transforms.OpticalDistortion)                   | ✓     | ✓     |        |           |
-| [PadIfNeeded](https://albumentations.ai/docs/api_reference/augmentations/transforms/#albumentations.augmentations.transforms.PadIfNeeded)                               | ✓     | ✓     | ✓      | ✓         |
-| [Perspective](https://albumentations.ai/docs/api_reference/augmentations/geometric/transforms/#albumentations.augmentations.geometric.transforms.Perspective)           | ✓     | ✓     | ✓      | ✓         |
-| [RandomCrop](https://albumentations.ai/docs/api_reference/augmentations/transforms/#albumentations.augmentations.transforms.RandomCrop)                                 | ✓     | ✓     | ✓      | ✓         |
-| [RandomCropNearBBox](https://albumentations.ai/docs/api_reference/augmentations/transforms/#albumentations.augmentations.transforms.RandomCropNearBBox)                 | ✓     | ✓     | ✓      | ✓         |
-| [RandomGridShuffle](https://albumentations.ai/docs/api_reference/augmentations/transforms/#albumentations.augmentations.transforms.RandomGridShuffle)                   | ✓     | ✓     |        |           |
-| [RandomResizedCrop](https://albumentations.ai/docs/api_reference/augmentations/transforms/#albumentations.augmentations.transforms.RandomResizedCrop)                   | ✓     | ✓     | ✓      | ✓         |
-| [RandomRotate90](https://albumentations.ai/docs/api_reference/augmentations/geometric/rotate/#albumentations.augmentations.geometric.rotate.RandomRotate90)             | ✓     | ✓     | ✓      | ✓         |
-| [RandomScale](https://albumentations.ai/docs/api_reference/augmentations/geometric/resize/#albumentations.augmentations.geometric.resize.RandomScale)                   | ✓     | ✓     | ✓      | ✓         |
-| [RandomSizedBBoxSafeCrop](https://albumentations.ai/docs/api_reference/augmentations/transforms/#albumentations.augmentations.transforms.RandomSizedBBoxSafeCrop)       | ✓     | ✓     | ✓      |           |
-| [RandomSizedCrop](https://albumentations.ai/docs/api_reference/augmentations/transforms/#albumentations.augmentations.transforms.RandomSizedCrop)                       | ✓     | ✓     | ✓      | ✓         |
-| [Resize](https://albumentations.ai/docs/api_reference/augmentations/geometric/resize/#albumentations.augmentations.geometric.resize.Resize)                             | ✓     | ✓     | ✓      | ✓         |
-| [Rotate](https://albumentations.ai/docs/api_reference/augmentations/geometric/rotate/#albumentations.augmentations.geometric.rotate.Rotate)                             | ✓     | ✓     | ✓      | ✓         |
-| [ShiftScaleRotate](https://albumentations.ai/docs/api_reference/augmentations/geometric/transforms/#albumentations.augmentations.geometric.transforms.ShiftScaleRotate) | ✓     | ✓     | ✓      | ✓         |
-| [SmallestMaxSize](https://albumentations.ai/docs/api_reference/augmentations/geometric/resize/#albumentations.augmentations.geometric.resize.SmallestMaxSize)           | ✓     | ✓     | ✓      | ✓         |
-| [Transpose](https://albumentations.ai/docs/api_reference/augmentations/transforms/#albumentations.augmentations.transforms.Transpose)                                   | ✓     | ✓     | ✓      | ✓         |
-| [VerticalFlip](https://albumentations.ai/docs/api_reference/augmentations/transforms/#albumentations.augmentations.transforms.VerticalFlip)                             | ✓     | ✓     | ✓      | ✓         |
-
->>>>>>> 716f369d
 
 ## A few more examples of augmentations
 ### Semantic segmentation on the Inria dataset
