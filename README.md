# Albumentations
[![PyPI version](https://badge.fury.io/py/albumentations.svg)](https://badge.fury.io/py/albumentations)
![CI](https://github.com/albumentations-team/albumentations/workflows/CI/badge.svg)

Albumentations is a Python library for image augmentation. Image augmentation is used in deep learning and computer vision tasks to increase the quality of trained models. The purpose of image augmentation is to create new training samples from the existing data.

Here is an example of how you can apply some [pixel-level](#pixel-level-transforms) augmentations from Albumentations to create new images from the original one:
![parrot](https://habrastorage.org/webt/bd/ne/rv/bdnerv5ctkudmsaznhw4crsdfiw.jpeg)

## Why Albumentations
- Albumentations **[supports all common computer vision tasks](#i-want-to-use-albumentations-for-the-specific-task-such-as-classification-or-segmentation)** such as classification, semantic segmentation, instance segmentation, object detection, and pose estimation.
- The library provides **[a simple unified API](#a-simple-example)** to work with all data types: images (RBG-images, grayscale images, multispectral images), segmentation masks, bounding boxes, and keypoints.
- The library contains **[more than 70 different augmentations](#list-of-augmentations)** to generate new training samples from the existing data.
- Albumentations is [**fast**](#benchmarking-results). We benchmark each new release to ensure that augmentations provide maximum speed.
- It **[works with popular deep learning frameworks](#i-want-to-know-how-to-use-albumentations-with-deep-learning-frameworks)** such as PyTorch and TensorFlow. By the way, Albumentations is a part of the [PyTorch ecosystem](https://pytorch.org/ecosystem/).
- [**Written by experts**](#authors). The authors have experience both working on production computer vision systems and participating in competitive machine learning. Many core team members are Kaggle Masters and Grandmasters.
- The library is [**widely used**](#who-is-using-albumentations) in industry, deep learning research, machine learning competitions, and open source projects.

## Table of contents
- [Authors](#authors)
- [Installation](#installation)
- [Documentation](#documentation)
- [A simple example](#a-simple-example)
- [Getting started](#getting-started)
  - [I am new to image augmentation](#i-am-new-to-image-augmentation)
  - [I want to use Albumentations for the specific task such as classification or segmentation](#i-want-to-use-albumentations-for-the-specific-task-such-as-classification-or-segmentation)
  - [I want to know how to use Albumentations with deep learning frameworks](#i-want-to-know-how-to-use-albumentations-with-deep-learning-frameworks)
  - [I want to explore augmentations and see Albumentations in action](#i-want-to-explore-augmentations-and-see-albumentations-in-action)
- [Who is using Albumentations](#who-is-using-albumentations)
- [List of augmentations](#list-of-augmentations)
  - [Pixel-level transforms](#pixel-level-transforms)
  - [Spatial-level transforms](#spatial-level-transforms)
- [A few more examples of augmentations](#a-few-more-examples-of-augmentations)
- [Benchmarking results](#benchmarking-results)
- [Contributing](#contributing)
- [Comments](#comments)
- [Citing](#citing)

## Authors
[**Alexander Buslaev** — Computer Vision Engineer at Mapbox](https://www.linkedin.com/in/al-buslaev/) | [Kaggle Master](https://www.kaggle.com/albuslaev)

[**Alex Parinov**](https://www.linkedin.com/in/alex-parinov/) | [Kaggle Master](https://www.kaggle.com/creafz)

[**Vladimir I. Iglovikov** — Staff Engineer at Lyft Level5](https://www.linkedin.com/in/iglovikov/) | [Kaggle Grandmaster](https://www.kaggle.com/iglovikov)

[**Evegene Khvedchenya** — Computer Vision Research Engineer at Piñata Farms](https://www.linkedin.com/in/cvtalks/) | [Kaggle Grandmaster](https://www.kaggle.com/bloodaxe)

[**Mikhail Druzhinin**](https://www.linkedin.com/in/mikhail-druzhinin-548229100/) | [Kaggle Expert](https://www.kaggle.com/dipetm)


## Installation
Albumentations requires Python 3.6 or higher. To install the latest version from PyPI:

```
pip install -U albumentations
```

Other installation options are described in the [documentation](https://albumentations.ai/docs/getting_started/installation/).

## Documentation
The full documentation is available at **[https://albumentations.ai/docs/](https://albumentations.ai/docs/)**.

## A simple example
```python
import albumentations as A
import cv2

# Declare an augmentation pipeline
transform = A.Compose([
    A.RandomCrop(width=256, height=256),
    A.HorizontalFlip(p=0.5),
    A.RandomBrightnessContrast(p=0.2),
])

# Read an image with OpenCV and convert it to the RGB colorspace
image = cv2.imread("image.jpg")
image = cv2.cvtColor(image, cv2.COLOR_BGR2RGB)

# Augment an image
transformed = transform(image=image)
transformed_image = transformed["image"]
```

## Getting started

### I am new to image augmentation
Please start with the [introduction articles](https://albumentations.ai/docs/#introduction-to-image-augmentation) about why image augmentation is important and how it helps to build better models.

### I want to use Albumentations for the specific task such as classification or segmentation
If you want to use Albumentations for a specific task such as classification, segmentation, or object detection, refer to the [set of articles](https://albumentations.ai/docs/#getting-started-with-albumentations) that has an in-depth description of this task. We also have a [list of examples](https://albumentations.ai/docs/examples/) on applying Albumentations for different use cases.

### I want to know how to use Albumentations with deep learning frameworks
We have [examples of using Albumentations](https://albumentations.ai/docs/#examples-of-how-to-use-albumentations-with-different-deep-learning-frameworks) along with PyTorch and TensorFlow.

### I want to explore augmentations and see Albumentations in action
Check the [online demo of the library](https://albumentations-demo.herokuapp.com/). With it, you can apply augmentations to different images and see the result. Also, we have a [list of all available augmentations and their targets](#list-of-augmentations).

## Who is using Albumentations
<a href="https://www.lyft.com/" target="_blank"><img src="https://habrastorage.org/webt/ce/bs/sa/cebssajf_5asst5yshmyykqjhcg.png" width="100"/></a>
<a href="https://imedhub.org/" target="_blank"><img src="https://habrastorage.org/webt/eq/8x/m-/eq8xm-fjfx_uqkka4_ekxsdwtiq.png" width="100"/></a>
<a href="https://recursionpharma.com" target="_blank"><img src="https://pbs.twimg.com/profile_images/925897897165639683/jI8YvBfC_400x400.jpg" width="100"/></a>
<a href="https://www.everypixel.com/" target="_blank"><img src="https://www.everypixel.com/i/logo_sq.png" width="100"/></a>
<a href="https://neuromation.io/" target="_blank"><img src="https://habrastorage.org/webt/yd/_4/xa/yd_4xauvggn1tuz5xgrtkif6lya.png" width="100"/></a>
<a href="https://ultralytics.com/" target="_blank"><img src="https://albumentations.ai/assets/img/industry/ultralytics.png" width="100"/></a>
<a href="https://www.cft.ru/" target="_blank"><img src="https://habrastorage.org/webt/dv/fa/uq/dvfauqyl5cor5yzrfrpthjzm0mi.jpeg" width="100"/></a>
<a href="https://www.pinatafarm.com/" target="_blank"><img src="https://www.pinatafarm.com/pfLogo.png" width="100"/></a>
<a href="https://incode.com/" target="_blank"><img src="https://habrastorage.org/webt/sh/eg/bs/shegbsyzy-0lebwqxkgl_rkkx3m.png" width="100"/></a>
<a href="https://sharpershape.com/" target="_blank"><img src="https://lh3.googleusercontent.com/pw/AM-JKLWe2-aRXcZMqZOnL67Gw8v46LTwJw5a6RyufgAiLCKncxSI4U7wzHopt5Lacbc4wpDF7uJYMrWcVXPK-3Z3cxopV9jmtriuWSdzNpAO6gDC963nPd3BrWlE6eFwstLCb4il6lYXT49BbamdUipZrLk=w1870-h1574-no?authuser=0" width="100"/></a>
<a href="https://vitechlab.com/" target="_blank"><img src="https://res2.weblium.site/res/5f842a47d2077f0022e59f1d/5f842ba81ff15b00214a447f_optimized_389.webp" width="100"/></a>
<a href="https://borzodelivery.com/" target="_blank"><img src="https://borzodelivery.com/img/global/big-logo.svg" width="100"/></a>
<a href="https://anadea.info/" target="_blank"><img src="https://habrastorage.org/webt/oc/lt/8u/oclt8uwyyc-vgmwwcgcsk5cw7wy.png" width="100"/></a>
<a href="https://www.idrnd.ai/" target="_blank"><img src="https://www.idrnd.ai/wp-content/uploads/2019/09/Logo-IDRND.png.webp" width="100"/></a>
<a href="https://openface.me/" target="_blank"><img src="https://drive.google.com/uc?export=view&id=1mC8B55CPFlpUC69Wnli2vitp6pImIfz7" width="100"/></a>

#### See also:
- [A list of papers that cite Albumentations](https://albumentations.ai/whos_using#research).
- [A list of teams that were using Albumentations and took high places in machine learning competitions](https://albumentations.ai/whos_using#competitions).
- [Open source projects that use Albumentations](https://albumentations.ai/whos_using#open-source).

## List of augmentations

### Pixel-level transforms
Pixel-level transforms will change just an input image and will leave any additional targets such as masks, bounding boxes, and keypoints unchanged. The list of pixel-level transforms:

- [AdvancedBlur](https://albumentations.ai/docs/api_reference/augmentations/transforms/#albumentations.augmentations.transforms.AdvancedBlur)
- [Blur](https://albumentations.ai/docs/api_reference/augmentations/transforms/#albumentations.augmentations.transforms.Blur)
- [CLAHE](https://albumentations.ai/docs/api_reference/augmentations/transforms/#albumentations.augmentations.transforms.CLAHE)
- [ChannelDropout](https://albumentations.ai/docs/api_reference/augmentations/dropout/channel_dropout/#albumentations.augmentations.dropout.channel_dropout.ChannelDropout)
- [ChannelShuffle](https://albumentations.ai/docs/api_reference/augmentations/transforms/#albumentations.augmentations.transforms.ChannelShuffle)
- [ColorJitter](https://albumentations.ai/docs/api_reference/augmentations/transforms/#albumentations.augmentations.transforms.ColorJitter)
- [Downscale](https://albumentations.ai/docs/api_reference/augmentations/transforms/#albumentations.augmentations.transforms.Downscale)
- [Emboss](https://albumentations.ai/docs/api_reference/augmentations/transforms/#albumentations.augmentations.transforms.Emboss)
- [Equalize](https://albumentations.ai/docs/api_reference/augmentations/transforms/#albumentations.augmentations.transforms.Equalize)
- [FDA](https://albumentations.ai/docs/api_reference/augmentations/domain_adaptation/#albumentations.augmentations.domain_adaptation.FDA)
- [FancyPCA](https://albumentations.ai/docs/api_reference/augmentations/transforms/#albumentations.augmentations.transforms.FancyPCA)
- [FromFloat](https://albumentations.ai/docs/api_reference/augmentations/transforms/#albumentations.augmentations.transforms.FromFloat)
- [GaussNoise](https://albumentations.ai/docs/api_reference/augmentations/transforms/#albumentations.augmentations.transforms.GaussNoise)
- [GaussianBlur](https://albumentations.ai/docs/api_reference/augmentations/transforms/#albumentations.augmentations.transforms.GaussianBlur)
- [GlassBlur](https://albumentations.ai/docs/api_reference/augmentations/transforms/#albumentations.augmentations.transforms.GlassBlur)
- [HistogramMatching](https://albumentations.ai/docs/api_reference/augmentations/domain_adaptation/#albumentations.augmentations.domain_adaptation.HistogramMatching)
- [HueSaturationValue](https://albumentations.ai/docs/api_reference/augmentations/transforms/#albumentations.augmentations.transforms.HueSaturationValue)
- [ISONoise](https://albumentations.ai/docs/api_reference/augmentations/transforms/#albumentations.augmentations.transforms.ISONoise)
- [ImageCompression](https://albumentations.ai/docs/api_reference/augmentations/transforms/#albumentations.augmentations.transforms.ImageCompression)
- [InvertImg](https://albumentations.ai/docs/api_reference/augmentations/transforms/#albumentations.augmentations.transforms.InvertImg)
- [MedianBlur](https://albumentations.ai/docs/api_reference/augmentations/transforms/#albumentations.augmentations.transforms.MedianBlur)
- [MotionBlur](https://albumentations.ai/docs/api_reference/augmentations/transforms/#albumentations.augmentations.transforms.MotionBlur)
- [MultiplicativeNoise](https://albumentations.ai/docs/api_reference/augmentations/transforms/#albumentations.augmentations.transforms.MultiplicativeNoise)
- [Normalize](https://albumentations.ai/docs/api_reference/augmentations/transforms/#albumentations.augmentations.transforms.Normalize)
- [PixelDistributionAdaptation](https://albumentations.ai/docs/api_reference/augmentations/domain_adaptation/#albumentations.augmentations.domain_adaptation.PixelDistributionAdaptation)
- [Posterize](https://albumentations.ai/docs/api_reference/augmentations/transforms/#albumentations.augmentations.transforms.Posterize)
- [RGBShift](https://albumentations.ai/docs/api_reference/augmentations/transforms/#albumentations.augmentations.transforms.RGBShift)
- [RandomBrightnessContrast](https://albumentations.ai/docs/api_reference/augmentations/transforms/#albumentations.augmentations.transforms.RandomBrightnessContrast)
- [RandomFog](https://albumentations.ai/docs/api_reference/augmentations/transforms/#albumentations.augmentations.transforms.RandomFog)
- [RandomGamma](https://albumentations.ai/docs/api_reference/augmentations/transforms/#albumentations.augmentations.transforms.RandomGamma)
- [RandomRain](https://albumentations.ai/docs/api_reference/augmentations/transforms/#albumentations.augmentations.transforms.RandomRain)
- [RandomShadow](https://albumentations.ai/docs/api_reference/augmentations/transforms/#albumentations.augmentations.transforms.RandomShadow)
- [RandomSnow](https://albumentations.ai/docs/api_reference/augmentations/transforms/#albumentations.augmentations.transforms.RandomSnow)
- [RandomSunFlare](https://albumentations.ai/docs/api_reference/augmentations/transforms/#albumentations.augmentations.transforms.RandomSunFlare)
- [RandomToneCurve](https://albumentations.ai/docs/api_reference/augmentations/transforms/#albumentations.augmentations.transforms.RandomToneCurve)
- [RingingOvershoot](https://albumentations.ai/docs/api_reference/augmentations/transforms/#albumentations.augmentations.transforms.RingingOvershoot)
- [Sharpen](https://albumentations.ai/docs/api_reference/augmentations/transforms/#albumentations.augmentations.transforms.Sharpen)
- [Solarize](https://albumentations.ai/docs/api_reference/augmentations/transforms/#albumentations.augmentations.transforms.Solarize)
- [Superpixels](https://albumentations.ai/docs/api_reference/augmentations/transforms/#albumentations.augmentations.transforms.Superpixels)
- [TemplateTransform](https://albumentations.ai/docs/api_reference/augmentations/transforms/#albumentations.augmentations.transforms.TemplateTransform)
- [ToFloat](https://albumentations.ai/docs/api_reference/augmentations/transforms/#albumentations.augmentations.transforms.ToFloat)
- [ToGray](https://albumentations.ai/docs/api_reference/augmentations/transforms/#albumentations.augmentations.transforms.ToGray)
- [ToSepia](https://albumentations.ai/docs/api_reference/augmentations/transforms/#albumentations.augmentations.transforms.ToSepia)
- [UnsharpMask](https://albumentations.ai/docs/api_reference/augmentations/transforms/#albumentations.augmentations.transforms.UnsharpMask)

### Spatial-level transforms
Spatial-level transforms will simultaneously change both an input image as well as additional targets such as masks, bounding boxes, and keypoints. The following table shows which additional targets are supported by each transform.

| Transform                                                                                                                                                                       | Image | Masks | BBoxes | Keypoints |
| ------------------------------------------------------------------------------------------------------------------------------------------------------------------------------- | :---: | :---: | :----: | :-------: |
| [Affine](https://albumentations.ai/docs/api_reference/augmentations/geometric/transforms/#albumentations.augmentations.geometric.transforms.Affine)                             | ✓     | ✓     | ✓      | ✓         |
| [CenterCrop](https://albumentations.ai/docs/api_reference/augmentations/crops/transforms/#albumentations.augmentations.crops.transforms.CenterCrop)                             | ✓     | ✓     | ✓      | ✓         |
| [CoarseDropout](https://albumentations.ai/docs/api_reference/augmentations/dropout/coarse_dropout/#albumentations.augmentations.dropout.coarse_dropout.CoarseDropout)           | ✓     | ✓     |        | ✓         |
| [Crop](https://albumentations.ai/docs/api_reference/augmentations/crops/transforms/#albumentations.augmentations.crops.transforms.Crop)                                         | ✓     | ✓     | ✓      | ✓         |
| [CropAndPad](https://albumentations.ai/docs/api_reference/augmentations/crops/transforms/#albumentations.augmentations.crops.transforms.CropAndPad)                             | ✓     | ✓     | ✓      | ✓         |
| [CropNonEmptyMaskIfExists](https://albumentations.ai/docs/api_reference/augmentations/crops/transforms/#albumentations.augmentations.crops.transforms.CropNonEmptyMaskIfExists) | ✓     | ✓     | ✓      | ✓         |
<<<<<<< HEAD
| [ElasticTransform](https://albumentations.ai/docs/api_reference/augmentations/geometric/transforms/#albumentations.augmentations.geometric.transforms.ElasticTransform)         | ✓     | ✓     | ✓      |           |
| [Flip](https://albumentations.ai/docs/api_reference/augmentations/transforms/#albumentations.augmentations.transforms.Flip)                                                     | ✓     | ✓     | ✓      | ✓         |
| [GridDistortion](https://albumentations.ai/docs/api_reference/augmentations/transforms/#albumentations.augmentations.transforms.GridDistortion)                                 | ✓     | ✓     | ✓      |           |
=======
| [ElasticTransform](https://albumentations.ai/docs/api_reference/augmentations/geometric/transforms/#albumentations.augmentations.geometric.transforms.ElasticTransform)         | ✓     | ✓     |        |           |
| [Flip](https://albumentations.ai/docs/api_reference/augmentations/geometric/transforms/#albumentations.augmentations.geometric.transforms.Flip)                                 | ✓     | ✓     | ✓      | ✓         |
| [GridDistortion](https://albumentations.ai/docs/api_reference/augmentations/geometric/transforms/#albumentations.augmentations.geometric.transforms.GridDistortion)             | ✓     | ✓     | ✓      |           |
>>>>>>> 5236c7ac
| [GridDropout](https://albumentations.ai/docs/api_reference/augmentations/dropout/grid_dropout/#albumentations.augmentations.dropout.grid_dropout.GridDropout)                   | ✓     | ✓     |        |           |
| [HorizontalFlip](https://albumentations.ai/docs/api_reference/augmentations/geometric/transforms/#albumentations.augmentations.geometric.transforms.HorizontalFlip)             | ✓     | ✓     | ✓      | ✓         |
| [Lambda](https://albumentations.ai/docs/api_reference/augmentations/transforms/#albumentations.augmentations.transforms.Lambda)                                                 | ✓     | ✓     | ✓      | ✓         |
| [LongestMaxSize](https://albumentations.ai/docs/api_reference/augmentations/geometric/resize/#albumentations.augmentations.geometric.resize.LongestMaxSize)                     | ✓     | ✓     | ✓      | ✓         |
| [MaskDropout](https://albumentations.ai/docs/api_reference/augmentations/dropout/mask_dropout/#albumentations.augmentations.dropout.mask_dropout.MaskDropout)                   | ✓     | ✓     |        |           |
| [NoOp](https://albumentations.ai/docs/api_reference/core/transforms_interface/#albumentations.core.transforms_interface.NoOp)                                                   | ✓     | ✓     | ✓      | ✓         |
| [OpticalDistortion](https://albumentations.ai/docs/api_reference/augmentations/geometric/transforms/#albumentations.augmentations.geometric.transforms.OpticalDistortion)       | ✓     | ✓     | ✓      |           |
| [PadIfNeeded](https://albumentations.ai/docs/api_reference/augmentations/geometric/transforms/#albumentations.augmentations.geometric.transforms.PadIfNeeded)                   | ✓     | ✓     | ✓      | ✓         |
| [Perspective](https://albumentations.ai/docs/api_reference/augmentations/geometric/transforms/#albumentations.augmentations.geometric.transforms.Perspective)                   | ✓     | ✓     | ✓      | ✓         |
| [PiecewiseAffine](https://albumentations.ai/docs/api_reference/augmentations/geometric/transforms/#albumentations.augmentations.geometric.transforms.PiecewiseAffine)           | ✓     | ✓     | ✓      | ✓         |
| [PixelDropout](https://albumentations.ai/docs/api_reference/augmentations/transforms/#albumentations.augmentations.transforms.PixelDropout)                                     | ✓     | ✓     | ✓      | ✓         |
| [RandomCrop](https://albumentations.ai/docs/api_reference/augmentations/crops/transforms/#albumentations.augmentations.crops.transforms.RandomCrop)                             | ✓     | ✓     | ✓      | ✓         |
| [RandomCropFromBorders](https://albumentations.ai/docs/api_reference/augmentations/crops/transforms/#albumentations.augmentations.crops.transforms.RandomCropFromBorders)       | ✓     | ✓     | ✓      | ✓         |
| [RandomCropNearBBox](https://albumentations.ai/docs/api_reference/augmentations/crops/transforms/#albumentations.augmentations.crops.transforms.RandomCropNearBBox)             | ✓     | ✓     | ✓      | ✓         |
| [RandomGridShuffle](https://albumentations.ai/docs/api_reference/augmentations/transforms/#albumentations.augmentations.transforms.RandomGridShuffle)                           | ✓     | ✓     |        | ✓         |
| [RandomResizedCrop](https://albumentations.ai/docs/api_reference/augmentations/crops/transforms/#albumentations.augmentations.crops.transforms.RandomResizedCrop)               | ✓     | ✓     | ✓      | ✓         |
| [RandomRotate90](https://albumentations.ai/docs/api_reference/augmentations/geometric/rotate/#albumentations.augmentations.geometric.rotate.RandomRotate90)                     | ✓     | ✓     | ✓      | ✓         |
| [RandomScale](https://albumentations.ai/docs/api_reference/augmentations/geometric/resize/#albumentations.augmentations.geometric.resize.RandomScale)                           | ✓     | ✓     | ✓      | ✓         |
| [RandomSizedBBoxSafeCrop](https://albumentations.ai/docs/api_reference/augmentations/crops/transforms/#albumentations.augmentations.crops.transforms.RandomSizedBBoxSafeCrop)   | ✓     | ✓     | ✓      |           |
| [RandomSizedCrop](https://albumentations.ai/docs/api_reference/augmentations/crops/transforms/#albumentations.augmentations.crops.transforms.RandomSizedCrop)                   | ✓     | ✓     | ✓      | ✓         |
| [Resize](https://albumentations.ai/docs/api_reference/augmentations/geometric/resize/#albumentations.augmentations.geometric.resize.Resize)                                     | ✓     | ✓     | ✓      | ✓         |
| [Rotate](https://albumentations.ai/docs/api_reference/augmentations/geometric/rotate/#albumentations.augmentations.geometric.rotate.Rotate)                                     | ✓     | ✓     | ✓      | ✓         |
| [SafeRotate](https://albumentations.ai/docs/api_reference/augmentations/geometric/rotate/#albumentations.augmentations.geometric.rotate.SafeRotate)                             | ✓     | ✓     | ✓      | ✓         |
| [ShiftScaleRotate](https://albumentations.ai/docs/api_reference/augmentations/geometric/transforms/#albumentations.augmentations.geometric.transforms.ShiftScaleRotate)         | ✓     | ✓     | ✓      | ✓         |
| [SmallestMaxSize](https://albumentations.ai/docs/api_reference/augmentations/geometric/resize/#albumentations.augmentations.geometric.resize.SmallestMaxSize)                   | ✓     | ✓     | ✓      | ✓         |
| [Transpose](https://albumentations.ai/docs/api_reference/augmentations/geometric/transforms/#albumentations.augmentations.geometric.transforms.Transpose)                       | ✓     | ✓     | ✓      | ✓         |
| [VerticalFlip](https://albumentations.ai/docs/api_reference/augmentations/geometric/transforms/#albumentations.augmentations.geometric.transforms.VerticalFlip)                 | ✓     | ✓     | ✓      | ✓         |

## A few more examples of augmentations
### Semantic segmentation on the Inria dataset

![inria](https://habrastorage.org/webt/su/wa/np/suwanpeo6ww7wpwtobtrzd_cg20.jpeg)

### Medical imaging
![medical](https://habrastorage.org/webt/1i/fi/wz/1ifiwzy0lxetc4nwjvss-71nkw0.jpeg)

### Object detection and semantic segmentation on the Mapillary Vistas dataset
![vistas](https://habrastorage.org/webt/rz/-h/3j/rz-h3jalbxic8o_fhucxysts4tc.jpeg)

### Keypoints augmentation
<img src="https://habrastorage.org/webt/e-/6k/z-/e-6kz-fugp2heak3jzns3bc-r8o.jpeg" width=100%>


## Benchmarking results
To run the benchmark yourself, follow the instructions in [benchmark/README.md](https://github.com/albumentations-team/albumentations/blob/master/benchmark/README.md)

Results for running the benchmark on the first 2000 images from the ImageNet validation set using an Intel(R) Xeon(R) Gold 6140 CPU.
All outputs are converted to a contiguous NumPy array with the np.uint8 data type.
The table shows how many images per second can be processed on a single core; higher is better.


|                      |albumentations<br><small>1.1.0</small>|imgaug<br><small>0.4.0</small>|torchvision (Pillow-SIMD backend)<br><small>0.10.1</small>|keras<br><small>2.6.0</small>|augmentor<br><small>0.2.8</small>|solt<br><small>0.1.9</small>|
|----------------------|:------------------------------------:|:----------------------------:|:--------------------------------------------------------:|:---------------------------:|:-------------------------------:|:--------------------------:|
|HorizontalFlip        |              **10220**               |             2702             |                           2517                           |             876             |              2528               |            6798            |
|VerticalFlip          |               **4438**               |             2141             |                           2151                           |            4381             |              2155               |            3659            |
|Rotate                |               **389**                |             283              |                           165                            |             28              |               60                |            367             |
|ShiftScaleRotate      |               **669**                |             425              |                           146                            |             29              |                -                |             -              |
|Brightness            |               **2765**               |             1124             |                           411                            |             229             |               408               |            2335            |
|Contrast              |               **2767**               |             1137             |                           349                            |              -              |               346               |            2341            |
|BrightnessContrast    |               **2746**               |             629              |                           190                            |              -              |               189               |            1196            |
|ShiftRGB              |               **2758**               |             1093             |                            -                             |             360             |                -                |             -              |
|ShiftHSV              |               **598**                |             259              |                            59                            |              -              |                -                |            144             |
|Gamma                 |               **2849**               |              -               |                           388                            |              -              |                -                |            933             |
|Grayscale             |               **5219**               |             393              |                           723                            |              -              |              1082               |            1309            |
|RandomCrop64          |              **163550**              |             2562             |                          50159                           |              -              |              42842              |           22260            |
|PadToSize512          |               **3609**               |              -               |                           602                            |              -              |                -                |            3097            |
|Resize512             |                 1049                 |             611              |                         **1066**                         |              -              |              1041               |            1017            |
|RandomSizedCrop_64_512|               **3224**               |             858              |                           1660                           |              -              |              1598               |            2675            |
|Posterize             |               **2789**               |              -               |                            -                             |              -              |                -                |             -              |
|Solarize              |               **2761**               |              -               |                            -                             |              -              |                -                |             -              |
|Equalize              |                 647                  |             385              |                            -                             |              -              |             **765**             |             -              |
|Multiply              |               **2659**               |             1129             |                            -                             |              -              |                -                |             -              |
|MultiplyElementwise   |                 111                  |           **200**            |                            -                             |              -              |                -                |             -              |
|ColorJitter           |               **351**                |              78              |                            57                            |              -              |                -                |             -              |

Python and library versions: Python 3.9.5 (default, Jun 23 2021, 15:01:51) [GCC 8.3.0], numpy 1.19.5, pillow-simd 7.0.0.post3, opencv-python 4.5.3.56, scikit-image 0.18.3, scipy 1.7.1.

## Contributing

To create a pull request to the repository, follow the documentation at [https://albumentations.ai/docs/contributing/](https://albumentations.ai/docs/contributing/)


## Comments
In some systems, in the multiple GPU regime, PyTorch may deadlock the DataLoader if OpenCV was compiled with OpenCL optimizations. Adding the following two lines before the library import may help. For more details [https://github.com/pytorch/pytorch/issues/1355](https://github.com/pytorch/pytorch/issues/1355)

```python
cv2.setNumThreads(0)
cv2.ocl.setUseOpenCL(False)
```

## Citing

If you find this library useful for your research, please consider citing [Albumentations: Fast and Flexible Image Augmentations](https://www.mdpi.com/2078-2489/11/2/125):

```bibtex
@Article{info11020125,
    AUTHOR = {Buslaev, Alexander and Iglovikov, Vladimir I. and Khvedchenya, Eugene and Parinov, Alex and Druzhinin, Mikhail and Kalinin, Alexandr A.},
    TITLE = {Albumentations: Fast and Flexible Image Augmentations},
    JOURNAL = {Information},
    VOLUME = {11},
    YEAR = {2020},
    NUMBER = {2},
    ARTICLE-NUMBER = {125},
    URL = {https://www.mdpi.com/2078-2489/11/2/125},
    ISSN = {2078-2489},
    DOI = {10.3390/info11020125}
}
```<|MERGE_RESOLUTION|>--- conflicted
+++ resolved
@@ -178,15 +178,9 @@
 | [Crop](https://albumentations.ai/docs/api_reference/augmentations/crops/transforms/#albumentations.augmentations.crops.transforms.Crop)                                         | ✓     | ✓     | ✓      | ✓         |
 | [CropAndPad](https://albumentations.ai/docs/api_reference/augmentations/crops/transforms/#albumentations.augmentations.crops.transforms.CropAndPad)                             | ✓     | ✓     | ✓      | ✓         |
 | [CropNonEmptyMaskIfExists](https://albumentations.ai/docs/api_reference/augmentations/crops/transforms/#albumentations.augmentations.crops.transforms.CropNonEmptyMaskIfExists) | ✓     | ✓     | ✓      | ✓         |
-<<<<<<< HEAD
-| [ElasticTransform](https://albumentations.ai/docs/api_reference/augmentations/geometric/transforms/#albumentations.augmentations.geometric.transforms.ElasticTransform)         | ✓     | ✓     | ✓      |           |
-| [Flip](https://albumentations.ai/docs/api_reference/augmentations/transforms/#albumentations.augmentations.transforms.Flip)                                                     | ✓     | ✓     | ✓      | ✓         |
-| [GridDistortion](https://albumentations.ai/docs/api_reference/augmentations/transforms/#albumentations.augmentations.transforms.GridDistortion)                                 | ✓     | ✓     | ✓      |           |
-=======
 | [ElasticTransform](https://albumentations.ai/docs/api_reference/augmentations/geometric/transforms/#albumentations.augmentations.geometric.transforms.ElasticTransform)         | ✓     | ✓     |        |           |
 | [Flip](https://albumentations.ai/docs/api_reference/augmentations/geometric/transforms/#albumentations.augmentations.geometric.transforms.Flip)                                 | ✓     | ✓     | ✓      | ✓         |
 | [GridDistortion](https://albumentations.ai/docs/api_reference/augmentations/geometric/transforms/#albumentations.augmentations.geometric.transforms.GridDistortion)             | ✓     | ✓     | ✓      |           |
->>>>>>> 5236c7ac
 | [GridDropout](https://albumentations.ai/docs/api_reference/augmentations/dropout/grid_dropout/#albumentations.augmentations.dropout.grid_dropout.GridDropout)                   | ✓     | ✓     |        |           |
 | [HorizontalFlip](https://albumentations.ai/docs/api_reference/augmentations/geometric/transforms/#albumentations.augmentations.geometric.transforms.HorizontalFlip)             | ✓     | ✓     | ✓      | ✓         |
 | [Lambda](https://albumentations.ai/docs/api_reference/augmentations/transforms/#albumentations.augmentations.transforms.Lambda)                                                 | ✓     | ✓     | ✓      | ✓         |
